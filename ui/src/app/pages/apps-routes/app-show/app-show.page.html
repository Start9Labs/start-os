--- conflicted
+++ resolved
@@ -53,9 +53,6 @@
 
     <div *ngIf="rendering.feStatus === FeStatus.Installing" style="padding: 16px;">
       <ng-container *ngIf="(pkg['install-progress'].downloaded + pkg['install-progress'].validated + pkg['install-progress'].unpacked) / (pkg['install-progress'].size * 3) as totalProgress">
-<<<<<<< HEAD
-        <h4>Total Progress: {{ (pkg['install-progress'] | installState).totalProgress }}%</h4>
-
         <ion-progress-bar
           color="primary"
           [value]="totalProgress"
@@ -63,11 +60,7 @@
         ></ion-progress-bar>
         <br>
 
-        <p>Installing: {{ (pkg['install-progress'] | installState).downloadProgress }}%</p>
-=======
-
-        <p>Downloading: {{ Math.round(pkg['install-progress'].downloaded / pkg['install-progress'].size * 100) }}%</p>
->>>>>>> e46b0175
+        <p>Downloading: {{ (pkg['install-progress'] | installState).downloadProgress }}%</p>
         <ion-progress-bar 
           [color]="(pkg['install-progress'] | installState).downloadProgress === 100 ? 'success' : 'secondary'" 
           [value]="(pkg['install-progress'] | installState).downloadProgress / 100"
@@ -79,11 +72,7 @@
           [value]="(pkg['install-progress'] | installState).validateProgress / 100"
         ></ion-progress-bar>
 
-<<<<<<< HEAD
-        <p>Unpacking: {{ (pkg['install-progress'] | installState).unpackProgress }}%</p>
-=======
-        <p>Installing: {{ Math.round(pkg['install-progress'].unpacked / pkg['install-progress'].size * 100) }}%</p>
->>>>>>> e46b0175
+        <p>Installing: {{ (pkg['install-progress'] | installState).unpackProgress }}%</p>
         <ion-progress-bar 
           [color]="(pkg['install-progress'] | installState).unpackProgress === 100 ? 'success' : 'secondary'" 
           [value]="(pkg['install-progress'] | installState).unpackProgress / 100"
