--- conflicted
+++ resolved
@@ -109,14 +109,9 @@
                   <ion-text *ngIf="(pkg.manifest.version | compareEmver : localPkg.manifest.version) === 1" color="warning">Update Available</ion-text>
                 </p>
                 <p *ngIf="[PackageState.Installing, PackageState.Updating] | includes : localPkg.state">
-<<<<<<< HEAD
-                  <ion-text color="primary">
-                    <span>{{ (localPkg['install-progress'] | installState)?.display }}</span>
-=======
                   <ion-text color="primary" *ngIf="(localPkg['install-progress'] | installState) as progress">
                     Installing
                     <span class="loading-dots"></span>{{ progress.totalProgress < 99 ? progress.totalProgress + '%' : 'finalizing' }}
->>>>>>> a8cd51ad
                   </ion-text>
                 </p>
                 <p *ngIf="localPkg.state === PackageState.Removing">
