--- conflicted
+++ resolved
@@ -6,12 +6,8 @@
 >
   <span *ngIf= "!installProgress">
     {{ disconnected ? 'Unknown' : rendering.display }}
-<<<<<<< HEAD
-    <span *ngIf="rendering.showDots">...</span>
+    <span *ngIf="rendering.showDots" class="loading-dots"></span>
     <span *ngIf="rendering.display === PR[PS.Stopping].display && (sigtermTimeout | durationToSeconds) > 30">This may take a while.</span>
-=======
-    <span *ngIf="rendering.showDots" class="loading-dots"></span>
->>>>>>> b4cf717e
   </span>
   <span *ngIf="installProgress">
     <span *ngIf="installProgress < 99">
