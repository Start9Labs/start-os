import { ConfigSpec } from 'src/app/pkg-config/config-types'

export interface DataModel {
  'server-info': ServerInfo
  'package-data': { [id: string]: PackageDataEntry }
  'recovered-packages': { [id: string]: RecoveredPackageDataEntry }
  ui: UIData
}

export interface UIData {
  name: string
  'auto-check-updates': boolean
  'pkg-order': string[]
  'ack-welcome': string // EOS version
  'ack-share-stats': boolean
}

export interface ServerInfo {
  id: string
  version: string
  'last-backup': string | null
  'lan-address': URL
  'tor-address': URL
  status: ServerStatus
  'eos-marketplace': URL
  'package-marketplace': URL | null // uses EOS marketplace if null
  'share-stats': boolean
  'unread-notification-count': number
  'update-progress'?: {
    size: number
    downloaded: number
  }
  'eos-version-compat': string
  'password-hash': string
}

export enum ServerStatus {
  Running = 'running',
  Updating = 'updating',
  Updated = 'updated',
  BackingUp = 'backing-up',
}
export interface RecoveredPackageDataEntry {
  title: string,
  icon: URL,
  version: string,
}

export interface PackageDataEntry {
  state: PackageState
  'static-files': {
    license: URL
    instructions: URL
    icon: URL
  }
  manifest: Manifest
  installed?: InstalledPackageDataEntry, // exists when: installed, updating
  'install-progress'?: InstallProgress, // exists when: installing, updating
}

export interface InstallProgress {
  size: number | null
  downloaded: number
  'download-complete': boolean
  validated: number
  'validation-complete': boolean
  unpacked: number
  'unpack-complete': boolean
}

export interface InstalledPackageDataEntry {
  status: Status
  manifest: Manifest,
  'last-backup': string | null
  'system-pointers': any[]
  'current-dependents': { [id: string]: CurrentDependencyInfo }
  'current-dependencies': { [id: string]: CurrentDependencyInfo }
  'dependency-info': {
    [id: string]: {
      manifest: Manifest
      icon: URL
    }
  }
  'interface-addresses': {
    [id: string]: { 'tor-address': string, 'lan-address': string }
  }
}

export interface CurrentDependencyInfo {
  pointers: any[]
  'health-checks': string[] // array of health check IDs
}

export enum PackageState {
  Installing = 'installing',
  Installed = 'installed',
  Updating = 'updating',
  Removing = 'removing',
  Restoring = 'restoring',
}

export interface Manifest {
  id: string
  title: string
  version: string
  description: {
    short: string
    long: string
  }
  'release-notes': string
  license: string // name
  'wrapper-repo': URL
  'upstream-repo': URL
  'support-site': URL
  'marketing-site': URL
  'donation-url': URL | null
  alerts: {
    install: string | null
    uninstall: string | null
    restore: string | null
    start: string | null
    stop: string | null
  }
  main: ActionImpl
  'health-checks': Record<string, ActionImpl & { name: string, description: string }>
  config: ConfigActions | null
  volumes: Record<string, Volume>
  'min-os-version': string
  interfaces: Record<string, InterfaceDef>
  backup: BackupActions
  migrations: Migrations
<<<<<<< HEAD
  actions: Record<string, Action>
  permissions: any // @TODO
=======
  actions: { [id: string]: Action }
  permissions: any // @TODO 0.3.1
>>>>>>> a8cd51ad
  dependencies: DependencyInfo
}

export interface ActionImpl {
  type: 'docker'
  image: string
  system: boolean
  entrypoint: string
  args: string[]
  mounts: { [id: string]: string }
  'io-format': DockerIoFormat | null
  inject: boolean
  'shm-size': string
  'sigterm-timeout': string | null
}

export enum DockerIoFormat {
  Json = 'json',
  Yaml = 'yaml',
  Cbor = 'cbor',
  Toml = 'toml',
}

export interface ConfigActions {
  get: ActionImpl
  set: ActionImpl
}

export type Volume = VolumeData

export interface VolumeData {
  type: VolumeType.Data
  readonly: boolean
}

export interface VolumeAssets {
  type: VolumeType.Assets
}

export interface VolumePointer {
  type: VolumeType.Pointer
  'package-id': string
  'volume-id': string
  path: string
  readonly: boolean
}

export interface VolumeCertificate {
  type: VolumeType.Certificate
  'interface-id': string
}

export interface VolumeBackup {
  type: VolumeType.Backup
  readonly: boolean
}

export enum VolumeType {
  Data = 'data',
  Assets = 'assets',
  Pointer = 'pointer',
  Certificate = 'certificate',
  Backup = 'backup',
}

export interface InterfaceDef {
  name: string
  description: string
  'tor-config': TorConfig | null
  'lan-config': LanConfig | null
  ui: boolean
  protocols: string[]
}

export interface TorConfig {
  'port-mapping': { [port: number]: number }
}

export type LanConfig = {
  [port: number]: { ssl: boolean, mapping: number }
}

export interface BackupActions {
  create: ActionImpl
  restore: ActionImpl
}

export interface Migrations {
  from: { [versionRange: string]: ActionImpl }
  to: { [versionRange: string]: ActionImpl }
}

export interface Action {
  name: string
  description: string
  warning: string | null
  implementation: ActionImpl
  'allowed-statuses': (PackageMainStatus.Stopped | PackageMainStatus.Running)[]
  'input-spec': ConfigSpec
}

export interface Status {
  configured: boolean
  main: MainStatus
  'dependency-errors': { [id: string]: DependencyError | null }
}

export type MainStatus = MainStatusStopped | MainStatusStopping | MainStatusStarting | MainStatusRunning | MainStatusBackingUp

export interface MainStatusStopped {
  status: PackageMainStatus.Stopped
}

export interface MainStatusStopping {
  status: PackageMainStatus.Stopping
}

export interface MainStatusStarting {
  status: PackageMainStatus.Starting
}

export interface MainStatusRunning {
  status: PackageMainStatus.Running
  started: string // UTC date string
  health: { [id: string]: HealthCheckResult }
}

export interface MainStatusBackingUp {
  status: PackageMainStatus.BackingUp
  started: string | null // UTC date string
}

export enum PackageMainStatus {
  Starting = 'starting',
  Running = 'running',
  Stopping = 'stopping',
  Stopped = 'stopped',
  BackingUp = 'backing-up',
}

export type HealthCheckResult = HealthCheckResultStarting |
                                HealthCheckResultLoading |
                                HealthCheckResultDisabled |
                                HealthCheckResultSuccess |
                                HealthCheckResultFailure

export enum HealthResult {
  Starting = 'starting',
  Loading = 'loading',
  Disabled = 'disabled',
  Success = 'success',
  Failure = 'failure',
}

export interface HealthCheckResultStarting {
  result: HealthResult.Starting
}

export interface HealthCheckResultDisabled {
  result: HealthResult.Disabled
}

export interface HealthCheckResultSuccess {
  result: HealthResult.Success
}

export interface HealthCheckResultLoading {
  result: HealthResult.Loading
  message: string
}

export interface HealthCheckResultFailure {
  result: HealthResult.Failure
  error: string
}

export type DependencyError = DependencyErrorNotInstalled |
                              DependencyErrorNotRunning |
                              DependencyErrorIncorrectVersion |
                              DependencyErrorConfigUnsatisfied |
                              DependencyErrorHealthChecksFailed |
                              DependencyErrorTransitive

export enum DependencyErrorType {
  NotInstalled = 'not-installed',
  NotRunning = 'not-running',
  IncorrectVersion = 'incorrect-version',
  ConfigUnsatisfied = 'config-unsatisfied',
  HealthChecksFailed = 'health-checks-failed',
  InterfaceHealthChecksFailed = 'interface-health-checks-failed',
  Transitive = 'transitive',
}

export interface DependencyErrorNotInstalled {
  type: DependencyErrorType.NotInstalled
}

export interface DependencyErrorNotRunning {
  type: DependencyErrorType.NotRunning
}

export interface DependencyErrorIncorrectVersion {
  type: DependencyErrorType.IncorrectVersion
  expected: string // version range
  received: string // version
}

export interface DependencyErrorConfigUnsatisfied {
  type: DependencyErrorType.ConfigUnsatisfied
  error: string
}

export interface DependencyErrorHealthChecksFailed {
  type: DependencyErrorType.HealthChecksFailed
  check: HealthCheckResult
}

export interface DependencyErrorTransitive {
  type: DependencyErrorType.Transitive
}

export interface DependencyInfo {
  [id: string]: DependencyEntry
}

export interface DependencyEntry {
  version: string
  requirement: {
    type: 'opt-in'
    how: string
  } | {
    type: 'opt-out'
    how: string
  } | {
    type: 'required'
  }
  description: string | null
  config: {
    check: ActionImpl,
    'auto-configure': ActionImpl
  }
}

export type URL = string<|MERGE_RESOLUTION|>--- conflicted
+++ resolved
@@ -129,13 +129,8 @@
   interfaces: Record<string, InterfaceDef>
   backup: BackupActions
   migrations: Migrations
-<<<<<<< HEAD
   actions: Record<string, Action>
-  permissions: any // @TODO
-=======
-  actions: { [id: string]: Action }
   permissions: any // @TODO 0.3.1
->>>>>>> a8cd51ad
   dependencies: DependencyInfo
 }
 
