--- conflicted
+++ resolved
@@ -21,11 +21,6 @@
   MaybePromise,
   ServiceInterfaceId,
   PackageId,
-<<<<<<< HEAD
-=======
-  EnsureStorePath,
-  ExtractStore,
->>>>>>> a35baca5
   ValidIfNoStupidEscape,
 } from "./types"
 import * as patterns from "./util/patterns"
@@ -206,7 +201,7 @@
         Type extends Record<string, any> = ExtractConfigType<ConfigType>,
       >(
         id: string,
-        metadata: Omit<ActionMetadata, "input"> & {
+        metaData: Omit<ActionMetadata, "input"> & {
           input: Config<Type, Store> | Config<Type, never>
         },
         fn: (options: {
@@ -214,7 +209,7 @@
           input: Type
         }) => Promise<ActionResult>,
       ) => {
-        const { input, ...rest } = metadata
+        const { input, ...rest } = metaData
         return createAction<Manifest, Store, ConfigType, Type>(
           id,
           rest,
@@ -250,7 +245,7 @@
         Type extends Record<string, any> = ExtractConfigType<ConfigType>,
       >(
         id: string,
-        metadata: (options: {
+        metaData: (options: {
           effects: Effects
         }) => MaybePromise<Omit<ActionMetadata, "input">>,
         fn: (options: {
@@ -261,7 +256,7 @@
       ) => {
         return createAction<Manifest, Store, ConfigType, Type>(
           id,
-          metadata,
+          metaData,
           fn,
           input,
         )
