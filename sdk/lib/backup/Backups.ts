--- conflicted
+++ resolved
@@ -1,8 +1,3 @@
-<<<<<<< HEAD
-=======
-import { recursive } from "ts-matches"
-import { SDKManifest } from "../manifest/ManifestTypes"
->>>>>>> 8f0bdcd1
 import * as T from "../types"
 
 import * as child_process from "child_process"
