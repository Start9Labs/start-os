--- conflicted
+++ resolved
@@ -1,11 +1,6 @@
 import { Backups } from "./Backups"
-<<<<<<< HEAD
 
 import * as T from "../types"
-=======
-import { SDKManifest } from "../manifest/ManifestTypes"
-import { ExpectedExports, PathMaker } from "../types"
->>>>>>> 8f0bdcd1
 import { _ } from "../util"
 
 export type SetupBackupsParams<M extends T.Manifest> = Array<
