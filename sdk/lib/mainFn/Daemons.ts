import { NO_TIMEOUT, SIGKILL, SIGTERM, Signals } from "../StartSdk"
import { HealthReceipt } from "../health/HealthReceipt"
import { CheckResult } from "../health/checkFns"
import { SDKManifest } from "../manifest/ManifestTypes"
import { Trigger } from "../trigger"
import { TriggerInput } from "../trigger/TriggerInput"
import { defaultTrigger } from "../trigger/defaultTrigger"
import { DaemonReturned, Effects, ValidIfNoStupidEscape } from "../types"
<<<<<<< HEAD
import { createUtils } from "../util"
import { Signals } from "../util/utils"
import { Mounts } from "./Mounts"
=======
import { CommandOptions, MountOptions, Overlay } from "../util/Overlay"
import { splitCommand } from "../util/splitCommand"

import { promisify } from "node:util"
import * as CP from "node:child_process"

const cpExec = promisify(CP.exec)
const cpExecFile = promisify(CP.execFile)
async function psTree(pid: number, overlay: Overlay): Promise<number[]> {
  const { stdout } = await cpExec(`pstree -p ${pid}`)
  const regex: RegExp = /\((\d+)\)/g
  return [...stdout.toString().matchAll(regex)].map(([_all, pid]) =>
    parseInt(pid),
  )
}
>>>>>>> 5f40fd60
type Daemon<
  Manifest extends SDKManifest,
  Ids extends string,
  Command extends string,
  Id extends string,
> = {
  id: "" extends Id ? never : Id
  command: ValidIfNoStupidEscape<Command> | [string, ...string[]]
  imageId: Manifest["images"][number]
  mounts: Mounts<Manifest>
  env?: Record<string, string>
  ready: {
    display: string | null
    fn: () => Promise<CheckResult> | CheckResult
    trigger?: Trigger
  }
  requires: Exclude<Ids, Id>[]
}

type ErrorDuplicateId<Id extends string> = `The id '${Id}' is already used`

const runDaemon =
  <Manifest extends SDKManifest>() =>
  async <A extends string>(
    effects: Effects,
    imageId: Manifest["images"][number],
    command: ValidIfNoStupidEscape<A> | [string, ...string[]],
    options: CommandOptions & {
      mounts?: { path: string; options: MountOptions }[]
      overlay?: Overlay
    },
  ): Promise<DaemonReturned> => {
    const commands = splitCommand(command)
    const overlay = options.overlay || (await Overlay.of(effects, imageId))
    for (let mount of options.mounts || []) {
      await overlay.mount(mount.options, mount.path)
    }
    const childProcess = await overlay.spawn(commands, {
      env: options.env,
    })
    const answer = new Promise<null>((resolve, reject) => {
      childProcess.stdout.on("data", (data: any) => {
        console.log(data.toString())
      })
      childProcess.stderr.on("data", (data: any) => {
        console.error(data.toString())
      })

      childProcess.on("exit", (code: any) => {
        if (code === 0) {
          return resolve(null)
        }
        return reject(new Error(`${commands[0]} exited with code ${code}`))
      })
    })

    const pid = childProcess.pid
    return {
      async wait() {
        const pids = pid ? await psTree(pid, overlay) : []
        try {
          return await answer
        } finally {
          for (const process of pids) {
            cpExecFile("kill", [`-9`, String(process)]).catch((_) => {})
          }
        }
      },
      async term({ signal = SIGTERM, timeout = NO_TIMEOUT } = {}) {
        const pids = pid ? await psTree(pid, overlay) : []
        try {
          childProcess.kill(signal)

          if (timeout > NO_TIMEOUT) {
            const didTimeout = await Promise.race([
              new Promise((resolve) => setTimeout(resolve, timeout)).then(
                () => true,
              ),
              answer.then(() => false),
            ])
            if (didTimeout) {
              childProcess.kill(SIGKILL)
            }
          } else {
            await answer
          }
        } finally {
          await overlay.destroy()
        }

        try {
          for (const process of pids) {
            await cpExecFile("kill", [`-${signal}`, String(process)])
          }
        } finally {
          for (const process of pids) {
            cpExecFile("kill", [`-9`, String(process)]).catch((_) => {})
          }
        }
      },
    }
  }

/**
 * A class for defining and controlling the service daemons
```ts
Daemons.of({
  effects,
  started,
  interfaceReceipt, // Provide the interfaceReceipt to prove it was completed
  healthReceipts, // Provide the healthReceipts or [] to prove they were at least considered
}).addDaemon('webui', {
  command: 'hello-world', // The command to start the daemon
  ready: {
    display: 'Web Interface',
    // The function to run to determine the health status of the daemon
    fn: () =>
      checkPortListening(effects, 80, {
        successMessage: 'The web interface is ready',
        errorMessage: 'The web interface is not ready',
      }),
  },
  requires: [],
})
```
 */
export class Daemons<Manifest extends SDKManifest, Ids extends string> {
  private constructor(
    readonly effects: Effects,
    readonly started: (onTerm: () => PromiseLike<void>) => PromiseLike<void>,
    readonly daemons?: Daemon<Manifest, Ids, "command", Ids>[],
  ) {}
  /**
   * Returns an empty new Daemons class with the provided config.
   *
   * Call .addDaemon() on the returned class to add a daemon.
   *
   * Daemons run in the order they are defined, with latter daemons being capable of
   * depending on prior daemons
   * @param config
   * @returns
   */
  static of<Manifest extends SDKManifest>(config: {
    effects: Effects
    started: (onTerm: () => PromiseLike<void>) => PromiseLike<void>
    healthReceipts: HealthReceipt[]
  }) {
    return new Daemons<Manifest, never>(config.effects, config.started)
  }
  /**
   * Returns the complete list of daemons, including the one defined here
   * @param id
   * @param newDaemon
   * @returns
   */
  addDaemon<Id extends string, Command extends string>(
    // prettier-ignore
    id: 
      "" extends Id ? never :
      ErrorDuplicateId<Id> extends Id ? never :
      Id extends Ids ? ErrorDuplicateId<Id> :
      Id,
    newDaemon: Omit<Daemon<Manifest, Ids, Command, Id>, "id">,
  ) {
    const daemons = ((this?.daemons ?? []) as any[]).concat({
      ...newDaemon,
      id,
    })
    return new Daemons<Manifest, Ids | Id>(this.effects, this.started, daemons)
  }

  async build() {
    const daemonsStarted = {} as Record<Ids, Promise<DaemonReturned>>
    const { effects } = this
    const daemons = this.daemons ?? []
    for (const daemon of daemons) {
      const requiredPromise = Promise.all(
        daemon.requires?.map((id) => daemonsStarted[id]) ?? [],
      )
      daemonsStarted[daemon.id] = requiredPromise.then(async () => {
        const { command, imageId } = daemon

<<<<<<< HEAD
        const child = utils.runDaemon(imageId, command, {
          env: daemon.env,
          mounts: daemon.mounts.build(),
=======
        const child = runDaemon<Manifest>()(effects, imageId, command, {
          env: daemon.env,
>>>>>>> 5f40fd60
        })
        let currentInput: TriggerInput = {}
        const getCurrentInput = () => currentInput
        const trigger = (daemon.ready.trigger ?? defaultTrigger)(
          getCurrentInput,
        )
        return new Promise(async (resolve) => {
          for (
            let res = await trigger.next();
            !res.done;
            res = await trigger.next()
          ) {
            const response = await Promise.resolve(daemon.ready.fn()).catch(
              (err) =>
                ({
                  status: "failure",
                  message: "message" in err ? err.message : String(err),
                }) as CheckResult,
            )
            currentInput.lastResult = response.status || null
            if (!currentInput.hadSuccess && response.status === "passing") {
              currentInput.hadSuccess = true
              resolve(child)
            }
          }
          resolve(child)
        })
      })
    }
    return {
      async term(options?: { signal?: Signals; timeout?: number }) {
        await Promise.all(
          Object.values<Promise<DaemonReturned>>(daemonsStarted).map((x) =>
            x.then((x) => x.term(options)),
          ),
        )
      },
      async wait() {
        await Promise.all(
          Object.values<Promise<DaemonReturned>>(daemonsStarted).map((x) =>
            x.then((x) => x.wait()),
          ),
        )
      },
    }
  }
}<|MERGE_RESOLUTION|>--- conflicted
+++ resolved
@@ -6,11 +6,7 @@
 import { TriggerInput } from "../trigger/TriggerInput"
 import { defaultTrigger } from "../trigger/defaultTrigger"
 import { DaemonReturned, Effects, ValidIfNoStupidEscape } from "../types"
-<<<<<<< HEAD
-import { createUtils } from "../util"
-import { Signals } from "../util/utils"
 import { Mounts } from "./Mounts"
-=======
 import { CommandOptions, MountOptions, Overlay } from "../util/Overlay"
 import { splitCommand } from "../util/splitCommand"
 
@@ -26,7 +22,6 @@
     parseInt(pid),
   )
 }
->>>>>>> 5f40fd60
 type Daemon<
   Manifest extends SDKManifest,
   Ids extends string,
@@ -209,14 +204,9 @@
       daemonsStarted[daemon.id] = requiredPromise.then(async () => {
         const { command, imageId } = daemon
 
-<<<<<<< HEAD
-        const child = utils.runDaemon(imageId, command, {
+        const child = runDaemon<Manifest>()(effects, imageId, command, {
           env: daemon.env,
           mounts: daemon.mounts.build(),
-=======
-        const child = runDaemon<Manifest>()(effects, imageId, command, {
-          env: daemon.env,
->>>>>>> 5f40fd60
         })
         let currentInput: TriggerInput = {}
         const getCurrentInput = () => currentInput
