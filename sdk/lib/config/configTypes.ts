--- conflicted
+++ resolved
@@ -199,19 +199,11 @@
   type: "object"
   spec: InputSpec
 }
-<<<<<<< HEAD
-export type ListValueSpecType = "text" | "number" | "object"
-=======
 export type ListValueSpecType = "text" | "object"
->>>>>>> 6def083b
 /** represents a spec for the values of a list */
 // prettier-ignore
 export type ListValueSpecOf<T extends ListValueSpecType> = 
   T extends "text" ? ListValueSpecText :
-<<<<<<< HEAD
-  T extends "number" ? ListValueSpecNumber :
-=======
->>>>>>> 6def083b
   T extends "object" ? ListValueSpecObject :
   never
 /** represents a spec for a list */
@@ -248,19 +240,6 @@
   inputmode: "text" | "email" | "tel" | "url"
   placeholder: string | null
 }
-<<<<<<< HEAD
-export type ListValueSpecNumber = {
-  type: "number"
-  min: number | null
-  max: number | null
-  integer: boolean
-  step: number | null
-  units: string | null
-  placeholder: string | null
-}
-=======
-
->>>>>>> 6def083b
 export type ListValueSpecObject = {
   type: "object"
   /** this is a mapped type of the config object at this level, replacing the object's values with specs on those values */
