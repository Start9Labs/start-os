--- conflicted
+++ resolved
@@ -1,12 +1,11 @@
 export * as configTypes from "./config/configTypes"
-<<<<<<< HEAD
-import { DependencyRequirement, SetHealth } from "../../core/startos/bindings"
-import { HealthCheckId } from "../../core/startos/bindings/HealthCheckId"
-import { HealthCheckResult } from "../../core/startos/bindings/HealthCheckResult"
-=======
-import { HealthCheckId } from "./osBindings"
-import { HealthCheckResult } from "./osBindings"
->>>>>>> 003d1109
+
+import {
+  DependencyRequirement,
+  SetHealth,
+  HealthCheckResult,
+} from "./osBindings"
+
 import { MainEffects, ServiceInterfaceType, Signals } from "./StartSdk"
 import { InputSpec } from "./config/configTypes"
 import { DependenciesReceipt } from "./config/setupConfig"
