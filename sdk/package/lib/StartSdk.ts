--- conflicted
+++ resolved
@@ -693,8 +693,6 @@
         ) {
           return SubContainer.of(effects, image, name)
         },
-<<<<<<< HEAD
-=======
         with<T>(
           effects: T.Effects,
           image: {
@@ -707,7 +705,6 @@
         ): Promise<T> {
           return SubContainer.with(effects, image, mounts, name, fn)
         },
->>>>>>> 63bc71da
       },
       List: {
         /**
@@ -1019,246 +1016,6 @@
          */
         list: Value.list,
         hidden: Value.hidden,
-<<<<<<< HEAD
-        dynamicToggle: (
-          a: LazyBuild<
-            Store,
-            {
-              name: string
-              description?: string | null
-              /** Presents a warning prompt before permitting the value to change. */
-              warning?: string | null
-              default: boolean
-              disabled?: false | string
-            }
-          >,
-        ) => Value.dynamicToggle<Store>(a),
-        dynamicText: (
-          getA: LazyBuild<
-            Store,
-            {
-              name: string
-              description?: string | null
-              /** Presents a warning prompt before permitting the value to change. */
-              warning?: string | null
-              /**
-               * @description optionally provide a default value.
-               * @type { string | RandomString | null }
-               * @example default: null
-               * @example default: 'World'
-               * @example default: { charset: 'abcdefg', len: 16 }
-               */
-              default: DefaultString | null
-              required: boolean
-              /**
-               * @description Mask (aka camouflage) text input with dots: ● ● ●
-               * @default false
-               */
-              masked?: boolean
-              placeholder?: string | null
-              minLength?: number | null
-              maxLength?: number | null
-              /**
-               * @description A list of regular expressions to which the text must conform to pass validation. A human readable description is provided in case the validation fails.
-               * @default []
-               * @example
-               * ```
-                [
-                  {
-                    regex: "[a-z]",
-                    description: "May only contain lower case letters from the English alphabet."
-                  }
-                ]
-               * ```
-               */
-              patterns?: Pattern[]
-              /**
-               * @description Informs the browser how to behave and which keyboard to display on mobile
-               * @default "text"
-               */
-              inputmode?: ValueSpecText["inputmode"]
-              /**
-               * @description Displays a button that will generate a random string according to the provided charset and len attributes.
-               */
-              generate?: null | RandomString
-            }
-          >,
-        ) => Value.dynamicText<Store>(getA),
-        dynamicTextarea: (
-          getA: LazyBuild<
-            Store,
-            {
-              name: string
-              description?: string | null
-              /** Presents a warning prompt before permitting the value to change. */
-              warning?: string | null
-              default: string | null
-              required: boolean
-              minLength?: number | null
-              maxLength?: number | null
-              placeholder?: string | null
-              disabled?: false | string
-            }
-          >,
-        ) => Value.dynamicTextarea<Store>(getA),
-        dynamicNumber: (
-          getA: LazyBuild<
-            Store,
-            {
-              name: string
-              description?: string | null
-              /** Presents a warning prompt before permitting the value to change. */
-              warning?: string | null
-              /**
-               * @description optionally provide a default value.
-               * @type { number | null }
-               * @example default: null
-               * @example default: 7
-               */
-              default: number | null
-              required: boolean
-              min?: number | null
-              max?: number | null
-              /**
-               * @description How much does the number increase/decrease when using the arrows provided by the browser.
-               * @default 1
-               */
-              step?: number | null
-              /**
-               * @description Requires the number to be an integer.
-               */
-              integer: boolean
-              /**
-               * @description Optionally display units to the right of the input box.
-               */
-              units?: string | null
-              placeholder?: string | null
-              disabled?: false | string
-            }
-          >,
-        ) => Value.dynamicNumber<Store>(getA),
-        dynamicColor: (
-          getA: LazyBuild<
-            Store,
-            {
-              name: string
-              description?: string | null
-              /** Presents a warning prompt before permitting the value to change. */
-              warning?: string | null
-              /**
-               * @description optionally provide a default value.
-               * @type { string | null }
-               * @example default: null
-               * @example default: 'ffffff'
-               */
-              default: string | null
-              required: boolean
-              disabled?: false | string
-            }
-          >,
-        ) => Value.dynamicColor<Store>(getA),
-        dynamicDatetime: (
-          getA: LazyBuild<
-            Store,
-            {
-              name: string
-              description?: string | null
-              /** Presents a warning prompt before permitting the value to change. */
-              warning?: string | null
-              /**
-               * @description optionally provide a default value.
-               * @type { string | null }
-               * @example default: null
-               * @example default: '1985-12-16 18:00:00.000'
-               */
-              default: string
-              required: boolean
-              /**
-               * @description Informs the browser how to behave and which date/time component to display.
-               * @default "datetime-local"
-               */
-              inputmode?: ValueSpecDatetime["inputmode"]
-              min?: string | null
-              max?: string | null
-              disabled?: false | string
-            }
-          >,
-        ) => Value.dynamicDatetime<Store>(getA),
-        dynamicSelect: <Variants extends Record<string, string>>(
-          getA: LazyBuild<
-            Store,
-            {
-              name: string
-              description?: string | null
-              /** Presents a warning prompt before permitting the value to change. */
-              warning?: string | null
-              /**
-               * @description provide a default value from the list of values.
-               * @type { default: string }
-               * @example default: 'radio1'
-               */
-              default: keyof Variants & string
-              /**
-               * @description A mapping of unique radio options to their human readable display format.
-               * @example
-               * ```
-                {
-                  radio1: "Radio 1"
-                  radio2: "Radio 2"
-                  radio3: "Radio 3"
-                }
-               * ```
-               */
-              values: Variants
-              /**
-               * @options
-               *   - false - The field can be modified.
-               *   - string - The field cannot be modified. The provided text explains why.
-               *   - string[] - The field can be modified, but the values contained in the array cannot be selected.
-               * @default false
-               */
-              disabled?: false | string | string[]
-            }
-          >,
-        ) => Value.dynamicSelect<Store>(getA),
-        dynamicMultiselect: (
-          getA: LazyBuild<
-            Store,
-            {
-              name: string
-              description?: string | null
-              /** Presents a warning prompt before permitting the value to change. */
-              warning?: string | null
-              /**
-               * @description A simple list of which options should be checked by default.
-               */
-              default: string[]
-              /**
-               * @description A mapping of checkbox options to their human readable display format.
-               * @example
-               * ```
-                {
-                  option1: "Option 1"
-                  option2: "Option 2"
-                  option3: "Option 3"
-                }
-               * ```
-               */
-              values: Record<string, string>
-              minLength?: number | null
-              maxLength?: number | null
-              /**
-               * @options
-               *   - false - The field can be modified.
-               *   - string - The field cannot be modified. The provided text explains why.
-               *   - string[] - The field can be modified, but the values contained in the array cannot be selected.
-               * @default false
-               */
-              disabled?: false | string | string[]
-            }
-          >,
-        ) => Value.dynamicMultiselect<Store>(getA),
-=======
         dynamicToggle: Value.dynamicToggle<Store>,
         dynamicText: Value.dynamicText<Store>,
         dynamicTextarea: Value.dynamicTextarea<Store>,
@@ -1267,7 +1024,6 @@
         dynamicDatetime: Value.dynamicDatetime<Store>,
         dynamicSelect: Value.dynamicSelect<Store>,
         dynamicMultiselect: Value.dynamicMultiselect<Store>,
->>>>>>> 63bc71da
         filteredUnion: <
           VariantValues extends {
             [K in string]: {
@@ -1323,11 +1079,7 @@
 export async function runCommand<Manifest extends T.SDKManifest>(
   effects: Effects,
   image: { imageId: keyof Manifest["images"] & T.ImageId; sharedRun?: boolean },
-<<<<<<< HEAD
-  command: string | [string, ...string[]],
-=======
   command: T.CommandType,
->>>>>>> 63bc71da
   options: CommandOptions & {
     mounts?: { path: string; options: MountOptions }[]
   },
