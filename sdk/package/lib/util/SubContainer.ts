--- conflicted
+++ resolved
@@ -124,11 +124,7 @@
       await execFile("mount", ["--rbind", from, to])
     }
 
-<<<<<<< HEAD
-    return new SubContainer(effects, imageId, rootfs, guid)
-=======
     return res
->>>>>>> 63bc71da
   }
 
   static async with<T>(
