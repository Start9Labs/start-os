--- conflicted
+++ resolved
@@ -25,10 +25,7 @@
   private _health: HealthCheckResult = { result: "starting", message: null }
   private healthWatchers: Array<() => unknown> = []
   private running = false
-<<<<<<< HEAD
-=======
   private started?: number
->>>>>>> 63bc71da
   private resolveReady: (() => void) | undefined
   private readyPromise: Promise<void>
   constructor(
