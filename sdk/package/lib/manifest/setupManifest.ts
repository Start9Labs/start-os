import * as T from "../../../base/lib/types"
import { ImageConfig, ImageId, VolumeId } from "../../../base/lib/types"
import {
  SDKManifest,
  SDKImageInputSpec,
} from "../../../base/lib/types/ManifestTypes"
import { OSVersion } from "../StartSdk"
import { VersionGraph } from "../version/VersionGraph"
import { execSync } from "child_process"

/**
 * @description Use this function to define critical information about your package
 *
 * @param manifest Static properties of the package
 */
export function setupManifest<
  Id extends string,
  VolumesTypes extends VolumeId,
  AssetTypes extends VolumeId,
  Manifest extends {
    id: Id
    assets: AssetTypes[]
    volumes: VolumesTypes[]
  } & SDKManifest,
>(manifest: Manifest & SDKManifest): Manifest {
  return manifest
}

export function buildManifest<
  Id extends string,
  Version extends string,
  Dependencies extends Record<string, unknown>,
  VolumesTypes extends VolumeId,
  AssetTypes extends VolumeId,
  ImagesTypes extends ImageId,
  Manifest extends {
    dependencies: Dependencies
    id: Id
    assets: AssetTypes[]
    images: Record<ImagesTypes, SDKImageInputSpec>
    volumes: VolumesTypes[]
  },
>(
  versions: VersionGraph<Version>,
  manifest: SDKManifest & Manifest,
): Manifest & T.Manifest {
  const images = Object.entries(manifest.images).reduce(
    (images, [k, v]) => {
      v.arch = v.arch || ["aarch64", "x86_64"]
      if (v.emulateMissingAs === undefined)
        v.emulateMissingAs = (v.arch as string[]).includes("aarch64")
          ? "aarch64"
          : v.arch[0] || null
      images[k] = v as ImageConfig
      return images
    },
    {} as { [k: string]: ImageConfig },
  )
  return {
    ...manifest,
<<<<<<< HEAD
    osVersion: SDKVersion,
=======
    osVersion: manifest.osVersion ?? OSVersion,
>>>>>>> 63bc71da
    version: versions.current.options.version,
    releaseNotes: versions.current.options.releaseNotes,
    satisfies: versions.current.options.satisfies || [],
    canMigrateTo: versions.canMigrateTo().toString(),
    canMigrateFrom: versions.canMigrateFrom().toString(),
    images,
    alerts: {
      install: manifest.alerts?.install || null,
      update: manifest.alerts?.update || null,
      uninstall: manifest.alerts?.uninstall || null,
      restore: manifest.alerts?.restore || null,
      start: manifest.alerts?.start || null,
      stop: manifest.alerts?.stop || null,
    },
    hardwareRequirements: {
      device: manifest.hardwareRequirements?.device || [],
      ram: manifest.hardwareRequirements?.ram || null,
      arch:
        manifest.hardwareRequirements?.arch === undefined
          ? Object.values(images).reduce(
              (arch, inputSpec) => {
                if (inputSpec.emulateMissingAs) {
                  return arch
                }
                if (arch === null) {
                  return inputSpec.arch
                }
                return arch.filter((a) => inputSpec.arch.includes(a))
              },
              null as string[] | null,
            )
          : manifest.hardwareRequirements?.arch,
    },
  }
}<|MERGE_RESOLUTION|>--- conflicted
+++ resolved
@@ -58,11 +58,7 @@
   )
   return {
     ...manifest,
-<<<<<<< HEAD
-    osVersion: SDKVersion,
-=======
     osVersion: manifest.osVersion ?? OSVersion,
->>>>>>> 63bc71da
     version: versions.current.options.version,
     releaseNotes: versions.current.options.releaseNotes,
     satisfies: versions.current.options.satisfies || [],
