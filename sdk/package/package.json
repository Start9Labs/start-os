--- conflicted
+++ resolved
@@ -1,10 +1,6 @@
 {
   "name": "@start9labs/start-sdk",
-<<<<<<< HEAD
-  "version": "0.3.6-alpha.23",
-=======
-  "version": "0.3.6-beta.0",
->>>>>>> 1859c050
+  "version": "0.3.6-beta.1",
   "description": "Software development kit to facilitate packaging services for StartOS",
   "main": "./package/lib/index.js",
   "types": "./package/lib/index.d.ts",
