--- conflicted
+++ resolved
@@ -1,144 +1,119 @@
-# Contributing to StartOS
-
-This guide is for contributing to the StartOS. If you are interested in packaging a service for StartOS, visit the [service packaging guide](https://docs.start9.com/latest/developer-docs/). If you are interested in promoting, providing technical support, creating tutorials, or helping in other ways, please visit the [Start9 website](https://start9.com/contribute).
-
-
-## Collaboration
-
-- [Matrix](https://matrix.to/#/#community-dev:matrix.start9labs.com)
-- [Telegram](https://t.me/start9_labs/47471)
-
-## Project Structure
-
-```bash
-/
-├── assets/
-├── core/
-├── build/
-├── debian/
-├── web/
-├── image-recipe/
-├── patch-db
-└── system-images/
-```
-#### assets
-screenshots for the StartOS README
-
-#### core
-An API, daemon (startd), CLI (start-cli), and SDK (start-sdk) that together provide the core functionality of StartOS.
-
-#### build
-Auxiliary files and scripts to include in deployed StartOS images
-
-#### debian
-Maintainer scripts for the StartOS Debian package
-
-#### web
-Web UIs served under various conditions and used to interact with StartOS APIs.
-
-<<<<<<< HEAD
-- [`backend`](backend/README.md) (Rust) is a command line utility, daemon, and
-  software development kit that sets up and manages services and their
-  environments, provides the interface for the ui, manages system state, and
-  provides utilities for packaging services for StartOS.
-- [`build`](build/README.md) contains scripts and necessary for deploying
-  StartOS to a debian/raspbian system.
-- [`frontend`](frontend/README.md) (Typescript Ionic Angular) is the code that
-  is deployed to the browser to provide the user interface for StartOS.
-  - `projects/ui` - Code for the user interface that is displayed when StartOS
-    is running normally.
-  - `projects/setup-wizard`(frontend/README.md) - Code for the user interface
-    that is displayed during the setup and recovery process for StartOS.
-- `libs` (Rust) is a set of standalone crates that were separated out of
-  `backend` for the purpose of portability
-- `patch-db` - A diff based data store that is used to synchronize data between
-  the front and backend.
-  - Notably, `patch-db` has a
-    [client](https://github.com/Start9Labs/patch-db/tree/master/client) with its
-    own dependency and installation requirements.
-- `system-images` - (Docker, Rust) A suite of utility Docker images that are
-  preloaded with StartOS to assist with functions relating to services (eg.
-  configuration, backups, health checks).
-=======
-#### image-recipe
-Scripts for building StartOS images
->>>>>>> 530de674
-
-#### patch-db (submodule)
-A diff based data store used to synchronize data between the web interfaces and server.
-
-#### system-images
-Docker images that assist with creating backups.
-
-## Environment Setup
-
-#### Clone the StartOS repository
-```sh
-git clone https://github.com/Start9Labs/start-os.git
-cd start-os
-```
-
-#### Load the PatchDB submodule
-```sh
-git submodule update --init --recursive
-```
-
-#### Continue to your project of interest for additional instructions:
-- [`core`](core/README.md)
-- [`web-interfaces`](web-interfaces/README.md)
-- [`build`](build/README.md)
-- [`patch-db`](https://github.com/Start9Labs/patch-db)
-
-## Building
-This project uses [GNU Make](https://www.gnu.org/software/make/) to build its components. To build any specific component, simply run `make <TARGET>` replacing `<TARGET>` with the name of the target you'd like to build
-
-### Requirements
-- [GNU Make](https://www.gnu.org/software/make/)
-- [Docker](https://docs.docker.com/get-docker/)
-- [NodeJS v18.15.0](https://docs.npmjs.com/downloading-and-installing-node-js-and-npm)
-- [sed](https://www.gnu.org/software/sed/)
-- [grep](https://www.gnu.org/software/grep/)
-- [awk](https://www.gnu.org/software/gawk/)
-- [jq](https://jqlang.github.io/jq/)
-- [gzip](https://www.gnu.org/software/gzip/)
-- [brotli](https://github.com/google/brotli)
-
-### Environment variables
-- `PLATFORM`: which platform you would like to build for. Must be one of `x86_64`, `x86_64-nonfree`, `aarch64`, `aarch64-nonfree`, `raspberrypi`
-    - NOTE: `nonfree` images are for including `nonfree` firmware packages in the built ISO
-- `ENVIRONMENT`: a hyphen separated set of feature flags to enable
-    - `dev`: enables password ssh (INSECURE!) and does not compress frontends
-    - `unstable`: enables assertions that will cause errors on unexpected inconsistencies that are undesirable in production use either for performance or reliability reasons
-    - `docker`: use `docker` instead of `podman`
-- `GIT_BRANCH_AS_HASH`: set to `1` to use the current git branch name as the git hash so that the project does not need to be rebuilt on each commit
-
-### Useful Make Targets
-- `iso`: Create a full `.iso` image
-    - Only possible from Debian
-    - Not available for `PLATFORM=raspberrypi`
-    - Additional Requirements:
-        - [debspawn](https://github.com/lkhq/debspawn)
-- `img`: Create a full `.img` image
-    - Only possible from Debian
-    - Only available for `PLATFORM=raspberrypi`
-    - Additional Requirements:
-        - [debspawn](https://github.com/lkhq/debspawn)
-- `format`: Run automatic code formatting for the project
-    - Additional Requirements:
-        - [rust](https://rustup.rs/)
-- `test`: Run automated tests for the project
-    - Additional Requirements:
-        - [rust](https://rustup.rs/)
-- `update`: Deploy the current working project to a device over ssh as if through an over-the-air update
-    - Requires an argument `REMOTE` which is the ssh address of the device, i.e. `start9@192.168.122.2`
-- `reflash`: Deploy the current working project to a device over ssh as if using a live `iso` image to reflash it
-    - Requires an argument `REMOTE` which is the ssh address of the device, i.e. `start9@192.168.122.2`
-- `update-overlay`: Deploy the current working project to a device over ssh to the in-memory overlay without restarting it
-    - WARNING: changes will be reverted after the device is rebooted
-    - WARNING: changes to `init` will not take effect as the device is already initialized
-    - Requires an argument `REMOTE` which is the ssh address of the device, i.e. `start9@192.168.122.2`
-- `wormhole`: Deploy the `startbox` to a device using [magic-wormhole](https://github.com/magic-wormhole/magic-wormhole)
-    - When the build it complete will emit a command to paste into the shell of the device to upgrade it
-    - Additional Requirements:
-        - [magic-wormhole](https://github.com/magic-wormhole/magic-wormhole)
+# Contributing to StartOS
+
+This guide is for contributing to the StartOS. If you are interested in packaging a service for StartOS, visit the [service packaging guide](https://docs.start9.com/latest/developer-docs/). If you are interested in promoting, providing technical support, creating tutorials, or helping in other ways, please visit the [Start9 website](https://start9.com/contribute).
+
+
+## Collaboration
+
+- [Matrix](https://matrix.to/#/#community-dev:matrix.start9labs.com)
+- [Telegram](https://t.me/start9_labs/47471)
+
+## Project Structure
+
+```bash
+/
+├── assets/
+├── core/
+├── build/
+├── debian/
+├── web/
+├── image-recipe/
+├── patch-db
+└── system-images/
+```
+#### assets
+screenshots for the StartOS README
+
+#### core
+An API, daemon (startd), CLI (start-cli), and SDK (start-sdk) that together provide the core functionality of StartOS.
+
+#### build
+Auxiliary files and scripts to include in deployed StartOS images
+
+#### debian
+Maintainer scripts for the StartOS Debian package
+
+#### web
+Web UIs served under various conditions and used to interact with StartOS APIs.
+
+#### image-recipe
+Scripts for building StartOS images
+
+#### patch-db (submodule)
+A diff based data store used to synchronize data between the web interfaces and server.
+
+#### system-images
+Docker images that assist with creating backups.
+
+## Environment Setup
+
+#### Clone the StartOS repository
+```sh
+git clone https://github.com/Start9Labs/start-os.git
+cd start-os
+```
+
+#### Load the PatchDB submodule
+```sh
+git submodule update --init --recursive
+```
+
+#### Continue to your project of interest for additional instructions:
+- [`core`](core/README.md)
+- [`web-interfaces`](web-interfaces/README.md)
+- [`build`](build/README.md)
+- [`patch-db`](https://github.com/Start9Labs/patch-db)
+
+## Building
+This project uses [GNU Make](https://www.gnu.org/software/make/) to build its components. To build any specific component, simply run `make <TARGET>` replacing `<TARGET>` with the name of the target you'd like to build
+
+### Requirements
+- [GNU Make](https://www.gnu.org/software/make/)
+- [Docker](https://docs.docker.com/get-docker/)
+- [NodeJS v18.15.0](https://docs.npmjs.com/downloading-and-installing-node-js-and-npm)
+- [sed](https://www.gnu.org/software/sed/)
+- [grep](https://www.gnu.org/software/grep/)
+- [awk](https://www.gnu.org/software/gawk/)
+- [jq](https://jqlang.github.io/jq/)
+- [gzip](https://www.gnu.org/software/gzip/)
+- [brotli](https://github.com/google/brotli)
+
+### Environment variables
+- `PLATFORM`: which platform you would like to build for. Must be one of `x86_64`, `x86_64-nonfree`, `aarch64`, `aarch64-nonfree`, `raspberrypi`
+    - NOTE: `nonfree` images are for including `nonfree` firmware packages in the built ISO
+- `ENVIRONMENT`: a hyphen separated set of feature flags to enable
+    - `dev`: enables password ssh (INSECURE!) and does not compress frontends
+    - `unstable`: enables assertions that will cause errors on unexpected inconsistencies that are undesirable in production use either for performance or reliability reasons
+    - `docker`: use `docker` instead of `podman`
+- `GIT_BRANCH_AS_HASH`: set to `1` to use the current git branch name as the git hash so that the project does not need to be rebuilt on each commit
+
+### Useful Make Targets
+- `iso`: Create a full `.iso` image
+    - Only possible from Debian
+    - Not available for `PLATFORM=raspberrypi`
+    - Additional Requirements:
+        - [debspawn](https://github.com/lkhq/debspawn)
+- `img`: Create a full `.img` image
+    - Only possible from Debian
+    - Only available for `PLATFORM=raspberrypi`
+    - Additional Requirements:
+        - [debspawn](https://github.com/lkhq/debspawn)
+- `format`: Run automatic code formatting for the project
+    - Additional Requirements:
+        - [rust](https://rustup.rs/)
+- `test`: Run automated tests for the project
+    - Additional Requirements:
+        - [rust](https://rustup.rs/)
+- `update`: Deploy the current working project to a device over ssh as if through an over-the-air update
+    - Requires an argument `REMOTE` which is the ssh address of the device, i.e. `start9@192.168.122.2`
+- `reflash`: Deploy the current working project to a device over ssh as if using a live `iso` image to reflash it
+    - Requires an argument `REMOTE` which is the ssh address of the device, i.e. `start9@192.168.122.2`
+- `update-overlay`: Deploy the current working project to a device over ssh to the in-memory overlay without restarting it
+    - WARNING: changes will be reverted after the device is rebooted
+    - WARNING: changes to `init` will not take effect as the device is already initialized
+    - Requires an argument `REMOTE` which is the ssh address of the device, i.e. `start9@192.168.122.2`
+- `wormhole`: Deploy the `startbox` to a device using [magic-wormhole](https://github.com/magic-wormhole/magic-wormhole)
+    - When the build it complete will emit a command to paste into the shell of the device to upgrade it
+    - Additional Requirements:
+        - [magic-wormhole](https://github.com/magic-wormhole/magic-wormhole)
 - `clean`: Delete all compiled artifacts