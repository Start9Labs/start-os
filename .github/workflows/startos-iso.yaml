name: Debian-based ISO and SquashFS

on:
  workflow_call:
  workflow_dispatch:
    inputs:
      environment:
        type: choice
        description: Environment
        options:
          - NONE
          - dev
          - unstable
          - dev-unstable
      runner:
        type: choice
        description: Runner
        options:
          - standard
          - fast
      platform:
        type: choice
        description: Platform
        options:
          - ALL
          - x86_64
          - x86_64-nonfree
          - aarch64
          - aarch64-nonfree
          - raspberrypi
      deploy:
        type: choice
        description: Deploy
        options:
          - NONE
          - alpha
          - beta
  push:
    branches:
      - master
      - next/*
  pull_request:
    branches:
      - master
      - next/*

env:
  NODEJS_VERSION: "18.15.0"
  ENVIRONMENT: '${{ fromJson(format(''["{0}", ""]'', github.event.inputs.environment || ''dev''))[github.event.inputs.environment == ''NONE''] }}'

jobs:
  compile:
    name: Compile Base Binaries
    strategy:
      fail-fast: true
      matrix:
        arch: >-
          ${{
            fromJson('{
              "x86_64": ["x86_64"],
              "x86_64-nonfree": ["x86_64"],
              "aarch64": ["aarch64"],
              "aarch64-nonfree": ["aarch64"],
              "raspberrypi": ["aarch64"],
              "ALL": ["x86_64", "aarch64"]
            }')[github.event.inputs.platform || 'ALL']
          }}
    runs-on: ${{ fromJson('["ubuntu-22.04", "buildjet-32vcpu-ubuntu-2204"]')[github.event.inputs.runner == 'fast'] }}
    steps:
      - run: |
          sudo mount -t tmpfs tmpfs .
        if: ${{ github.event.inputs.runner == 'fast' }}

      - uses: actions/checkout@v4
        with:
          submodules: recursive

      - uses: actions/setup-node@v4
        with:
          node-version: ${{ env.NODEJS_VERSION }}

<<<<<<< HEAD
      - name: Set up QEMU
        uses: docker/setup-qemu-action@v3
=======
      - name: Set up docker QEMU
        uses: docker/setup-qemu-action@v2
>>>>>>> 355452cd

      - name: Set up system dependencies
        run: sudo apt-get update && sudo apt-get install -y qemu-user-static systemd-container

      - name: Set up Docker Buildx
        uses: docker/setup-buildx-action@v3

      - name: Make
        run: make ARCH=${{ matrix.arch }} compiled-${{ matrix.arch }}.tar

      - uses: actions/upload-artifact@v4
        with:
          name: compiled-${{ matrix.arch }}.tar
          path: compiled-${{ matrix.arch }}.tar
  image:
    name: Build Image
    needs: [compile]
    strategy:
      fail-fast: false
      matrix:
        platform: >-
          ${{
            fromJson(
              format(
                '[
                  ["{0}"],
                  ["x86_64", "x86_64-nonfree", "aarch64", "aarch64-nonfree", "raspberrypi"]
                ]',
                github.event.inputs.platform || 'ALL'
              )
            )[(github.event.inputs.platform || 'ALL') == 'ALL']
          }}
    runs-on: >-
      ${{
        fromJson(
          format(
            '["ubuntu-22.04", "{0}"]',
            fromJson('{
              "x86_64": "buildjet-8vcpu-ubuntu-2204",
              "x86_64-nonfree": "buildjet-8vcpu-ubuntu-2204",
              "aarch64": "buildjet-8vcpu-ubuntu-2204-arm",
              "aarch64-nonfree": "buildjet-8vcpu-ubuntu-2204-arm",
              "raspberrypi": "buildjet-8vcpu-ubuntu-2204-arm",
            }')[matrix.platform]
          )
        )[github.event.inputs.runner == 'fast']
      }}
    env:
      ARCH: >-
        ${{
          fromJson('{
            "x86_64": "x86_64",
            "x86_64-nonfree": "x86_64",
            "aarch64": "aarch64",
            "aarch64-nonfree": "aarch64",
            "raspberrypi": "aarch64",
          }')[matrix.platform]
        }}
    steps:
<<<<<<< HEAD
      - uses: actions/checkout@v4
=======
      - name: Free space
        run: rm -rf /opt/hostedtoolcache*
        if: ${{ github.event.inputs.runner != 'fast' }}

      - uses: actions/checkout@v3
>>>>>>> 355452cd
        with:
          submodules: recursive

      - name: Install dependencies
        run: |
          sudo apt-get update
          sudo apt-get install -y qemu-user-static
          wget https://deb.debian.org/debian/pool/main/d/debspawn/debspawn_0.6.2-1_all.deb
          sha256sum ./debspawn_0.6.2-1_all.deb | grep 37ef27458cb1e35e8bce4d4f639b06b4b3866fc0b9191ec6b9bd157afd06a817
          sudo apt-get install -y ./debspawn_0.6.2-1_all.deb

      - name: Configure debspawn
        run: |
          sudo mkdir -p /etc/debspawn/
          echo "AllowUnsafePermissions=true" | sudo tee /etc/debspawn/global.toml
          sudo mkdir -p /var/tmp/debspawn

      - run: sudo mount -t tmpfs tmpfs /var/tmp/debspawn
        if: ${{ github.event.inputs.runner == 'fast' && (matrix.platform == 'x86_64' || matrix.platform == 'x86_64-nonfree') }}

      - name: Download compiled artifacts
        uses: actions/download-artifact@v4
        with:
          name: compiled-${{ env.ARCH }}.tar

      - name: Extract compiled artifacts
        run: tar -xvf compiled-${{ env.ARCH }}.tar

      - name: Prevent rebuild of compiled artifacts
        run: |
          mkdir -p web/node_modules
          mkdir -p web/dist/raw
          touch core/startos/bindings
          touch sdk/lib/osBindings
          mkdir -p container-runtime/dist
          PLATFORM=${{ matrix.platform }} make -t compiled-${{ env.ARCH }}.tar

      - name: Run iso build
        run: PLATFORM=${{ matrix.platform }} make iso
        if: ${{ matrix.platform != 'raspberrypi' }}

      - name: Run img build
        run: PLATFORM=${{ matrix.platform }} make img
        if: ${{ matrix.platform == 'raspberrypi' }}

      - uses: actions/upload-artifact@v4
        with:
          name: ${{ matrix.platform }}.squashfs
          path: results/*.squashfs

      - uses: actions/upload-artifact@v4
        with:
          name: ${{ matrix.platform }}.iso
          path: results/*.iso
        if: ${{ matrix.platform != 'raspberrypi' }}

      - uses: actions/upload-artifact@v4
        with:
          name: ${{ matrix.platform }}.img
          path: results/*.img
        if: ${{ matrix.platform == 'raspberrypi' }}

      - name: Upload OTA to registry
        run: >-
          PLATFORM=${{ matrix.platform }} make upload-ota TARGET="${{
            fromJson('{
              "alpha": "alpha-registry-x.start9.com",
              "beta": "beta-registry.start9.com",
            }')[github.event.inputs.deploy]
          }}" KEY="${{
            fromJson(
              format('{{
                "alpha": "{0}",
                "beta": "{1}",
              }}', secrets.ALPHA_INDEX_KEY, secrets.BETA_INDEX_KEY)
            )[github.event.inputs.deploy]
          }}"
        if: ${{ github.event.inputs.deploy != '' && github.event.inputs.deploy != 'NONE' }}

  index:
    if: ${{ github.event.inputs.deploy != '' && github.event.inputs.deploy != 'NONE' }}
    needs: [image]
    runs-on: ubuntu-22.04
    steps:
      - run: >-
          curl "https://${{
            fromJson('{
              "alpha": "alpha-registry-x.start9.com",
              "beta": "beta-registry.start9.com",
            }')[github.event.inputs.deploy]
          }}:8443/resync.cgi?key=${{
            fromJson(
              format('{{
                "alpha": "{0}",
                "beta": "{1}",
              }}', secrets.ALPHA_INDEX_KEY, secrets.BETA_INDEX_KEY)
            )[github.event.inputs.deploy]
          }}"<|MERGE_RESOLUTION|>--- conflicted
+++ resolved
@@ -79,13 +79,8 @@
         with:
           node-version: ${{ env.NODEJS_VERSION }}
 
-<<<<<<< HEAD
-      - name: Set up QEMU
+      - name: Set up docker QEMU
         uses: docker/setup-qemu-action@v3
-=======
-      - name: Set up docker QEMU
-        uses: docker/setup-qemu-action@v2
->>>>>>> 355452cd
 
       - name: Set up system dependencies
         run: sudo apt-get update && sudo apt-get install -y qemu-user-static systemd-container
@@ -145,15 +140,11 @@
           }')[matrix.platform]
         }}
     steps:
-<<<<<<< HEAD
-      - uses: actions/checkout@v4
-=======
       - name: Free space
         run: rm -rf /opt/hostedtoolcache*
         if: ${{ github.event.inputs.runner != 'fast' }}
 
-      - uses: actions/checkout@v3
->>>>>>> 355452cd
+      - uses: actions/checkout@v4
         with:
           submodules: recursive
 
