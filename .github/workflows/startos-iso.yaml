name: Debian-based ISO and SquashFS

on:
  workflow_call:
  workflow_dispatch:
    inputs:
      environment:
        type: choice
        description: Environment
        options:
          - NONE
          - dev
          - unstable
          - dev-unstable
      runner:
        type: choice
        description: Runner
        options:
          - standard
          - fast
      platform:
        type: choice
        description: Platform
        options:
          - ALL
          - x86_64
          - x86_64-nonfree
          - aarch64
          - aarch64-nonfree
          - raspberrypi
      deploy:
        type: choice
        description: Deploy
        options:
          - NONE
          - alpha
          - beta
  push:
    branches:
      - master
      - next/*
  pull_request:
    branches:
      - master
      - next/*

env:
  NODEJS_VERSION: "20.16.0"
  ENVIRONMENT: '${{ fromJson(format(''["{0}", ""]'', github.event.inputs.environment || ''dev''))[github.event.inputs.environment == ''NONE''] }}'

jobs:
  compile:
    name: Compile Base Binaries
    strategy:
      fail-fast: true
      matrix:
        arch: >-
          ${{
            fromJson('{
              "x86_64": ["x86_64"],
              "x86_64-nonfree": ["x86_64"],
              "aarch64": ["aarch64"],
              "aarch64-nonfree": ["aarch64"],
              "raspberrypi": ["aarch64"],
              "ALL": ["x86_64", "aarch64"]
            }')[github.event.inputs.platform || 'ALL']
          }}
    runs-on: ${{ fromJson('["ubuntu-22.04", "buildjet-32vcpu-ubuntu-2204"]')[github.event.inputs.runner == 'fast'] }}
    steps:
      - run: |
          sudo mount -t tmpfs tmpfs .
        if: ${{ github.event.inputs.runner == 'fast' }}

      - uses: actions/checkout@v4
        with:
          submodules: recursive

      - name: Set up Python
        uses: actions/setup-python@v5
        with:
          python-version: "3.x"

      - uses: actions/setup-node@v4
        with:
          node-version: ${{ env.NODEJS_VERSION }}

      - name: Set up docker QEMU
        uses: docker/setup-qemu-action@v3

      - name: Set up system dependencies
        run: sudo apt-get update && sudo apt-get install -y qemu-user-static systemd-container squashfuse

      - name: Set up Docker Buildx
        uses: docker/setup-buildx-action@v3

      - name: Make
        run: make ARCH=${{ matrix.arch }} compiled-${{ matrix.arch }}.tar

      - uses: actions/upload-artifact@v4
        with:
          name: compiled-${{ matrix.arch }}.tar
          path: compiled-${{ matrix.arch }}.tar
  image:
    name: Build Image
    needs: [compile]
    strategy:
      fail-fast: false
      matrix:
        platform: >-
          ${{
            fromJson(
              format(
                '[
                  ["{0}"],
                  ["x86_64", "x86_64-nonfree", "aarch64", "aarch64-nonfree", "raspberrypi"]
                ]',
                github.event.inputs.platform || 'ALL'
              )
            )[(github.event.inputs.platform || 'ALL') == 'ALL']
          }}
    runs-on: >-
      ${{
        fromJson(
          format(
            '["ubuntu-22.04", "{0}"]',
            fromJson('{
              "x86_64": "buildjet-8vcpu-ubuntu-2204",
              "x86_64-nonfree": "buildjet-8vcpu-ubuntu-2204",
              "aarch64": "buildjet-8vcpu-ubuntu-2204-arm",
              "aarch64-nonfree": "buildjet-8vcpu-ubuntu-2204-arm",
              "raspberrypi": "buildjet-8vcpu-ubuntu-2204-arm",
            }')[matrix.platform]
          )
        )[github.event.inputs.runner == 'fast']
      }}
    env:
      ARCH: >-
        ${{
          fromJson('{
            "x86_64": "x86_64",
            "x86_64-nonfree": "x86_64",
            "aarch64": "aarch64",
            "aarch64-nonfree": "aarch64",
            "raspberrypi": "aarch64",
          }')[matrix.platform]
        }}
    steps:
      - name: Free space
        run: rm -rf /opt/hostedtoolcache*
        if: ${{ github.event.inputs.runner != 'fast' }}

      - uses: actions/checkout@v4
        with:
          submodules: recursive

      - name: Set up Python
        uses: actions/setup-python@v5
        with:
          python-version: "3.x"

      - name: Install dependencies
        run: |
          sudo apt-get update
          sudo apt-get install -y qemu-user-static
          wget https://deb.debian.org/debian/pool/main/d/debspawn/debspawn_0.6.2-1_all.deb
          sha256sum ./debspawn_0.6.2-1_all.deb | grep 37ef27458cb1e35e8bce4d4f639b06b4b3866fc0b9191ec6b9bd157afd06a817
          sudo apt-get install -y ./debspawn_0.6.2-1_all.deb

      - name: Configure debspawn
        run: |
          sudo mkdir -p /etc/debspawn/
          echo "AllowUnsafePermissions=true" | sudo tee /etc/debspawn/global.toml
          sudo mkdir -p /var/tmp/debspawn

      - run: sudo mount -t tmpfs tmpfs /var/tmp/debspawn
        if: ${{ github.event.inputs.runner == 'fast' && (matrix.platform == 'x86_64' || matrix.platform == 'x86_64-nonfree') }}

      - name: Download compiled artifacts
        uses: actions/download-artifact@v4
        with:
          name: compiled-${{ env.ARCH }}.tar

      - name: Extract compiled artifacts
        run: tar -xvf compiled-${{ env.ARCH }}.tar

      - name: Prevent rebuild of compiled artifacts
        run: |
          mkdir -p web/node_modules
          mkdir -p web/dist/raw
<<<<<<< HEAD
          touch core/startos/bindings
          touch sdk/base/lib/osBindings
=======
          mkdir -p container-runtime/node_modules
>>>>>>> eec5cf6b
          mkdir -p container-runtime/dist
          mkdir -p container-runtime/dist/node_modules
          mkdir -p core/startos/bindings
          mkdir -p sdk/dist
          mkdir -p patch-db/client/node_modules
          mkdir -p patch-db/client/dist
          mkdir -p web/.angular
          mkdir -p web/dist/raw/ui
          mkdir -p web/dist/raw/install-wizard
          mkdir -p web/dist/raw/setup-wizard
          mkdir -p web/dist/static/ui
          mkdir -p web/dist/static/install-wizard
          mkdir -p web/dist/static/setup-wizard
          PLATFORM=${{ matrix.platform }} make -t compiled-${{ env.ARCH }}.tar

      - run: git status

      - name: Run iso build
        run: PLATFORM=${{ matrix.platform }} make iso
        if: ${{ matrix.platform != 'raspberrypi' }}

      - name: Run img build
        run: PLATFORM=${{ matrix.platform }} make img
        if: ${{ matrix.platform == 'raspberrypi' }}

      - uses: actions/upload-artifact@v4
        with:
          name: ${{ matrix.platform }}.squashfs
          path: results/*.squashfs

      - uses: actions/upload-artifact@v4
        with:
          name: ${{ matrix.platform }}.iso
          path: results/*.iso
        if: ${{ matrix.platform != 'raspberrypi' }}

      - uses: actions/upload-artifact@v4
        with:
          name: ${{ matrix.platform }}.img
          path: results/*.img
        if: ${{ matrix.platform == 'raspberrypi' }}

      - name: Upload OTA to registry
        run: >-
          PLATFORM=${{ matrix.platform }} make upload-ota TARGET="${{
            fromJson('{
              "alpha": "alpha-registry-x.start9.com",
              "beta": "beta-registry.start9.com",
            }')[github.event.inputs.deploy]
          }}" KEY="${{
            fromJson(
              format('{{
                "alpha": "{0}",
                "beta": "{1}",
              }}', secrets.ALPHA_INDEX_KEY, secrets.BETA_INDEX_KEY)
            )[github.event.inputs.deploy]
          }}"
        if: ${{ github.event.inputs.deploy != '' && github.event.inputs.deploy != 'NONE' }}

  index:
    if: ${{ github.event.inputs.deploy != '' && github.event.inputs.deploy != 'NONE' }}
    needs: [image]
    runs-on: ubuntu-22.04
    steps:
      - run: >-
          curl "https://${{
            fromJson('{
              "alpha": "alpha-registry-x.start9.com",
              "beta": "beta-registry.start9.com",
            }')[github.event.inputs.deploy]
          }}:8443/resync.cgi?key=${{
            fromJson(
              format('{{
                "alpha": "{0}",
                "beta": "{1}",
              }}', secrets.ALPHA_INDEX_KEY, secrets.BETA_INDEX_KEY)
            )[github.event.inputs.deploy]
          }}"<|MERGE_RESOLUTION|>--- conflicted
+++ resolved
@@ -187,12 +187,9 @@
         run: |
           mkdir -p web/node_modules
           mkdir -p web/dist/raw
-<<<<<<< HEAD
           touch core/startos/bindings
           touch sdk/base/lib/osBindings
-=======
           mkdir -p container-runtime/node_modules
->>>>>>> eec5cf6b
           mkdir -p container-runtime/dist
           mkdir -p container-runtime/dist/node_modules
           mkdir -p core/startos/bindings
