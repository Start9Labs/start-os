use std::collections::{BTreeMap, BTreeSet};
use std::ffi::OsString;
use std::net::Ipv4Addr;
use std::os::unix::process::CommandExt;
use std::path::{Path, PathBuf};
use std::str::FromStr;
use std::sync::{Arc, Weak};

use clap::builder::ValueParserFactory;
use clap::Parser;
use emver::VersionRange;
use imbl::OrdMap;
use imbl_value::{json, InternedString};
use itertools::Itertools;
use models::{ActionId, DataUrl, HealthCheckId, HostId, ImageId, PackageId, VolumeId};
use patch_db::json_ptr::JsonPointer;
use percent_encoding::percent_decode_str;
use rpc_toolkit::{from_fn, from_fn_async, AnyContext, Context, Empty, HandlerExt, ParentHandler};
use serde::{Deserialize, Serialize};
use tokio::process::Command;
use ts_rs::TS;
use url::Url;

use crate::db::model::package::{
    ActionMetadata, CurrentDependencies, CurrentDependencyInfo, CurrentDependencyKind,
};
use crate::disk::mount::filesystem::idmapped::IdMapped;
use crate::disk::mount::filesystem::loop_dev::LoopDev;
use crate::disk::mount::filesystem::overlayfs::OverlayGuard;
use crate::net::host::binding::BindOptions;
use crate::net::host::HostKind;
use crate::prelude::*;
use crate::s9pk::merkle_archive::source::http::{HttpReader, HttpSource};
use crate::s9pk::rpc::SKIP_ENV;
use crate::s9pk::S9pk;
use crate::service::cli::ContainerCliContext;
use crate::service::ServiceActorSeed;
use crate::status::health_check::HealthCheckResult;
use crate::status::MainStatus;
use crate::util::clap::FromStrParser;
use crate::util::{new_guid, Invoke};
use crate::{echo, ARCH};

#[derive(Clone)]
pub(super) struct EffectContext(Weak<ServiceActorSeed>);
impl EffectContext {
    pub fn new(seed: Weak<ServiceActorSeed>) -> Self {
        Self(seed)
    }
}
impl Context for EffectContext {}
impl EffectContext {
    fn deref(&self) -> Result<Arc<ServiceActorSeed>, Error> {
        if let Some(seed) = Weak::upgrade(&self.0) {
            Ok(seed)
        } else {
            Err(Error::new(
                eyre!("Service has already been destroyed"),
                ErrorKind::InvalidRequest,
            ))
        }
    }
}

#[derive(Debug, Clone, serde::Serialize, serde::Deserialize)]
struct RpcData {
    id: i64,
    method: String,
    params: Value,
}
pub fn service_effect_handler() -> ParentHandler {
    ParentHandler::new()
        .subcommand("gitInfo", from_fn(crate::version::git_info))
        .subcommand(
            "echo",
            from_fn(echo).with_remote_cli::<ContainerCliContext>(),
        )
        .subcommand("chroot", from_fn(chroot).no_display())
        .subcommand("exists", from_fn_async(exists).no_cli())
        .subcommand("executeAction", from_fn_async(execute_action).no_cli())
        .subcommand("getConfigured", from_fn_async(get_configured).no_cli())
        .subcommand(
            "stopped",
            from_fn_async(stopped)
                .no_display()
                .with_remote_cli::<ContainerCliContext>(),
        )
        .subcommand(
            "running",
            from_fn_async(running)
                .no_display()
                .with_remote_cli::<ContainerCliContext>(),
        )
        .subcommand(
            "restart",
            from_fn_async(restart)
                .no_display()
                .with_remote_cli::<ContainerCliContext>(),
        )
        .subcommand(
            "shutdown",
            from_fn_async(shutdown)
                .no_display()
                .with_remote_cli::<ContainerCliContext>(),
        )
        .subcommand(
            "setConfigured",
            from_fn_async(set_configured)
                .no_display()
                .with_remote_cli::<ContainerCliContext>(),
        )
        .subcommand(
            "setMainStatus",
            from_fn_async(set_main_status).with_remote_cli::<ContainerCliContext>(),
        )
        .subcommand("setHealth", from_fn_async(set_health).no_cli())
        .subcommand("getStore", from_fn_async(get_store).no_cli())
        .subcommand("setStore", from_fn_async(set_store).no_cli())
        .subcommand(
            "exposeForDependents",
            from_fn_async(expose_for_dependents).no_cli(),
        )
        .subcommand(
            "createOverlayedImage",
            from_fn_async(create_overlayed_image)
                .with_custom_display_fn::<AnyContext, _>(|_, (path, _)| {
                    Ok(println!("{}", path.display()))
                })
                .with_remote_cli::<ContainerCliContext>(),
        )
        .subcommand(
            "destroyOverlayedImage",
            from_fn_async(destroy_overlayed_image).no_cli(),
        )
        .subcommand(
            "getSslCertificate",
            from_fn_async(get_ssl_certificate).no_cli(),
        )
        .subcommand("getSslKey", from_fn_async(get_ssl_key).no_cli())
        .subcommand(
            "getServiceInterface",
            from_fn_async(get_service_interface).no_cli(),
        )
        .subcommand("clearBindings", from_fn_async(clear_bindings).no_cli())
        .subcommand("bind", from_fn_async(bind).no_cli())
        .subcommand("getHostInfo", from_fn_async(get_host_info).no_cli())
        .subcommand(
            "setDependencies",
            from_fn_async(set_dependencies)
                .no_display()
                .with_remote_cli::<ContainerCliContext>(),
        )
        .subcommand(
            "getDependencies",
            from_fn_async(get_dependencies)
                .no_display()
                .with_remote_cli::<ContainerCliContext>(),
        )
        .subcommand(
            "checkDependencies",
            from_fn_async(check_dependencies)
                .no_display()
                .with_remote_cli::<ContainerCliContext>(),
        )
        .subcommand("getSystemSmtp", from_fn_async(get_system_smtp).no_cli())
        .subcommand("getContainerIp", from_fn_async(get_container_ip).no_cli())
        .subcommand(
            "getServicePortForward",
            from_fn_async(get_service_port_forward).no_cli(),
        )
        .subcommand(
            "clearServiceInterfaces",
            from_fn_async(clear_network_interfaces).no_cli(),
        )
        .subcommand(
            "exportServiceInterface",
            from_fn_async(export_service_interface).no_cli(),
        )
        .subcommand("getPrimaryUrl", from_fn_async(get_primary_url).no_cli())
        .subcommand(
            "listServiceInterfaces",
            from_fn_async(list_service_interfaces).no_cli(),
        )
        .subcommand("removeAddress", from_fn_async(remove_address).no_cli())
        .subcommand("exportAction", from_fn_async(export_action).no_cli())
        .subcommand("removeAction", from_fn_async(remove_action).no_cli())
        .subcommand("reverseProxy", from_fn_async(reverse_proxy).no_cli())
        .subcommand("mount", from_fn_async(mount).no_cli())

    // TODO Callbacks
}

#[derive(Debug, Clone, serde::Serialize, serde::Deserialize, TS)]
#[ts(export)]
#[serde(rename_all = "camelCase")]
struct GetSystemSmtpParams {
    callback: Callback,
}
#[derive(Debug, Clone, serde::Serialize, serde::Deserialize, TS)]
#[ts(export)]
#[serde(rename_all = "camelCase")]
struct GetServicePortForwardParams {
    #[ts(type = "string | null")]
    package_id: Option<PackageId>,
    internal_port: u32,
    host_id: HostId,
}

#[derive(Debug, Clone, serde::Serialize, serde::Deserialize, TS)]
#[ts(export)]
#[serde(rename_all = "camelCase")]
struct AddressInfo {
    username: Option<String>,
    host_id: String,
    bind_options: BindOptions,
    suffix: String,
}

#[derive(Debug, Clone, serde::Serialize, serde::Deserialize, TS)]
#[ts(export)]
#[serde(rename_all = "camelCase")]
enum ServiceInterfaceType {
    Ui,
    P2p,
    Api,
}
#[derive(Debug, Clone, serde::Serialize, serde::Deserialize, TS)]
#[ts(export)]
#[serde(rename_all = "camelCase")]
struct ExportServiceInterfaceParams {
    id: String,
    name: String,
    description: String,
    has_primary: bool,
    disabled: bool,
    masked: bool,
    address_info: AddressInfo,
    r#type: ServiceInterfaceType,
}
#[derive(Debug, Clone, serde::Serialize, serde::Deserialize, TS)]
#[ts(export)]
#[serde(rename_all = "camelCase")]
struct GetPrimaryUrlParams {
    #[ts(type = "string | null")]
    package_id: Option<PackageId>,
    service_interface_id: String,
    callback: Callback,
}
#[derive(Debug, Clone, serde::Serialize, serde::Deserialize, TS)]
#[ts(export)]
#[serde(rename_all = "camelCase")]
struct ListServiceInterfacesParams {
    #[ts(type = "string | null")]
    package_id: Option<PackageId>,
    callback: Callback,
}
#[derive(Debug, Clone, serde::Serialize, serde::Deserialize, TS)]
#[ts(export)]
#[serde(rename_all = "camelCase")]
struct RemoveAddressParams {
    id: String,
}

#[derive(Debug, Clone, serde::Serialize, serde::Deserialize, TS)]
#[ts(export)]
#[serde(rename_all = "camelCase")]
struct ExportActionParams {
    #[ts(type = "string")]
    id: ActionId,
    metadata: ActionMetadata,
}
#[derive(Debug, Clone, serde::Serialize, serde::Deserialize, TS)]
#[ts(export)]
#[serde(rename_all = "camelCase")]
struct RemoveActionParams {
    #[ts(type = "string")]
    id: ActionId,
}
#[derive(Debug, Clone, serde::Serialize, serde::Deserialize, TS)]
#[ts(export)]
#[serde(rename_all = "camelCase")]
struct ReverseProxyBind {
    ip: Option<String>,
    port: u32,
    ssl: bool,
}
#[derive(Debug, Clone, serde::Serialize, serde::Deserialize, TS)]
#[ts(export)]
#[serde(rename_all = "camelCase")]
struct ReverseProxyDestination {
    ip: Option<String>,
    port: u32,
    ssl: bool,
}
#[derive(Debug, Clone, serde::Serialize, serde::Deserialize, TS)]
#[ts(export)]
#[serde(rename_all = "camelCase")]
struct ReverseProxyHttp {
    #[ts(type = "null | {[key: string]: string}")]
    headers: Option<OrdMap<String, String>>,
}
#[derive(Debug, Clone, serde::Serialize, serde::Deserialize, TS)]
#[ts(export)]
#[serde(rename_all = "camelCase")]
struct ReverseProxyParams {
    bind: ReverseProxyBind,
    dst: ReverseProxyDestination,
    http: ReverseProxyHttp,
}
#[derive(Debug, Clone, serde::Serialize, serde::Deserialize, TS)]
#[ts(export)]
#[serde(rename_all = "camelCase")]
struct MountTarget {
    #[ts(type = "string")]
    package_id: PackageId,
    #[ts(type = "string")]
    volume_id: VolumeId,
    subpath: Option<PathBuf>,
    readonly: bool,
}
#[derive(Debug, Clone, serde::Serialize, serde::Deserialize, TS)]
#[ts(export)]
#[serde(rename_all = "camelCase")]
struct MountParams {
    location: String,
    target: MountTarget,
}
async fn get_system_smtp(
    context: EffectContext,
    data: GetSystemSmtpParams,
) -> Result<Value, Error> {
    todo!()
}
async fn get_container_ip(context: EffectContext, _: Empty) -> Result<Ipv4Addr, Error> {
    let context = context.deref()?;
    let net_service = context.persistent_container.net_service.lock().await;
    Ok(net_service.get_ip())
}
async fn get_service_port_forward(
    context: EffectContext,
    data: GetServicePortForwardParams,
) -> Result<u16, Error> {
    let internal_port = data.internal_port as u16;

    let context = context.deref()?;
    let net_service = context.persistent_container.net_service.lock().await;
    net_service.get_ext_port(data.host_id, internal_port)
}
async fn clear_network_interfaces(context: EffectContext, _: Empty) -> Result<Value, Error> {
    todo!()
}
async fn export_service_interface(
    context: EffectContext,
    data: ExportServiceInterfaceParams,
) -> Result<Value, Error> {
    todo!()
}
async fn get_primary_url(
    context: EffectContext,
    data: GetPrimaryUrlParams,
) -> Result<Value, Error> {
    todo!()
}
async fn list_service_interfaces(
    context: EffectContext,
    data: ListServiceInterfacesParams,
) -> Result<Value, Error> {
    todo!()
}
async fn remove_address(context: EffectContext, data: RemoveAddressParams) -> Result<Value, Error> {
    todo!()
}
async fn export_action(context: EffectContext, data: ExportActionParams) -> Result<(), Error> {
    let context = context.deref()?;
    let package_id = context.id.clone();
    context
        .ctx
        .db
        .mutate(|db| {
            let model = db
                .as_public_mut()
                .as_package_data_mut()
                .as_idx_mut(&package_id)
                .or_not_found(&package_id)?
                .as_actions_mut();
            let mut value = model.de()?;
            value
                .insert(data.id, data.metadata)
                .map(|_| ())
                .unwrap_or_default();
            model.ser(&value)
        })
        .await?;
    Ok(())
}
async fn remove_action(context: EffectContext, data: RemoveActionParams) -> Result<(), Error> {
    let context = context.deref()?;
    let package_id = context.id.clone();
    context
        .ctx
        .db
        .mutate(|db| {
            let model = db
                .as_public_mut()
                .as_package_data_mut()
                .as_idx_mut(&package_id)
                .or_not_found(&package_id)?
                .as_actions_mut();
            let mut value = model.de()?;
            value.remove(&data.id).map(|_| ()).unwrap_or_default();
            model.ser(&value)
        })
        .await?;
    Ok(())
}
async fn reverse_proxy(context: EffectContext, data: ReverseProxyParams) -> Result<Value, Error> {
    todo!()
}
async fn mount(context: EffectContext, data: MountParams) -> Result<Value, Error> {
    todo!()
}

#[derive(Debug, Clone, serde::Serialize, serde::Deserialize, TS)]
#[ts(export)]
struct Callback(#[ts(type = "() => void")] i64);

#[derive(Debug, Clone, serde::Serialize, serde::Deserialize, TS)]
#[serde(rename_all = "camelCase")]
#[ts(export)]
enum GetHostInfoParamsKind {
    Multi,
}
#[derive(Debug, Clone, serde::Serialize, serde::Deserialize, TS)]
#[serde(rename_all = "camelCase")]
#[ts(export)]
struct GetHostInfoParams {
    kind: Option<GetHostInfoParamsKind>,
    service_interface_id: String,
    #[ts(type = "string | null")]
    package_id: Option<PackageId>,
    callback: Callback,
}
async fn get_host_info(
    _: AnyContext,
    GetHostInfoParams { .. }: GetHostInfoParams,
) -> Result<Value, Error> {
    todo!()
}

async fn clear_bindings(context: EffectContext, _: Empty) -> Result<Value, Error> {
    todo!()
}

#[derive(Debug, Clone, serde::Serialize, serde::Deserialize, TS)]
#[serde(rename_all = "camelCase")]
#[ts(export)]
struct BindParams {
    kind: HostKind,
    id: HostId,
    internal_port: u16,
    #[serde(flatten)]
    options: BindOptions,
}
async fn bind(
    context: EffectContext,
    BindParams {
        kind,
        id,
        internal_port,
        options,
    }: BindParams,
) -> Result<(), Error> {
    let ctx = context.deref()?;
    let mut svc = ctx.persistent_container.net_service.lock().await;
    svc.bind(kind, id, internal_port, options).await
}

#[derive(Debug, Clone, serde::Serialize, serde::Deserialize, TS)]
#[serde(rename_all = "camelCase")]
#[ts(export)]
struct GetServiceInterfaceParams {
    #[ts(type = "string | null")]
    package_id: Option<PackageId>,
    service_interface_id: String,
    callback: Callback,
}
async fn get_service_interface(
    _: AnyContext,
    GetServiceInterfaceParams {
        callback,
        package_id,
        service_interface_id,
    }: GetServiceInterfaceParams,
) -> Result<Value, Error> {
    // TODO @Dr_Bonez
    Ok(json!({
        "id": service_interface_id,
        "name": service_interface_id,
        "description": "This is a fake",
        "hasPrimary": true,
        "disabled": false,
        "masked": false,
        "addressInfo": json!({
            "username": Value::Null,
            "hostId": "HostId?",
            "options": json!({
                "scheme": Value::Null,
                "preferredExternalPort": 80,
                "addSsl":Value::Null,
                "secure": false,
                "ssl": false
            }),
            "suffix": "http"
        }),
        "type": "api"
    }))
}

#[derive(Debug, Clone, serde::Serialize, serde::Deserialize, Parser, TS)]
#[serde(rename_all = "camelCase")]
#[ts(export)]
struct ChrootParams {
    #[arg(short = 'e', long = "env")]
    env: Option<PathBuf>,
    #[arg(short = 'w', long = "workdir")]
    workdir: Option<PathBuf>,
    #[arg(short = 'u', long = "user")]
    user: Option<String>,
    path: PathBuf,
    #[ts(type = "string")]
    command: OsString,
    #[ts(type = "string[]")]
    args: Vec<OsString>,
}
fn chroot(
    _: AnyContext,
    ChrootParams {
        env,
        workdir,
        user,
        path,
        command,
        args,
    }: ChrootParams,
) -> Result<(), Error> {
    let mut cmd = std::process::Command::new(command);
    if let Some(env) = env {
        for (k, v) in std::fs::read_to_string(env)?
            .lines()
            .map(|l| l.trim())
            .filter_map(|l| l.split_once("="))
            .filter(|(k, _)| !SKIP_ENV.contains(&k))
        {
            cmd.env(k, v);
        }
    }
    std::os::unix::fs::chroot(path)?;
    if let Some(uid) = user.as_deref().and_then(|u| u.parse::<u32>().ok()) {
        cmd.uid(uid);
    } else if let Some(user) = user {
        let (uid, gid) = std::fs::read_to_string("/etc/passwd")?
            .lines()
            .find_map(|l| {
                let mut split = l.trim().split(":");
                if user != split.next()? {
                    return None;
                }
                split.next(); // throw away x
                Some((split.next()?.parse().ok()?, split.next()?.parse().ok()?))
                // uid gid
            })
            .or_not_found(lazy_format!("{user} in /etc/passwd"))?;
        cmd.uid(uid);
        cmd.gid(gid);
    };
    if let Some(workdir) = workdir {
        cmd.current_dir(workdir);
    }
    cmd.args(args);
    Err(cmd.exec().into())
}

#[derive(Debug, Clone, serde::Serialize, serde::Deserialize, TS)]
#[serde(rename_all = "camelCase")]
#[ts(export)]
enum Algorithm {
    Ecdsa,
    Ed25519,
}

#[derive(Debug, Clone, serde::Serialize, serde::Deserialize, TS)]
#[serde(rename_all = "camelCase")]
#[ts(export)]
struct GetSslCertificateParams {
    package_id: Option<String>,
    host_id: String,
    algorithm: Option<Algorithm>, //"ecdsa" | "ed25519"
}

async fn get_ssl_certificate(
    context: EffectContext,
    GetSslCertificateParams {
        package_id,
        algorithm,
        host_id,
    }: GetSslCertificateParams,
) -> Result<Value, Error> {
    let fake = include_str!("./fake.cert.pem");
    Ok(json!([fake, fake, fake]))
}

#[derive(Debug, Clone, serde::Serialize, serde::Deserialize, TS)]
#[serde(rename_all = "camelCase")]
#[ts(export)]
struct GetSslKeyParams {
    package_id: Option<String>,
    host_id: String,
    algorithm: Option<Algorithm>,
}

async fn get_ssl_key(
    context: EffectContext,
    GetSslKeyParams {
        package_id,
        host_id,
        algorithm,
    }: GetSslKeyParams,
) -> Result<Value, Error> {
    let fake = include_str!("./fake.cert.key");
    Ok(json!(fake))
}
#[derive(Debug, Clone, serde::Serialize, serde::Deserialize, TS)]
#[serde(rename_all = "camelCase")]
#[ts(export)]
struct GetStoreParams {
    #[ts(type = "string | null")]
    package_id: Option<PackageId>,
    #[ts(type = "string")]
    path: JsonPointer,
}

async fn get_store(
    context: EffectContext,
    GetStoreParams { package_id, path }: GetStoreParams,
) -> Result<Value, Error> {
    let context = context.deref()?;
    let peeked = context.ctx.db.peek().await;
    let package_id = package_id.unwrap_or(context.id.clone());
    let value = peeked
        .as_private()
        .as_package_stores()
        .as_idx(&package_id)
        .or_not_found(&package_id)?
        .de()?;

    Ok(path
        .get(&value)
        .ok_or_else(|| Error::new(eyre!("Did not find value at path"), ErrorKind::NotFound))?
        .clone())
}
#[derive(Debug, Clone, serde::Serialize, serde::Deserialize, TS)]
#[serde(rename_all = "camelCase")]
#[ts(export)]
struct SetStoreParams {
    #[ts(type = "any")]
    value: Value,
    #[ts(type = "string")]
    path: JsonPointer,
}

async fn set_store(
    context: EffectContext,
    SetStoreParams { value, path }: SetStoreParams,
) -> Result<(), Error> {
    let context = context.deref()?;
    let package_id = context.id.clone();
    context
        .ctx
        .db
        .mutate(|db| {
            let model = db
                .as_private_mut()
                .as_package_stores_mut()
                .upsert(&package_id, || Box::new(json!({})))?;
            let mut model_value = model.de()?;
            if model_value.is_null() {
                model_value = json!({});
            }
            path.set(&mut model_value, value, true)
                .with_kind(ErrorKind::ParseDbField)?;
            model.ser(&model_value)
        })
        .await?;
    Ok(())
}

#[derive(Debug, Clone, serde::Serialize, serde::Deserialize, TS)]
#[serde(rename_all = "camelCase")]
#[ts(export)]
struct ExposeForDependentsParams {
    #[ts(type = "string[]")]
    paths: Vec<JsonPointer>,
}

async fn expose_for_dependents(
    context: EffectContext,
    ExposeForDependentsParams { paths }: ExposeForDependentsParams,
) -> Result<(), Error> {
    Ok(())
}

#[derive(Debug, Clone, serde::Serialize, serde::Deserialize, Parser, TS)]
#[ts(export)]
#[serde(rename_all = "camelCase")]
struct ParamsPackageId {
    #[ts(type = "string")]
    package_id: PackageId,
}
#[derive(Debug, Clone, serde::Serialize, serde::Deserialize, Parser, TS)]
#[serde(rename_all = "camelCase")]
#[command(rename_all = "camelCase")]
#[ts(export)]
struct ParamsMaybePackageId {
    #[ts(type = "string | null")]
    package_id: Option<PackageId>,
}

async fn exists(context: EffectContext, params: ParamsPackageId) -> Result<Value, Error> {
    let context = context.deref()?;
    let peeked = context.ctx.db.peek().await;
    let package = peeked
        .as_public()
        .as_package_data()
        .as_idx(&params.package_id)
        .is_some();
    Ok(json!(package))
}

#[derive(Debug, Clone, serde::Serialize, serde::Deserialize, TS)]
#[serde(rename_all = "camelCase")]
#[ts(export)]
struct ExecuteAction {
    #[ts(type = "string | null")]
    service_id: Option<PackageId>,
    #[ts(type = "string")]
    action_id: ActionId,
    #[ts(type = "any")]
    input: Value,
}
async fn execute_action(
    context: EffectContext,
    ExecuteAction {
        action_id,
        input,
        service_id,
    }: ExecuteAction,
) -> Result<Value, Error> {
    let context = context.deref()?;
    let package_id = service_id.clone().unwrap_or_else(|| context.id.clone());
    let service = context.ctx.services.get(&package_id).await;
    let service = service.as_ref().ok_or_else(|| {
        Error::new(
            eyre!("Could not find package {package_id}"),
            ErrorKind::Unknown,
        )
    })?;

    Ok(json!(service.action(action_id, input).await?))
}
#[derive(Debug, Clone, serde::Serialize, serde::Deserialize)]
#[serde(rename_all = "camelCase")]
struct FromService {}
async fn get_configured(context: EffectContext, _: Empty) -> Result<Value, Error> {
    let context = context.deref()?;
    let peeked = context.ctx.db.peek().await;
    let package_id = &context.id;
    let package = peeked
        .as_public()
        .as_package_data()
        .as_idx(package_id)
        .or_not_found(package_id)?
        .as_status()
        .as_configured()
        .de()?;
    Ok(json!(package))
}

async fn stopped(context: EffectContext, params: ParamsMaybePackageId) -> Result<Value, Error> {
    let context = context.deref()?;
    let peeked = context.ctx.db.peek().await;
    let package_id = params.package_id.unwrap_or_else(|| context.id.clone());
    let package = peeked
        .as_public()
        .as_package_data()
        .as_idx(&package_id)
        .or_not_found(&package_id)?
        .as_status()
        .as_main()
        .de()?;
    Ok(json!(matches!(package, MainStatus::Stopped)))
}
async fn running(context: EffectContext, params: ParamsPackageId) -> Result<Value, Error> {
    dbg!("Starting the running {params:?}");
    let context = context.deref()?;
    let peeked = context.ctx.db.peek().await;
    let package_id = params.package_id;
    let package = peeked
        .as_public()
        .as_package_data()
        .as_idx(&package_id)
        .or_not_found(&package_id)?
        .as_status()
        .as_main()
        .de()?;
    Ok(json!(matches!(package, MainStatus::Running { .. })))
}

async fn restart(context: EffectContext, _: Empty) -> Result<Value, Error> {
    let context = context.deref()?;
    let service = context.ctx.services.get(&context.id).await;
    let service = service.as_ref().ok_or_else(|| {
        Error::new(
            eyre!("Could not find package {}", context.id),
            ErrorKind::Unknown,
        )
    })?;
    service.restart().await?;
    Ok(json!(()))
}

async fn shutdown(context: EffectContext, _: Empty) -> Result<Value, Error> {
    let context = context.deref()?;
    let service = context.ctx.services.get(&context.id).await;
    let service = service.as_ref().ok_or_else(|| {
        Error::new(
            eyre!("Could not find package {}", context.id),
            ErrorKind::Unknown,
        )
    })?;
    service.stop().await?;
    Ok(json!(()))
}

#[derive(Debug, Clone, serde::Serialize, serde::Deserialize, Parser, TS)]
#[serde(rename_all = "camelCase")]
#[command(rename_all = "camelCase")]
#[ts(export)]
struct SetConfigured {
    configured: bool,
}
async fn set_configured(context: EffectContext, params: SetConfigured) -> Result<Value, Error> {
    let context = context.deref()?;
    let package_id = &context.id;
    context
        .ctx
        .db
        .mutate(|db| {
            db.as_public_mut()
                .as_package_data_mut()
                .as_idx_mut(package_id)
                .or_not_found(package_id)?
                .as_status_mut()
                .as_configured_mut()
                .ser(&params.configured)
        })
        .await?;
    Ok(json!(()))
}

#[derive(Debug, Clone, serde::Serialize, serde::Deserialize, TS)]
#[serde(rename_all = "camelCase")]
#[ts(export)]
enum Status {
    Running,
    Stopped,
}
impl FromStr for Status {
    type Err = color_eyre::eyre::Report;
    fn from_str(s: &str) -> Result<Self, Self::Err> {
        match s {
            "running" => Ok(Self::Running),
            "stopped" => Ok(Self::Stopped),
            _ => Err(eyre!("unknown status {s}")),
        }
    }
}
impl ValueParserFactory for Status {
    type Parser = FromStrParser<Self>;
    fn value_parser() -> Self::Parser {
        FromStrParser::new()
    }
}

#[derive(Debug, Clone, serde::Serialize, serde::Deserialize, Parser, TS)]
#[serde(rename_all = "camelCase")]
#[command(rename_all = "camelCase")]
#[ts(export)]
struct SetMainStatus {
    status: Status,
}
async fn set_main_status(context: EffectContext, params: SetMainStatus) -> Result<Value, Error> {
    dbg!(format!("Status for main will be is {params:?}"));
    let context = context.deref()?;
    match params.status {
        Status::Running => context.started(),
        Status::Stopped => context.stopped(),
    }
    Ok(Value::Null)
}

#[derive(Debug, Clone, serde::Serialize, serde::Deserialize, TS)]
#[serde(rename_all = "camelCase")]
#[ts(export)]
struct SetHealth {
    id: HealthCheckId,
    #[serde(flatten)]
    result: HealthCheckResult,
}

async fn set_health(
    context: EffectContext,
    SetHealth { id, result }: SetHealth,
) -> Result<Value, Error> {
    let context = context.deref()?;

    let package_id = &context.id;
    context
        .ctx
        .db
        .mutate(move |db| {
            db.as_public_mut()
                .as_package_data_mut()
                .as_idx_mut(package_id)
                .or_not_found(package_id)?
                .as_status_mut()
                .as_main_mut()
                .mutate(|main| {
                    match main {
                        &mut MainStatus::Running { ref mut health, .. }
                        | &mut MainStatus::BackingUp { ref mut health, .. } => {
                            health.insert(id, result);
                        }
                        _ => (),
                    }
                    Ok(())
                })
        })
        .await?;
    Ok(json!(()))
}
#[derive(serde::Deserialize, serde::Serialize, Parser, TS)]
#[serde(rename_all = "camelCase")]
#[command(rename_all = "camelCase")]
#[ts(export)]
pub struct DestroyOverlayedImageParams {
    #[ts(type = "string")]
    guid: InternedString,
}

#[instrument(skip_all)]
pub async fn destroy_overlayed_image(
    ctx: EffectContext,
    DestroyOverlayedImageParams { guid }: DestroyOverlayedImageParams,
) -> Result<(), Error> {
    let ctx = ctx.deref()?;
    if ctx
        .persistent_container
        .overlays
        .lock()
        .await
        .remove(&guid)
        .is_none()
    {
        tracing::warn!("Could not find a guard to remove on the destroy overlayed image; assumming that it already is removed and will be skipping");
    }
    Ok(())
}
#[derive(serde::Deserialize, serde::Serialize, Parser, TS)]
#[serde(rename_all = "camelCase")]
#[command(rename_all = "camelCase")]
#[ts(export)]
pub struct CreateOverlayedImageParams {
    #[ts(type = "string")]
    image_id: ImageId,
}

#[instrument(skip_all)]
pub async fn create_overlayed_image(
    ctx: EffectContext,
    CreateOverlayedImageParams { image_id }: CreateOverlayedImageParams,
) -> Result<(PathBuf, InternedString), Error> {
    let ctx = ctx.deref()?;
    let path = Path::new("images")
        .join(*ARCH)
        .join(&image_id)
        .with_extension("squashfs");
    if let Some(image) = ctx
        .persistent_container
        .s9pk
        .as_archive()
        .contents()
        .get_path(dbg!(&path))
        .and_then(|e| e.as_file())
    {
        let guid = new_guid();
        let rootfs_dir = ctx
            .persistent_container
            .lxc_container
            .get()
            .ok_or_else(|| {
                Error::new(
                    eyre!("PersistentContainer has been destroyed"),
                    ErrorKind::Incoherent,
                )
            })?
            .rootfs_dir();
        let mountpoint = rootfs_dir.join("media/startos/overlays").join(&*guid);
        tokio::fs::create_dir_all(&mountpoint).await?;
        Command::new("chown")
            .arg("100000:100000")
            .arg(&mountpoint)
            .invoke(ErrorKind::Filesystem)
            .await?;
        let container_mountpoint = Path::new("/").join(
            mountpoint
                .strip_prefix(rootfs_dir)
                .with_kind(ErrorKind::Incoherent)?,
        );
        tracing::info!("Mounting overlay {guid} for {image_id}");
        let guard = OverlayGuard::mount(
            &IdMapped::new(LoopDev::from(&**image), 0, 100000, 65536),
            mountpoint,
        )
        .await?;
        tracing::info!("Mounted overlay {guid} for {image_id}");
        ctx.persistent_container
            .overlays
            .lock()
            .await
            .insert(guid.clone(), guard);
        Ok((container_mountpoint, guid))
    } else {
        Err(Error::new(
            eyre!("image {image_id} not found in s9pk"),
            ErrorKind::NotFound,
        ))
    }
}

#[derive(Debug, Clone, Copy, PartialEq, Eq, PartialOrd, Ord, Deserialize, Serialize, TS)]
#[serde(rename_all = "camelCase")]
#[ts(export)]
enum DependencyKind {
    Exists,
    Running,
}

#[derive(Debug, Clone, Deserialize, Serialize, TS)]
#[serde(rename_all = "camelCase", tag = "kind")]
#[ts(export)]
enum DependencyRequirement {
    #[serde(rename_all = "camelCase")]
    Running {
        #[ts(type = "string")]
        id: PackageId,
        #[ts(type = "string[]")]
        health_checks: BTreeSet<HealthCheckId>,
        #[ts(type = "string")]
        version_spec: VersionRange,
        #[ts(type = "string")]
        registry_url: Url,
    },
    #[serde(rename_all = "camelCase")]
    Exists {
        #[ts(type = "string")]
        id: PackageId,
        #[ts(type = "string")]
        version_spec: VersionRange,
        #[ts(type = "string")]
        registry_url: Url,
    },
}
// filebrowser:exists,bitcoind:running:foo+bar+baz
impl FromStr for DependencyRequirement {
    type Err = Error;
    fn from_str(s: &str) -> Result<Self, Self::Err> {
        match s.split_once(':') {
            Some((id, "e")) | Some((id, "exists")) => Ok(Self::Exists {
                id: id.parse()?,
                registry_url: "".parse()?,  // TODO
                version_spec: "*".parse()?, // TODO
            }),
            Some((id, rest)) => {
                let health_checks = match rest.split_once(':') {
                    Some(("r", rest)) | Some(("running", rest)) => rest
                        .split('+')
                        .map(|id| id.parse().map_err(Error::from))
                        .collect(),
                    Some((kind, _)) => Err(Error::new(
                        eyre!("unknown dependency kind {kind}"),
                        ErrorKind::InvalidRequest,
                    )),
                    None => match rest {
                        "r" | "running" => Ok(BTreeSet::new()),
                        kind => Err(Error::new(
                            eyre!("unknown dependency kind {kind}"),
                            ErrorKind::InvalidRequest,
                        )),
                    },
                }?;
                Ok(Self::Running {
                    id: id.parse()?,
                    health_checks,
                    registry_url: "".parse()?,  // TODO
                    version_spec: "*".parse()?, // TODO
                })
            }
            None => Ok(Self::Running {
                id: s.parse()?,
                health_checks: BTreeSet::new(),
                registry_url: "".parse()?,  // TODO
                version_spec: "*".parse()?, // TODO
            }),
        }
    }
}
impl ValueParserFactory for DependencyRequirement {
    type Parser = FromStrParser<Self>;
    fn value_parser() -> Self::Parser {
        FromStrParser::new()
    }
}

#[derive(Deserialize, Serialize, Parser, TS)]
#[serde(rename_all = "camelCase")]
#[command(rename_all = "camelCase")]
#[ts(export)]
struct SetDependenciesParams {
    dependencies: Vec<DependencyRequirement>,
}

#[derive(Debug, Clone, PartialEq, Eq)]

struct HttpSourceStructure {
    registry_url: Url,
    dep_id: PackageId,
    version_spec: VersionRange,
}
impl HttpSourceStructure {
    fn package_url(&self) -> Result<Url, Error> {
        self.registry_url
            .join(&format!(
                "package/v2/{}.s9pk?spec={}",
                self.dep_id, self.version_spec
            ))
            .with_kind(ErrorKind::InvalidRequest)
    }
}

impl FromStr for HttpSourceStructure {
    type Err = Error;
    fn from_str(s: &str) -> Result<Self, Self::Err> {
        let (registry_url, url_rest) = s
            .split_once("/package/v2/")
            .ok_or_else(|| Error::new(eyre!("Invalid format"), ErrorKind::InvalidRequest))?;
        let (dep_id, version_spec) = url_rest
            .split_once(".s9pk?spec=")
            .ok_or_else(|| Error::new(eyre!("Invalid format"), ErrorKind::InvalidRequest))?;
        let version_spec = percent_decode_str(version_spec)
            .decode_utf8()
            .map_err(|_e| {
                Error::new(
                    eyre!("Could not decode url from string of version spec"),
                    ErrorKind::ParseVersion,
                )
            })?;
        Ok(Self {
            registry_url: registry_url.parse()?,
            dep_id: dep_id.parse()?,
            version_spec: version_spec.parse()?,
        })
    }
}

async fn set_dependencies(
    ctx: EffectContext,
    SetDependenciesParams { dependencies }: SetDependenciesParams,
) -> Result<(), Error> {
    let ctx = ctx.deref()?;
    let id = &ctx.id;
    let service_guard = ctx.ctx.services.get(id).await;
    let service = service_guard.as_ref().or_not_found(id)?;
    let mut deps = BTreeMap::new();
    for dependency in dependencies {
        let (dep_id, kind, registry_url, version_spec) = match dependency {
            DependencyRequirement::Exists {
                id,
                registry_url,
                version_spec,
            } => (
                id,
                CurrentDependencyKind::Exists,
                registry_url,
                version_spec,
            ),
            DependencyRequirement::Running {
                id,
                health_checks,
                registry_url,
                version_spec,
            } => (
                id,
                CurrentDependencyKind::Running { health_checks },
                registry_url,
                version_spec,
            ),
        };
        let (icon, title) = match async {
            let http_source_structure = HttpSourceStructure {
                registry_url: registry_url.clone(),
                dep_id: dep_id.clone(),
                version_spec: version_spec.clone(),
            };
            let remote_s9pk = S9pk::deserialize(
<<<<<<< HEAD
                &HttpSource::new(ctx.ctx.client.clone(), http_source_structure.package_url()?)
                    .await?,
=======
                &HttpSource::new(
                    ctx.ctx.client.clone(),
                    registry_url
                        .join(&format!("package/v2/{}.s9pk?spec={}", dep_id, version_spec))?,
                )
                .await?,
                true,
>>>>>>> 003d1109
            )
            .await?;

            let icon = remote_s9pk.icon_data_url().await?;

            Ok::<_, Error>((icon, remote_s9pk.as_manifest().title.clone()))
        }
        .await
        {
            Ok(a) => a,
            Err(e) => {
                tracing::error!("Error fetching remote s9pk: {e}");
                tracing::debug!("{e:?}");
                (
                    DataUrl::from_slice("image/png", include_bytes!("../install/package-icon.png")),
                    dep_id.to_string(),
                )
            }
        };
        let config_satisfied = if let Some(dep_service) = &*ctx.ctx.services.get(&dep_id).await {
            service
                .dependency_config(dep_id.clone(), dep_service.get_config().await?.config)
                .await?
                .is_none()
        } else {
            true
        };
        deps.insert(
            dep_id,
            CurrentDependencyInfo {
                kind,
                registry_url,
                version_spec,
                icon,
                title,
                config_satisfied,
            },
        );
    }
    ctx.ctx
        .db
        .mutate(|db| {
            db.as_public_mut()
                .as_package_data_mut()
                .as_idx_mut(id)
                .or_not_found(id)?
                .as_current_dependencies_mut()
                .ser(&CurrentDependencies(deps))
        })
        .await
}

async fn get_dependencies(ctx: EffectContext) -> Result<Vec<DependencyRequirement>, Error> {
    let ctx = ctx.deref()?;
    let id = &ctx.id;
    let db = ctx.ctx.db.peek().await;
    let data = db
        .as_public()
        .as_package_data()
        .as_idx(id)
        .or_not_found(id)?
        .as_current_dependencies()
        .de()?;

    data.0
        .into_iter()
        .map(|(id, current_dependency_info)| {
            let CurrentDependencyInfo {
                registry_url,
                version_spec,
                kind,
                ..
            } = current_dependency_info;
            Ok::<_, Error>(match kind {
                CurrentDependencyKind::Exists => DependencyRequirement::Exists {
                    id,
                    registry_url,
                    version_spec,
                },
                CurrentDependencyKind::Running { health_checks } => {
                    DependencyRequirement::Running {
                        id,
                        health_checks,
                        version_spec,
                        registry_url,
                    }
                }
            })
        })
        .try_collect()
}

#[derive(Debug, Clone, serde::Serialize, serde::Deserialize, Parser, TS)]
#[serde(rename_all = "camelCase")]
#[command(rename_all = "camelCase")]
#[ts(export)]
struct CheckDependenciesParam {
    #[ts(type = "string[]")]
    package_ids: Vec<PackageId>,
}
#[derive(Debug, Clone, serde::Serialize, serde::Deserialize, Parser, TS)]
#[serde(rename_all = "camelCase")]
#[command(rename_all = "camelCase")]
#[ts(export)]
struct CheckDependenciesResult {
    #[ts(type = "string")]
    package_id: PackageId,
    is_installed: bool,
    is_running: bool,
    health_checks: Vec<HealthCheckResult>,
}
impl ValueParserFactory for CheckDependenciesResult {
    type Parser = FromStrParser<Self>;
    fn value_parser() -> Self::Parser {
        FromStrParser::new()
    }
}

async fn check_dependencies(
    ctx: EffectContext,
    CheckDependenciesParam { package_ids }: CheckDependenciesParam,
) -> Result<Vec<CheckDependenciesResult>, Error> {
    let ctx = ctx.deref()?;
    let mut results = Vec::with_capacity(package_ids.len());
    let db = ctx.ctx.db.peek().await;
    for package_id in package_ids {
        let Some(package) = db.as_public().as_package_data().as_idx(&package_id) else {
            results.push(CheckDependenciesResult {
                package_id,
                is_installed: false,
                is_running: false,
                health_checks: vec![],
            });
            continue;
        };
        if package.as_state_info().as_installing_info().is_none() {
            results.push(CheckDependenciesResult {
                package_id,
                is_installed: false,
                is_running: false,
                health_checks: vec![],
            });
            continue;
        }
        let is_installed = true;
        let status = package.as_status().as_main().de()?;
        let is_running = if is_installed {
            status.running()
        } else {
            false
        };
        let health_checks = status
            .health()
            .cloned()
            .unwrap_or_default()
            .into_iter()
            .map(|(_, val)| val)
            .collect();
        results.push(CheckDependenciesResult {
            package_id,
            is_installed,
            is_running,
            health_checks,
        });
    }
    Ok(results)
}

#[test]
fn test_http_source_structure() {
    let hss: HttpSourceStructure = HttpSourceStructure {
        registry_url: "https://registry.start9labs.com".parse().unwrap(),
        dep_id: "filebrowser".parse().unwrap(),
        version_spec: ">=1.0.0 <2.0.0".parse().unwrap(),
    };
    assert_eq!(hss, hss.package_url().unwrap().to_string().parse().unwrap());
}<|MERGE_RESOLUTION|>--- conflicted
+++ resolved
@@ -14,7 +14,6 @@
 use itertools::Itertools;
 use models::{ActionId, DataUrl, HealthCheckId, HostId, ImageId, PackageId, VolumeId};
 use patch_db::json_ptr::JsonPointer;
-use percent_encoding::percent_decode_str;
 use rpc_toolkit::{from_fn, from_fn_async, AnyContext, Context, Empty, HandlerExt, ParentHandler};
 use serde::{Deserialize, Serialize};
 use tokio::process::Command;
@@ -1139,49 +1138,6 @@
     dependencies: Vec<DependencyRequirement>,
 }
 
-#[derive(Debug, Clone, PartialEq, Eq)]
-
-struct HttpSourceStructure {
-    registry_url: Url,
-    dep_id: PackageId,
-    version_spec: VersionRange,
-}
-impl HttpSourceStructure {
-    fn package_url(&self) -> Result<Url, Error> {
-        self.registry_url
-            .join(&format!(
-                "package/v2/{}.s9pk?spec={}",
-                self.dep_id, self.version_spec
-            ))
-            .with_kind(ErrorKind::InvalidRequest)
-    }
-}
-
-impl FromStr for HttpSourceStructure {
-    type Err = Error;
-    fn from_str(s: &str) -> Result<Self, Self::Err> {
-        let (registry_url, url_rest) = s
-            .split_once("/package/v2/")
-            .ok_or_else(|| Error::new(eyre!("Invalid format"), ErrorKind::InvalidRequest))?;
-        let (dep_id, version_spec) = url_rest
-            .split_once(".s9pk?spec=")
-            .ok_or_else(|| Error::new(eyre!("Invalid format"), ErrorKind::InvalidRequest))?;
-        let version_spec = percent_decode_str(version_spec)
-            .decode_utf8()
-            .map_err(|_e| {
-                Error::new(
-                    eyre!("Could not decode url from string of version spec"),
-                    ErrorKind::ParseVersion,
-                )
-            })?;
-        Ok(Self {
-            registry_url: registry_url.parse()?,
-            dep_id: dep_id.parse()?,
-            version_spec: version_spec.parse()?,
-        })
-    }
-}
-
 async fn set_dependencies(
     ctx: EffectContext,
     SetDependenciesParams { dependencies }: SetDependenciesParams,
@@ -1216,16 +1172,7 @@
             ),
         };
         let (icon, title) = match async {
-            let http_source_structure = HttpSourceStructure {
-                registry_url: registry_url.clone(),
-                dep_id: dep_id.clone(),
-                version_spec: version_spec.clone(),
-            };
             let remote_s9pk = S9pk::deserialize(
-<<<<<<< HEAD
-                &HttpSource::new(ctx.ctx.client.clone(), http_source_structure.package_url()?)
-                    .await?,
-=======
                 &HttpSource::new(
                     ctx.ctx.client.clone(),
                     registry_url
@@ -1233,7 +1180,6 @@
                 )
                 .await?,
                 true,
->>>>>>> 003d1109
             )
             .await?;
 
@@ -1400,14 +1346,4 @@
         });
     }
     Ok(results)
-}
-
-#[test]
-fn test_http_source_structure() {
-    let hss: HttpSourceStructure = HttpSourceStructure {
-        registry_url: "https://registry.start9labs.com".parse().unwrap(),
-        dep_id: "filebrowser".parse().unwrap(),
-        version_spec: ">=1.0.0 <2.0.0".parse().unwrap(),
-    };
-    assert_eq!(hss, hss.package_url().unwrap().to_string().parse().unwrap());
 }