use std::collections::BTreeSet;
use std::ffi::OsString;
use std::os::unix::process::CommandExt;
use std::path::{Path, PathBuf};
use std::str::FromStr;
use std::sync::{Arc, Weak};

use clap::builder::ValueParserFactory;
use clap::Parser;
use imbl_value::{json, InternedString};
use models::{ActionId, HealthCheckId, ImageId, InvalidId, PackageId};
use patch_db::json_ptr::JsonPointer;
use rpc_toolkit::{from_fn, from_fn_async, AnyContext, Context, Empty, HandlerExt, ParentHandler};
use serde::{Deserialize, Serialize};
use tokio::process::Command;
use ts_rs::TS;

use crate::db::model::package::{CurrentDependencies, CurrentDependencyInfo, ExposedUI};
use crate::disk::mount::filesystem::idmapped::IdMapped;
use crate::disk::mount::filesystem::loop_dev::LoopDev;
use crate::disk::mount::filesystem::overlayfs::OverlayGuard;
use crate::prelude::*;
use crate::s9pk::rpc::SKIP_ENV;
use crate::service::cli::ContainerCliContext;
use crate::service::ServiceActorSeed;
use crate::status::health_check::{HealthCheckResult, HealthCheckString};
use crate::status::MainStatus;
use crate::util::clap::FromStrParser;
use crate::util::{new_guid, Invoke};
use crate::{echo, ARCH};

#[derive(Clone)]
pub(super) struct EffectContext(Weak<ServiceActorSeed>);
impl EffectContext {
    pub fn new(seed: Weak<ServiceActorSeed>) -> Self {
        Self(seed)
    }
}
impl Context for EffectContext {}
impl EffectContext {
    fn deref(&self) -> Result<Arc<ServiceActorSeed>, Error> {
        if let Some(seed) = Weak::upgrade(&self.0) {
            Ok(seed)
        } else {
            Err(Error::new(
                eyre!("Service has already been destroyed"),
                ErrorKind::InvalidRequest,
            ))
        }
    }
}

#[derive(Debug, Clone, serde::Serialize, serde::Deserialize)]
struct RpcData {
    id: i64,
    method: String,
    params: Value,
}
pub fn service_effect_handler() -> ParentHandler {
    ParentHandler::new()
        .subcommand("gitInfo", from_fn(crate::version::git_info))
        .subcommand(
            "echo",
            from_fn(echo).with_remote_cli::<ContainerCliContext>(),
        )
        .subcommand("chroot", from_fn(chroot).no_display())
        .subcommand("exists", from_fn_async(exists).no_cli())
        .subcommand("executeAction", from_fn_async(execute_action).no_cli())
        .subcommand("getConfigured", from_fn_async(get_configured).no_cli())
        .subcommand(
            "stopped",
            from_fn_async(stopped)
                .no_display()
                .with_remote_cli::<ContainerCliContext>(),
        )
        .subcommand(
            "running",
            from_fn_async(running)
                .no_display()
                .with_remote_cli::<ContainerCliContext>(),
        )
        .subcommand(
            "restart",
            from_fn_async(restart)
                .no_display()
                .with_remote_cli::<ContainerCliContext>(),
        )
        .subcommand(
            "shutdown",
            from_fn_async(shutdown)
                .no_display()
                .with_remote_cli::<ContainerCliContext>(),
        )
        .subcommand(
            "setConfigured",
            from_fn_async(set_configured)
                .no_display()
                .with_remote_cli::<ContainerCliContext>(),
        )
        .subcommand(
            "setMainStatus",
            from_fn_async(set_main_status).with_remote_cli::<ContainerCliContext>(),
        )
        .subcommand("setHealth", from_fn_async(set_health).no_cli())
        .subcommand("getStore", from_fn_async(get_store).no_cli())
        .subcommand("setStore", from_fn_async(set_store).no_cli())
        .subcommand(
            "exposeForDependents",
            from_fn_async(expose_for_dependents).no_cli(),
        )
        .subcommand("exposeUi", from_fn_async(expose_ui).no_cli())
        .subcommand(
            "createOverlayedImage",
            from_fn_async(create_overlayed_image)
                .with_custom_display_fn::<AnyContext, _>(|_, (path, _)| {
                    Ok(println!("{}", path.display()))
                })
                .with_remote_cli::<ContainerCliContext>(),
        )
        .subcommand(
            "destroyOverlayedImage",
            from_fn_async(destroy_overlayed_image).no_cli(),
        )
        .subcommand(
            "getSslCertificate",
            from_fn_async(get_ssl_certificate).no_cli(),
        )
        .subcommand("getSslKey", from_fn_async(get_ssl_key).no_cli())
        .subcommand(
            "getServiceInterface",
            from_fn_async(get_service_interface).no_cli(),
        )
        .subcommand("clearBindings", from_fn_async(clear_bindings).no_cli())
        .subcommand("bind", from_fn_async(bind).no_cli())
        .subcommand("getHostInfo", from_fn_async(get_host_info).no_cli())
        .subcommand(
            "setDependencies",
            from_fn_async(set_dependencies)
                .no_display()
                .with_remote_cli::<ContainerCliContext>(),
        )
    // TODO @DrBonez when we get the new api for 4.0
    // .subcommand("embassyGetInterface",from_fn_async(embassy_get_interface).no_cli())
    // .subcommand("mount",from_fn_async(mount).no_cli())
    // .subcommand("removeAction",from_fn_async(remove_action).no_cli())
    // .subcommand("removeAddress",from_fn_async(remove_address).no_cli())
    // .subcommand("exportAction",from_fn_async(export_action).no_cli())
    // .subcommand("clearServiceInterfaces",from_fn_async(clear_network_interfaces).no_cli())
    // .subcommand("exportServiceInterface",from_fn_async(export_network_interface).no_cli())
    // .subcommand("getHostnames",from_fn_async(get_hostnames).no_cli())
    // .subcommand("getInterface",from_fn_async(get_interface).no_cli())
    // .subcommand("listInterface",from_fn_async(list_interface).no_cli())
    // .subcommand("getIPHostname",from_fn_async(get_ip_hostname).no_cli())
    // .subcommand("getContainerIp",from_fn_async(get_container_ip).no_cli())
    // .subcommand("getLocalHostname",from_fn_async(get_local_hostname).no_cli())
    // .subcommand("getPrimaryUrl",from_fn_async(get_primary_url).no_cli())
    // .subcommand("getServicePortForward",from_fn_async(get_service_port_forward).no_cli())
    // .subcommand("getServiceTorHostname",from_fn_async(get_service_tor_hostname).no_cli())
    // .subcommand("getSystemSmtp",from_fn_async(get_system_smtp).no_cli())
    // .subcommand("reverseProxy",from_fn_async(reverse_proxy).no_cli())
    // TODO Callbacks
}

#[derive(Debug, Clone, serde::Serialize, serde::Deserialize, TS)]
#[ts(export)]
struct Callback(#[ts(type = "() => void")] i64);

#[derive(Debug, Clone, serde::Serialize, serde::Deserialize, TS)]
#[serde(rename_all = "camelCase")]
#[ts(export)]
enum GetHostInfoParamsKind {
    Multi,
}
#[derive(Debug, Clone, serde::Serialize, serde::Deserialize, TS)]
#[serde(rename_all = "camelCase")]
#[ts(export)]
struct GetHostInfoParams {
    kind: Option<GetHostInfoParamsKind>,
    service_interface_id: String,
    package_id: Option<String>,
    callback: Callback,
}
async fn get_host_info(
    _: AnyContext,
    GetHostInfoParams { .. }: GetHostInfoParams,
) -> Result<Value, Error> {
    todo!()
}

async fn clear_bindings(context: EffectContext, _: Empty) -> Result<Value, Error> {
    todo!()
}
#[derive(Debug, Clone, serde::Serialize, serde::Deserialize, TS)]
#[serde(rename_all = "camelCase")]
#[ts(export)]

enum BindKind {
    Static,
    Single,
    Multi,
}
#[derive(Debug, Clone, serde::Serialize, serde::Deserialize, TS)]
#[serde(rename_all = "camelCase")]
#[ts(export)]

struct AddSslOptions {
    scheme: Option<String>,
    preferred_external_port: u32,
    add_x_forwarded_headers: Option<bool>,
}
#[derive(Debug, Clone, serde::Serialize, serde::Deserialize, TS)]
#[serde(rename_all = "camelCase")]
#[ts(export)]
struct BindParams {
    kind: BindKind,
    id: String,
    internal_port: u32,
    scheme: String,
    preferred_external_port: u32,
    add_ssl: Option<AddSslOptions>,
    secure: bool,
    ssl: bool,
}
async fn bind(_: AnyContext, BindParams { .. }: BindParams) -> Result<Value, Error> {
    todo!()
}

#[derive(Debug, Clone, serde::Serialize, serde::Deserialize, TS)]
#[serde(rename_all = "camelCase")]
#[ts(export)]
struct GetServiceInterfaceParams {
    #[ts(type = "string | null")]
    package_id: Option<PackageId>,
    service_interface_id: String,
    callback: Callback,
}
async fn get_service_interface(
    _: AnyContext,
    GetServiceInterfaceParams {
        callback,
        package_id,
        service_interface_id,
    }: GetServiceInterfaceParams,
) -> Result<Value, Error> {
    // TODO @Dr_Bonez
    Ok(json!({
        "id": service_interface_id,
        "name": service_interface_id,
        "description": "This is a fake",
        "hasPrimary": true,
        "disabled": false,
        "masked": false,
        "addressInfo": json!({
            "username": Value::Null,
            "hostId": "HostId?",
            "options": json!({
                "scheme": Value::Null,
                "preferredExternalPort": 80,
                "addSsl":Value::Null,
                "secure": false,
                "ssl": false
            }),
            "suffix": "http"
        }),
        "type": "api"
    }))
}

#[derive(Debug, Clone, serde::Serialize, serde::Deserialize, Parser, TS)]
#[serde(rename_all = "camelCase")]
#[ts(export)]
struct ChrootParams {
    #[arg(short = 'e', long = "env")]
    env: Option<PathBuf>,
    #[arg(short = 'w', long = "workdir")]
    workdir: Option<PathBuf>,
    #[arg(short = 'u', long = "user")]
    user: Option<String>,
    path: PathBuf,
    #[ts(type = "string")]
    command: OsString,
    #[ts(type = "string[]")]
    args: Vec<OsString>,
}
fn chroot(
    _: AnyContext,
    ChrootParams {
        env,
        workdir,
        user,
        path,
        command,
        args,
    }: ChrootParams,
) -> Result<(), Error> {
    let mut cmd = std::process::Command::new(command);
    if let Some(env) = env {
        for (k, v) in std::fs::read_to_string(env)?
            .lines()
            .map(|l| l.trim())
            .filter_map(|l| l.split_once("="))
            .filter(|(k, _)| !SKIP_ENV.contains(&k))
        {
            cmd.env(k, v);
        }
    }
    std::os::unix::fs::chroot(path)?;
    if let Some(uid) = user.as_deref().and_then(|u| u.parse::<u32>().ok()) {
        cmd.uid(uid);
    } else if let Some(user) = user {
        let (uid, gid) = std::fs::read_to_string("/etc/passwd")?
            .lines()
            .find_map(|l| {
                let mut split = l.trim().split(":");
                if user != split.next()? {
                    return None;
                }
                split.next(); // throw away x
                Some((split.next()?.parse().ok()?, split.next()?.parse().ok()?))
                // uid gid
            })
            .or_not_found(lazy_format!("{user} in /etc/passwd"))?;
        cmd.uid(uid);
        cmd.gid(gid);
    };
    if let Some(workdir) = workdir {
        cmd.current_dir(workdir);
    }
    cmd.args(args);
    Err(cmd.exec().into())
}

#[derive(Debug, Clone, serde::Serialize, serde::Deserialize, TS)]
#[serde(rename_all = "camelCase")]
#[ts(export)]
enum Algorithm {
    Ecdsa,
    Ed25519,
}

#[derive(Debug, Clone, serde::Serialize, serde::Deserialize, TS)]
#[serde(rename_all = "camelCase")]
#[ts(export)]
struct GetSslCertificateParams {
    package_id: Option<String>,
    host_id: String,
    algorithm: Option<Algorithm>, //"ecdsa" | "ed25519"
}

async fn get_ssl_certificate(
    context: EffectContext,
    GetSslCertificateParams {
        package_id,
        algorithm,
        host_id,
    }: GetSslCertificateParams,
) -> Result<Value, Error> {
    let fake = include_str!("./fake.cert.pem");
    Ok(json!([fake, fake, fake]))
}

#[derive(Debug, Clone, serde::Serialize, serde::Deserialize, TS)]
#[serde(rename_all = "camelCase")]
#[ts(export)]
struct GetSslKeyParams {
    package_id: Option<String>,
    host_id: String,
    algorithm: Option<Algorithm>,
}

async fn get_ssl_key(
    context: EffectContext,
    GetSslKeyParams {
        package_id,
        host_id,
        algorithm,
    }: GetSslKeyParams,
) -> Result<Value, Error> {
    let fake = include_str!("./fake.cert.key");
    Ok(json!(fake))
}
#[derive(Debug, Clone, serde::Serialize, serde::Deserialize, TS)]
#[serde(rename_all = "camelCase")]
#[ts(export)]
struct GetStoreParams {
    #[ts(type = "string | null")]
    package_id: Option<PackageId>,
    #[ts(type = "string")]
    path: JsonPointer,
}

async fn get_store(
    context: EffectContext,
    GetStoreParams { package_id, path }: GetStoreParams,
) -> Result<Value, Error> {
    let context = context.deref()?;
    let peeked = context.ctx.db.peek().await;
    let package_id = package_id.unwrap_or(context.id.clone());
    let value = peeked
        .as_private()
        .as_package_stores()
        .as_idx(&package_id)
        .or_not_found(&package_id)?
        .de()?;

    Ok(path
        .get(&value)
        .ok_or_else(|| Error::new(eyre!("Did not find value at path"), ErrorKind::NotFound))?
        .clone())
}
#[derive(Debug, Clone, serde::Serialize, serde::Deserialize, TS)]
#[serde(rename_all = "camelCase")]
#[ts(export)]
struct SetStoreParams {
    #[ts(type = "any")]
    value: Value,
    #[ts(type = "string")]
    path: JsonPointer,
}

async fn set_store(
    context: EffectContext,
    SetStoreParams { value, path }: SetStoreParams,
) -> Result<(), Error> {
    let context = context.deref()?;
    let package_id = context.id.clone();
    context
        .ctx
        .db
        .mutate(|db| {
            let model = db
                .as_private_mut()
                .as_package_stores_mut()
                .upsert(&package_id, || Box::new(json!({})))?;
            let mut model_value = model.de()?;
            if model_value.is_null() {
                model_value = json!({});
            }
            path.set(&mut model_value, value, true)
                .with_kind(ErrorKind::ParseDbField)?;
            model.ser(&model_value)
        })
        .await?;
    Ok(())
}

#[derive(Debug, Clone, serde::Serialize, serde::Deserialize, TS)]
#[serde(rename_all = "camelCase")]
#[ts(export)]
struct ExposeForDependentsParams {
    #[ts(type = "string[]")]
    paths: Vec<JsonPointer>,
}

async fn expose_for_dependents(
    context: EffectContext,
    ExposeForDependentsParams { paths }: ExposeForDependentsParams,
) -> Result<(), Error> {
    let context = context.deref()?;
    let package_id = context.id.clone();
    context
        .ctx
        .db
        .mutate(|db| {
            db.as_public_mut()
                .as_package_data_mut()
                .as_idx_mut(&package_id)
                .or_not_found(&package_id)?
                .as_store_exposed_dependents_mut()
                .ser(&paths)
        })
        .await?;
    Ok(())
}
#[derive(Debug, Clone, serde::Serialize, serde::Deserialize, TS)]
#[serde(rename_all = "camelCase")]
#[ts(export)]
struct ExposeUiParams {
    paths: Vec<ExposedUI>,
}

async fn expose_ui(
    context: EffectContext,
    ExposeUiParams { paths }: ExposeUiParams,
) -> Result<(), Error> {
    let context = context.deref()?;
    let package_id = context.id.clone();
    context
        .ctx
        .db
        .mutate(|db| {
            db.as_public_mut()
                .as_package_data_mut()
                .as_idx_mut(&package_id)
                .or_not_found(&package_id)?
                .as_store_exposed_ui_mut()
                .ser(&paths)
        })
        .await?;
    Ok(())
}
#[derive(Debug, Clone, serde::Serialize, serde::Deserialize, Parser, TS)]
#[ts(export)]
#[serde(rename_all = "camelCase")]
struct ParamsPackageId {
    #[ts(type = "string")]
    package_id: PackageId,
}
#[derive(Debug, Clone, serde::Serialize, serde::Deserialize, Parser, TS)]
#[serde(rename_all = "camelCase")]
#[command(rename_all = "camelCase")]
#[ts(export)]
struct ParamsMaybePackageId {
    #[ts(type = "string | null")]
    package_id: Option<PackageId>,
}

async fn exists(context: EffectContext, params: ParamsPackageId) -> Result<Value, Error> {
    let context = context.deref()?;
    let peeked = context.ctx.db.peek().await;
    let package = peeked
        .as_public()
        .as_package_data()
        .as_idx(&params.package_id)
        .is_some();
    Ok(json!(package))
}

#[derive(Debug, Clone, serde::Serialize, serde::Deserialize, TS)]
#[serde(rename_all = "camelCase")]
#[ts(export)]
struct ExecuteAction {
    #[ts(type = "string | null")]
    service_id: Option<PackageId>,
    #[ts(type = "string")]
    action_id: ActionId,
    #[ts(type = "any")]
    input: Value,
}
async fn execute_action(
    context: EffectContext,
    ExecuteAction {
        action_id,
        input,
        service_id,
    }: ExecuteAction,
) -> Result<Value, Error> {
    let context = context.deref()?;
    let package_id = service_id.clone().unwrap_or_else(|| context.id.clone());
    let service = context.ctx.services.get(&package_id).await;
    let service = service.as_ref().ok_or_else(|| {
        Error::new(
            eyre!("Could not find package {package_id}"),
            ErrorKind::Unknown,
        )
    })?;

    Ok(json!(service.action(action_id, input).await?))
}
#[derive(Debug, Clone, serde::Serialize, serde::Deserialize)]
#[serde(rename_all = "camelCase")]
struct FromService {}
async fn get_configured(context: EffectContext, _: Empty) -> Result<Value, Error> {
    let context = context.deref()?;
    let peeked = context.ctx.db.peek().await;
    let package_id = &context.id;
    let package = peeked
        .as_public()
        .as_package_data()
        .as_idx(&package_id)
        .or_not_found(&package_id)?
        .as_status()
        .as_configured()
        .de()?;
    Ok(json!(package))
}

async fn stopped(context: EffectContext, params: ParamsMaybePackageId) -> Result<Value, Error> {
    let context = context.deref()?;
    let peeked = context.ctx.db.peek().await;
    let package_id = params.package_id.unwrap_or_else(|| context.id.clone());
    let package = peeked
        .as_public()
        .as_package_data()
        .as_idx(&package_id)
        .or_not_found(&package_id)?
        .as_status()
        .as_main()
        .de()?;
    Ok(json!(matches!(package, MainStatus::Stopped)))
}
async fn running(context: EffectContext, params: ParamsPackageId) -> Result<Value, Error> {
    dbg!("Starting the running {params:?}");
    let context = context.deref()?;
    let peeked = context.ctx.db.peek().await;
    let package_id = params.package_id;
    let package = peeked
        .as_public()
        .as_package_data()
        .as_idx(&package_id)
        .or_not_found(&package_id)?
        .as_status()
        .as_main()
        .de()?;
    Ok(json!(matches!(package, MainStatus::Running { .. })))
}

async fn restart(context: EffectContext, _: Empty) -> Result<Value, Error> {
    let context = context.deref()?;
    let service = context.ctx.services.get(&context.id).await;
    let service = service.as_ref().ok_or_else(|| {
        Error::new(
            eyre!("Could not find package {}", context.id),
            ErrorKind::Unknown,
        )
    })?;
    service.restart().await?;
    Ok(json!(()))
}

async fn shutdown(context: EffectContext, _: Empty) -> Result<Value, Error> {
    let context = context.deref()?;
    let service = context.ctx.services.get(&context.id).await;
    let service = service.as_ref().ok_or_else(|| {
        Error::new(
            eyre!("Could not find package {}", context.id),
            ErrorKind::Unknown,
        )
    })?;
    service.stop().await?;
    Ok(json!(()))
}

#[derive(Debug, Clone, serde::Serialize, serde::Deserialize, Parser, TS)]
#[serde(rename_all = "camelCase")]
#[command(rename_all = "camelCase")]
#[ts(export)]
struct SetConfigured {
    configured: bool,
}
async fn set_configured(context: EffectContext, params: SetConfigured) -> Result<Value, Error> {
    let context = context.deref()?;
    let package_id = &context.id;
    context
        .ctx
        .db
        .mutate(|db| {
            db.as_public_mut()
                .as_package_data_mut()
                .as_idx_mut(package_id)
                .or_not_found(package_id)?
                .as_status_mut()
                .as_configured_mut()
                .ser(&params.configured)
        })
        .await?;
    Ok(json!(()))
}

#[derive(Debug, Clone, serde::Serialize, serde::Deserialize, TS)]
#[serde(rename_all = "camelCase")]
#[ts(export)]
enum Status {
    Running,
    Stopped,
}
impl FromStr for Status {
    type Err = color_eyre::eyre::Report;
    fn from_str(s: &str) -> Result<Self, Self::Err> {
        match s {
            "running" => Ok(Self::Running),
            "stopped" => Ok(Self::Stopped),
            _ => Err(eyre!("unknown status {s}")),
        }
    }
}
impl ValueParserFactory for Status {
    type Parser = FromStrParser<Self>;
    fn value_parser() -> Self::Parser {
        FromStrParser::new()
    }
}

#[derive(Debug, Clone, serde::Serialize, serde::Deserialize, Parser, TS)]
#[serde(rename_all = "camelCase")]
#[command(rename_all = "camelCase")]
#[ts(export)]
struct SetMainStatus {
    status: Status,
}
async fn set_main_status(context: EffectContext, params: SetMainStatus) -> Result<Value, Error> {
    dbg!(format!("Status for main will be is {params:?}"));
    let context = context.deref()?;
    match params.status {
        Status::Running => context.started(),
        Status::Stopped => context.stopped(),
    }
    Ok(Value::Null)
}

#[derive(Debug, Clone, serde::Serialize, serde::Deserialize, TS)]
#[serde(rename_all = "camelCase")]
#[ts(export)]
struct SetHealth {
    #[ts(type = "string")]
    name: HealthCheckId,
    status: HealthCheckString,
    message: Option<String>,
}

async fn set_health(
    context: EffectContext,
    SetHealth {
        name,
        status,
        message,
    }: SetHealth,
) -> Result<Value, Error> {
    let context = context.deref()?;

    let package_id = &context.id;
    context
        .ctx
        .db
        .mutate(move |db| {
            let mut main = db
                .as_public()
                .as_package_data()
                .as_idx(package_id)
                .or_not_found(package_id)?
                .as_status()
                .as_main()
                .de()?;
            match &mut main {
                &mut MainStatus::Running { ref mut health, .. }
                | &mut MainStatus::BackingUp { ref mut health, .. } => {
                    health.remove(&name);

                    health.insert(
                        name,
                        match status {
                            HealthCheckString::Disabled => HealthCheckResult::Disabled,
                            HealthCheckString::Passing => HealthCheckResult::Success,
                            HealthCheckString::Starting => HealthCheckResult::Starting,
                            HealthCheckString::Warning => HealthCheckResult::Loading {
                                message: message.unwrap_or_default(),
                            },
                            HealthCheckString::Failure => HealthCheckResult::Failure {
                                error: message.unwrap_or_default(),
                            },
                        },
                    );
                }
                _ => return Ok(()),
            };
            db.as_public_mut()
                .as_package_data_mut()
                .as_idx_mut(package_id)
                .or_not_found(package_id)?
                .as_status_mut()
                .as_main_mut()
                .ser(&main)
        })
        .await?;
    Ok(json!(()))
}
#[derive(serde::Deserialize, serde::Serialize, Parser, TS)]
#[serde(rename_all = "camelCase")]
#[command(rename_all = "camelCase")]
#[ts(export)]
pub struct DestroyOverlayedImageParams {
<<<<<<< HEAD
=======
    #[ts(type = "string ")]
    image_id: ImageId,
>>>>>>> e604c914
    #[ts(type = "string")]
    guid: InternedString,
}

#[instrument(skip_all)]
pub async fn destroy_overlayed_image(
    ctx: EffectContext,
    DestroyOverlayedImageParams { guid }: DestroyOverlayedImageParams,
) -> Result<(), Error> {
    let ctx = ctx.deref()?;
    if ctx
        .persistent_container
        .overlays
        .lock()
        .await
        .remove(&guid)
        .is_none()
    {
        tracing::warn!("Could not find a guard to remove on the destroy overlayed image; assumming that it already is removed and will be skipping");
    }
    Ok(())
}
#[derive(serde::Deserialize, serde::Serialize, Parser, TS)]
#[serde(rename_all = "camelCase")]
#[command(rename_all = "camelCase")]
#[ts(export)]
pub struct CreateOverlayedImageParams {
    #[ts(type = "string")]
    image_id: ImageId,
}

#[instrument(skip_all)]
pub async fn create_overlayed_image(
    ctx: EffectContext,
    CreateOverlayedImageParams { image_id }: CreateOverlayedImageParams,
) -> Result<(PathBuf, InternedString), Error> {
    let ctx = ctx.deref()?;
    let path = Path::new("images")
        .join(*ARCH)
        .join(&image_id)
        .with_extension("squashfs");
    if let Some(image) = ctx
        .persistent_container
        .s9pk
        .as_archive()
        .contents()
        .get_path(dbg!(&path))
        .and_then(|e| e.as_file())
    {
        let guid = new_guid();
        let rootfs_dir = ctx
            .persistent_container
            .lxc_container
            .get()
            .ok_or_else(|| {
                Error::new(
                    eyre!("PersistentContainer has been destroyed"),
                    ErrorKind::Incoherent,
                )
            })?
            .rootfs_dir();
        let mountpoint = rootfs_dir.join("media/startos/overlays").join(&*guid);
        tokio::fs::create_dir_all(&mountpoint).await?;
        Command::new("chown")
            .arg("100000:100000")
            .arg(&mountpoint)
            .invoke(ErrorKind::Filesystem)
            .await?;
        let container_mountpoint = Path::new("/").join(
            mountpoint
                .strip_prefix(rootfs_dir)
                .with_kind(ErrorKind::Incoherent)?,
        );
        tracing::info!("Mounting overlay {guid} for {image_id}");
        let guard = OverlayGuard::mount(
            &IdMapped::new(LoopDev::from(&**image), 0, 100000, 65536),
            mountpoint,
        )
        .await?;
        tracing::info!("Mounted overlay {guid} for {image_id}");
        ctx.persistent_container
            .overlays
            .lock()
            .await
            .insert(guid.clone(), guard);
        Ok((container_mountpoint, guid))
    } else {
        Err(Error::new(
            eyre!("image {image_id} not found in s9pk"),
            ErrorKind::NotFound,
        ))
    }
}

#[derive(Debug, Clone, Copy, PartialEq, Eq, PartialOrd, Ord, Deserialize, Serialize)]
#[serde(rename_all = "camelCase")]
enum DependencyKind {
    Exists,
    Running,
}

#[derive(Debug, Clone, Deserialize, Serialize)]
#[serde(rename_all = "camelCase")]
struct DependencyRequirement {
    id: PackageId,
    kind: DependencyKind,
    #[serde(default)]
    health_checks: BTreeSet<HealthCheckId>,
}
// filebrowser:exists,bitcoind:running:foo+bar+baz
impl FromStr for DependencyRequirement {
    type Err = Error;
    fn from_str(s: &str) -> Result<Self, Self::Err> {
        match s.split_once(":") {
            Some((id, "e")) | Some((id, "exists")) => Ok(Self {
                id: id.parse()?,
                kind: DependencyKind::Exists,
                health_checks: BTreeSet::new(),
            }),
            Some((id, rest)) => {
                let health_checks = match rest.split_once(":") {
                    Some(("r", rest)) | Some(("running", rest)) => rest
                        .split("+")
                        .map(|id| id.parse().map_err(Error::from))
                        .collect(),
                    Some((kind, _)) => Err(Error::new(
                        eyre!("unknown dependency kind {kind}"),
                        ErrorKind::InvalidRequest,
                    )),
                    None => match rest {
                        "r" | "running" => Ok(BTreeSet::new()),
                        kind => Err(Error::new(
                            eyre!("unknown dependency kind {kind}"),
                            ErrorKind::InvalidRequest,
                        )),
                    },
                }?;
                Ok(Self {
                    id: id.parse()?,
                    kind: DependencyKind::Running,
                    health_checks,
                })
            }
            None => Ok(Self {
                id: s.parse()?,
                kind: DependencyKind::Running,
                health_checks: BTreeSet::new(),
            }),
        }
    }
}
impl ValueParserFactory for DependencyRequirement {
    type Parser = FromStrParser<Self>;
    fn value_parser() -> Self::Parser {
        FromStrParser::new()
    }
}

#[derive(Deserialize, Serialize, Parser)]
#[serde(rename_all = "camelCase")]
#[command(rename_all = "camelCase")]
pub struct SetDependenciesParams {
    dependencies: Vec<DependencyRequirement>,
}

pub async fn set_dependencies(
    ctx: EffectContext,
    SetDependenciesParams { dependencies }: SetDependenciesParams,
) -> Result<(), Error> {
    let ctx = ctx.deref()?;
    let id = &ctx.id;
    ctx.ctx
        .db
        .mutate(|db| {
            let dependencies = CurrentDependencies(
                dependencies
                    .into_iter()
                    .map(
                        |DependencyRequirement {
                             id,
                             kind,
                             health_checks,
                         }| {
                            (
                                id,
                                match kind {
                                    DependencyKind::Exists => CurrentDependencyInfo::Exists,
                                    DependencyKind::Running => {
                                        CurrentDependencyInfo::Running { health_checks }
                                    }
                                },
                            )
                        },
                    )
                    .collect(),
            );
            for (dep, entry) in db.as_public_mut().as_package_data_mut().as_entries_mut()? {
                if let Some(info) = dependencies.0.get(&dep) {
                    entry.as_current_dependents_mut().insert(id, info)?;
                } else {
                    entry.as_current_dependents_mut().remove(id)?;
                }
            }
            db.as_public_mut()
                .as_package_data_mut()
                .as_idx_mut(id)
                .or_not_found(id)?
                .as_current_dependencies_mut()
                .ser(&dependencies)
        })
        .await
}<|MERGE_RESOLUTION|>--- conflicted
+++ resolved
@@ -769,11 +769,6 @@
 #[command(rename_all = "camelCase")]
 #[ts(export)]
 pub struct DestroyOverlayedImageParams {
-<<<<<<< HEAD
-=======
-    #[ts(type = "string ")]
-    image_id: ImageId,
->>>>>>> e604c914
     #[ts(type = "string")]
     guid: InternedString,
 }
