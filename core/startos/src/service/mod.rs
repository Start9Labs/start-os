--- conflicted
+++ resolved
@@ -400,55 +400,6 @@
         Ok(service)
     }
 
-<<<<<<< HEAD
-    pub async fn shutdown(self) -> Result<(), Error> {
-        self.actor
-            .shutdown(crate::util::actor::PendingMessageStrategy::FinishAll { timeout: None }) // TODO timeout
-            .await;
-        if let Some((hdl, shutdown)) = self.seed.persistent_container.rpc_server.send_replace(None)
-        {
-            self.seed
-                .persistent_container
-                .rpc_client
-                .request(rpc::Exit, Empty {})
-                .await?;
-            shutdown.shutdown();
-            hdl.await.with_kind(ErrorKind::Cancelled)?;
-        }
-        Arc::try_unwrap(self.seed)
-            .map_err(|_| {
-                Error::new(
-                    eyre!("ServiceActorSeed held somewhere after actor shutdown"),
-                    ErrorKind::Unknown,
-                )
-            })?
-            .persistent_container
-            .exit()
-            .await?;
-        Ok(())
-    }
-
-    pub async fn uninstall(
-        self,
-        target_version: Option<models::VersionString>,
-    ) -> Result<(), Error> {
-        self.seed
-            .persistent_container
-            .execute(ProcedureName::Uninit, to_value(&target_version)?, None) // TODO timeout
-            .await?;
-        let id = self.seed.persistent_container.s9pk.as_manifest().id.clone();
-        let ctx = self.seed.ctx.clone();
-        self.shutdown().await?;
-        if target_version.is_none() {
-            ctx.db
-                .mutate(|d| d.as_public_mut().as_package_data_mut().remove(&id))
-                .await?;
-        }
-        Ok(())
-    }
-
-=======
->>>>>>> 3f380fa0
     #[instrument(skip_all)]
     pub async fn backup(&self, guard: impl GenericMountGuard) -> Result<(), Error> {
         let id = &self.seed.id;
