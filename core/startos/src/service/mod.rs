use std::collections::{BTreeMap, BTreeSet};
use std::ffi::OsString;
use std::io::IsTerminal;
use std::ops::Deref;
use std::os::unix::process::ExitStatusExt;
use std::path::{Path, PathBuf};
use std::process::Stdio;
use std::sync::{Arc, Weak};
use std::time::Duration;

use axum::extract::ws::WebSocket;
use chrono::{DateTime, Utc};
use clap::Parser;
use futures::future::BoxFuture;
use futures::stream::FusedStream;
use futures::{SinkExt, StreamExt, TryStreamExt};
use imbl_value::{json, InternedString};
use itertools::Itertools;
use models::{ActionId, HostId, ImageId, PackageId, ProcedureName};
use nix::sys::signal::Signal;
use persistent_container::{PersistentContainer, Subcontainer};
use rpc_toolkit::{from_fn_async, CallRemoteHandler, Empty, HandlerArgs, HandlerFor};
use serde::{Deserialize, Serialize};
use service_actor::ServiceActor;
use start_stop::StartStop;
use tokio::io::{AsyncReadExt, AsyncWriteExt};
use tokio::process::Command;
use tokio::sync::Notify;
use tokio_tungstenite::tungstenite::protocol::frame::coding::CloseCode;
use ts_rs::TS;

use crate::context::{CliContext, RpcContext};
use crate::db::model::package::{
    InstalledState, PackageDataEntry, PackageState, PackageStateMatchModelRef, UpdatingState,
};
use crate::disk::mount::guard::GenericMountGuard;
use crate::install::PKG_ARCHIVE_DIR;
use crate::lxc::ContainerId;
use crate::prelude::*;
use crate::progress::{NamedProgress, Progress};
use crate::rpc_continuations::{Guid, RpcContinuation};
use crate::s9pk::S9pk;
use crate::service::action::update_requested_actions;
use crate::service::service_map::InstallProgressHandles;
use crate::util::actor::concurrent::ConcurrentActor;
use crate::util::io::{create_file, AsyncReadStream};
use crate::util::net::WebSocketExt;
use crate::util::serde::{NoOutput, Pem};
use crate::util::Never;
use crate::volume::data_dir;
use crate::{CAP_1_KiB, DATA_DIR, PACKAGE_DATA};

pub mod action;
pub mod cli;
mod control;
pub mod effects;
pub mod persistent_container;
mod rpc;
mod service_actor;
pub mod service_map;
pub mod start_stop;
mod transition;
mod util;

pub use service_map::ServiceMap;

pub const HEALTH_CHECK_COOLDOWN_SECONDS: u64 = 15;
pub const HEALTH_CHECK_GRACE_PERIOD_SECONDS: u64 = 5;
pub const SYNC_RETRY_COOLDOWN_SECONDS: u64 = 10;

pub type Task<'a> = BoxFuture<'a, Result<(), Error>>;

/// TODO
pub enum BackupReturn {
    TODO,
}

#[derive(Debug, Clone, Copy, PartialEq, Eq, PartialOrd, Ord)]
pub enum LoadDisposition {
    Retry,
    Undo,
}

struct RootCommand(pub String);

#[derive(Clone, Debug, Serialize, Deserialize, Default, TS)]
pub struct MiB(pub u64);

impl MiB {
    fn new(value: u64) -> Self {
        Self(value / 1024 / 1024)
    }
    fn from_MiB(value: u64) -> Self {
        Self(value)
    }
}

impl std::fmt::Display for MiB {
    fn fmt(&self, f: &mut std::fmt::Formatter<'_>) -> std::fmt::Result {
        write!(f, "{} MiB", self.0)
    }
}

#[derive(Clone, Debug, Serialize, Deserialize, Default, TS)]
pub struct ServiceStats {
    pub container_id: Arc<ContainerId>,
    pub package_id: PackageId,
    pub memory_usage: MiB,
    pub memory_limit: MiB,
}

pub struct ServiceRef(Arc<Service>);
impl ServiceRef {
    pub fn weak(&self) -> Weak<Service> {
        Arc::downgrade(&self.0)
    }
    pub async fn uninstall(
        self,
        target_version: Option<models::VersionString>,
        soft: bool,
        force: bool,
    ) -> Result<(), Error> {
        let uninit_res = self
            .seed
            .persistent_container
            .execute::<NoOutput>(
                Guid::new(),
                ProcedureName::PackageUninit,
                to_value(&target_version)?,
                None,
            ) // TODO timeout
            .await;
        if force {
            uninit_res.log_err();
        } else {
            uninit_res?;
        }
        let id = self.seed.persistent_container.s9pk.as_manifest().id.clone();
        let ctx = self.seed.ctx.clone();
        self.shutdown().await?;

        if target_version.is_none() {
            if let Some(pde) = ctx
                .db
                .mutate(|d| {
                    if let Some(pde) = d
                        .as_public_mut()
                        .as_package_data_mut()
                        .remove(&id)?
                        .map(|d| d.de())
                        .transpose()?
                    {
                        d.as_private_mut().as_available_ports_mut().mutate(|p| {
                            p.free(
                                pde.hosts
                                    .0
                                    .values()
                                    .flat_map(|h| h.bindings.values())
                                    .flat_map(|b| {
                                        b.net
                                            .assigned_port
                                            .into_iter()
                                            .chain(b.net.assigned_ssl_port)
                                    }),
                            );
                            Ok(())
                        })?;
                        d.as_private_mut().as_package_stores_mut().remove(&id)?;
                        Ok(Some(pde))
                    } else {
                        Ok(None)
                    }
                })
                .await?
            {
                let state = pde.state_info.expect_removing()?;
<<<<<<< HEAD
                for volume_id in &state.manifest.volumes {
                    let path = data_dir(DATA_DIR, &state.manifest.id, volume_id);
                    if tokio::fs::metadata(&path).await.is_ok() {
                        tokio::fs::remove_dir_all(&path).await?;
                    }
                }
                let logs_dir = Path::new(PACKAGE_DATA)
                    .join("logs")
                    .join(&state.manifest.id);
                if tokio::fs::metadata(&logs_dir).await.is_ok() {
                    tokio::fs::remove_dir_all(&logs_dir).await?;
                }
                let archive_path = Path::new(PACKAGE_DATA)
                    .join("archive")
                    .join("installed")
                    .join(&state.manifest.id);
                if tokio::fs::metadata(&archive_path).await.is_ok() {
                    tokio::fs::remove_file(&archive_path).await?;
=======
                if !soft {
                    for volume_id in &state.manifest.volumes {
                        let path = data_dir(DATA_DIR, &state.manifest.id, volume_id);
                        if tokio::fs::metadata(&path).await.is_ok() {
                            tokio::fs::remove_dir_all(&path).await?;
                        }
                    }
                    let logs_dir = Path::new(PACKAGE_DATA)
                        .join("logs")
                        .join(&state.manifest.id);
                    if tokio::fs::metadata(&logs_dir).await.is_ok() {
                        tokio::fs::remove_dir_all(&logs_dir).await?;
                    }
                    let archive_path = Path::new(PACKAGE_DATA)
                        .join("archive")
                        .join("installed")
                        .join(&state.manifest.id);
                    if tokio::fs::metadata(&archive_path).await.is_ok() {
                        tokio::fs::remove_file(&archive_path).await?;
                    }
>>>>>>> 63bc71da
                }
            }
        }
        Ok(())
    }
    pub async fn shutdown(self) -> Result<(), Error> {
        if let Some((hdl, shutdown)) = self.seed.persistent_container.rpc_server.send_replace(None)
        {
            self.seed
                .persistent_container
                .rpc_client
                .request(rpc::Exit, Empty {})
                .await?;
            shutdown.shutdown();
            hdl.await.with_kind(ErrorKind::Cancelled)?;
        }
        let service = Arc::try_unwrap(self.0).map_err(|_| {
            Error::new(
                eyre!("ServiceActor held somewhere after actor shutdown"),
                ErrorKind::Unknown,
            )
        })?;
        service
            .actor
            .shutdown(crate::util::actor::PendingMessageStrategy::FinishAll { timeout: None }) // TODO timeout
            .await;
        Arc::try_unwrap(service.seed)
            .map_err(|_| {
                Error::new(
                    eyre!("ServiceActorSeed held somewhere after actor shutdown"),
                    ErrorKind::Unknown,
                )
            })?
            .persistent_container
            .exit()
            .await?;
        Ok(())
    }
}
impl Deref for ServiceRef {
    type Target = Service;
    fn deref(&self) -> &Self::Target {
        &self.0
    }
}
impl From<Service> for ServiceRef {
    fn from(value: Service) -> Self {
        Self(Arc::new(value))
    }
}

pub struct Service {
    actor: ConcurrentActor<ServiceActor>,
    seed: Arc<ServiceActorSeed>,
}
impl Service {
    #[instrument(skip_all)]
    async fn new(ctx: RpcContext, s9pk: S9pk, start: StartStop) -> Result<ServiceRef, Error> {
        let id = s9pk.as_manifest().id.clone();
        let persistent_container = PersistentContainer::new(
            &ctx, s9pk,
            start,
            // desired_state.subscribe(),
            // temp_desired_state.subscribe(),
        )
        .await?;
        let seed = Arc::new(ServiceActorSeed {
            id,
            persistent_container,
            ctx,
            synchronized: Arc::new(Notify::new()),
        });
        let service: ServiceRef = Self {
            actor: ConcurrentActor::new(ServiceActor(seed.clone())),
            seed,
        }
        .into();
        service
            .seed
            .persistent_container
            .init(service.weak())
            .await?;
        Ok(service)
    }

    #[instrument(skip_all)]
    pub async fn load(
        ctx: &RpcContext,
        id: &PackageId,
        disposition: LoadDisposition,
    ) -> Result<Option<ServiceRef>, Error> {
        let handle_installed = {
            let ctx = ctx.clone();
            move |s9pk: S9pk, i: Model<PackageDataEntry>| async move {
                for volume_id in &s9pk.as_manifest().volumes {
                    let path = data_dir(DATA_DIR, &s9pk.as_manifest().id, volume_id);
                    if tokio::fs::metadata(&path).await.is_err() {
                        tokio::fs::create_dir_all(&path).await?;
                    }
                }
                let start_stop = if i.as_status().de()?.running() {
                    StartStop::Start
                } else {
                    StartStop::Stop
                };
                Self::new(ctx, s9pk, start_stop).await.map(Some)
            }
        };
        let s9pk_dir = Path::new(DATA_DIR).join(PKG_ARCHIVE_DIR).join("installed"); // TODO: make this based on hash
        let s9pk_path = s9pk_dir.join(id).with_extension("s9pk");
        let Some(entry) = ctx
            .db
            .peek()
            .await
            .into_public()
            .into_package_data()
            .into_idx(id)
        else {
            return Ok(None);
        };
        match entry.as_state_info().as_match() {
            PackageStateMatchModelRef::Installing(_) => {
                if disposition == LoadDisposition::Retry {
                    if let Ok(s9pk) = S9pk::open(s9pk_path, Some(id)).await.map_err(|e| {
                        tracing::error!("Error opening s9pk for install: {e}");
                        tracing::debug!("{e:?}")
                    }) {
                        if let Ok(service) =
                            Self::install(ctx.clone(), s9pk, None, None::<Never>, None)
                                .await
                                .map_err(|e| {
                                    tracing::error!("Error installing service: {e}");
                                    tracing::debug!("{e:?}")
                                })
                        {
                            return Ok(Some(service));
                        }
                    }
                }
                // TODO: delete s9pk?
                ctx.db
                    .mutate(|v| v.as_public_mut().as_package_data_mut().remove(id))
                    .await?;
                Ok(None)
            }
            PackageStateMatchModelRef::Updating(s) => {
                if disposition == LoadDisposition::Retry
                    && s.as_installing_info()
                        .as_progress()
                        .de()?
                        .phases
                        .iter()
                        .any(|NamedProgress { name, progress }| {
                            name.eq_ignore_ascii_case("download")
                                && progress == &Progress::Complete(true)
                        })
                {
                    if let Ok(s9pk) = S9pk::open(&s9pk_path, Some(id)).await.map_err(|e| {
                        tracing::error!("Error opening s9pk for update: {e}");
                        tracing::debug!("{e:?}")
                    }) {
                        if let Ok(service) = Self::install(
                            ctx.clone(),
                            s9pk,
                            Some(s.as_manifest().as_version().de()?),
                            None::<Never>,
                            None,
                        )
                        .await
                        .map_err(|e| {
                            tracing::error!("Error installing service: {e}");
                            tracing::debug!("{e:?}")
                        }) {
                            return Ok(Some(service));
                        }
                    }
                }
                let s9pk = S9pk::open(s9pk_path, Some(id)).await?;
                ctx.db
                    .mutate({
                        |db| {
                            db.as_public_mut()
                                .as_package_data_mut()
                                .as_idx_mut(id)
                                .or_not_found(id)?
                                .as_state_info_mut()
                                .map_mutate(|s| {
                                    if let PackageState::Updating(UpdatingState {
                                        manifest, ..
                                    }) = s
                                    {
                                        Ok(PackageState::Installed(InstalledState { manifest }))
                                    } else {
                                        Err(Error::new(eyre!("Race condition detected - package state changed during load"), ErrorKind::Database))
                                    }
                                })
                        }
                    })
                    .await?;
                handle_installed(s9pk, entry).await
            }
            PackageStateMatchModelRef::Removing(_) | PackageStateMatchModelRef::Restoring(_) => {
                if let Ok(s9pk) = S9pk::open(s9pk_path, Some(id)).await.map_err(|e| {
                    tracing::error!("Error opening s9pk for removal: {e}");
                    tracing::debug!("{e:?}")
                }) {
                    if let Ok(service) = Self::new(ctx.clone(), s9pk, StartStop::Stop)
                        .await
                        .map_err(|e| {
                            tracing::error!("Error loading service for removal: {e}");
                            tracing::debug!("{e:?}")
                        })
                    {
                        match service.uninstall(None, false, false).await {
                            Err(e) => {
                                tracing::error!("Error uninstalling service: {e}");
                                tracing::debug!("{e:?}")
                            }
                            Ok(()) => return Ok(None),
                        }
                    }
                }

                ctx.db
                    .mutate(|v| v.as_public_mut().as_package_data_mut().remove(id))
                    .await?;

                Ok(None)
            }
            PackageStateMatchModelRef::Installed(_) => {
                handle_installed(S9pk::open(s9pk_path, Some(id)).await?, entry).await
            }
            PackageStateMatchModelRef::Error(e) => Err(Error::new(
                eyre!("Failed to parse PackageDataEntry, found {e:?}"),
                ErrorKind::Deserialization,
            )),
        }
    }

    #[instrument(skip_all)]
    pub async fn install(
        ctx: RpcContext,
        s9pk: S9pk,
        mut src_version: Option<models::VersionString>,
        recovery_source: Option<impl GenericMountGuard>,
        progress: Option<InstallProgressHandles>,
    ) -> Result<ServiceRef, Error> {
        let manifest = s9pk.as_manifest().clone();
        let developer_key = s9pk.as_archive().signer();
        let icon = s9pk.icon_data_url().await?;
        let service = Self::new(ctx.clone(), s9pk, StartStop::Stop).await?;

        if let Some(recovery_source) = recovery_source {
            service
                .actor
                .send(
                    Guid::new(),
                    transition::restore::Restore {
                        path: recovery_source.path().to_path_buf(),
                    },
                )
                .await??;
            recovery_source.unmount().await?;
            src_version = Some(
                service
                    .seed
                    .persistent_container
                    .s9pk
                    .as_manifest()
                    .version
                    .clone(),
            );
        }

        let procedure_id = Guid::new();
        service
            .seed
            .persistent_container
            .execute::<NoOutput>(
                procedure_id.clone(),
                ProcedureName::PackageInit,
                to_value(&src_version)?,
                None,
            ) // TODO timeout
            .await
            .with_kind(ErrorKind::MigrationFailed)?; // TODO: handle cancellation

        if let Some(mut progress) = progress {
            progress.finalization_progress.complete();
            progress.progress.complete();
            tokio::task::yield_now().await;
        }

        let peek = ctx.db.peek().await;
        let mut action_input: BTreeMap<ActionId, Value> = BTreeMap::new();
        let requested_actions: BTreeSet<_> = peek
            .as_public()
            .as_package_data()
            .as_entries()?
            .into_iter()
            .map(|(_, pde)| {
                Ok(pde
                    .as_requested_actions()
                    .as_entries()?
                    .into_iter()
                    .map(|(_, r)| {
                        Ok::<_, Error>(if r.as_request().as_package_id().de()? == manifest.id {
                            Some(r.as_request().as_action_id().de()?)
                        } else {
                            None
                        })
                    })
                    .filter_map_ok(|a| a))
            })
            .flatten_ok()
            .map(|a| a.and_then(|a| a))
            .try_collect()?;
        for action_id in requested_actions {
            if let Some(input) = service
                .get_action_input(procedure_id.clone(), action_id.clone())
                .await?
                .and_then(|i| i.value)
            {
                action_input.insert(action_id, input);
            }
        }
        ctx.db
            .mutate(|db| {
                for (action_id, input) in &action_input {
                    for (_, pde) in db.as_public_mut().as_package_data_mut().as_entries_mut()? {
                        pde.as_requested_actions_mut().mutate(|requested_actions| {
                            Ok(update_requested_actions(
                                requested_actions,
                                &manifest.id,
                                action_id,
                                input,
                                false,
                            ))
                        })?;
                    }
                }
                let entry = db
                    .as_public_mut()
                    .as_package_data_mut()
                    .as_idx_mut(&manifest.id)
                    .or_not_found(&manifest.id)?;
                entry
                    .as_state_info_mut()
                    .ser(&PackageState::Installed(InstalledState { manifest }))?;
                entry.as_developer_key_mut().ser(&Pem::new(developer_key))?;
                entry.as_icon_mut().ser(&icon)?;
                // TODO: marketplace url
                // TODO: dependency info

                Ok(())
            })
            .await?;

        Ok(service)
    }

    #[instrument(skip_all)]
    pub async fn backup(&self, guard: impl GenericMountGuard) -> Result<(), Error> {
        let id = &self.seed.id;
        let mut file = create_file(guard.path().join(id).with_extension("s9pk")).await?;
        self.seed
            .persistent_container
            .s9pk
            .clone()
            .serialize(&mut file, true)
            .await?;
        drop(file);
        self.actor
            .send(
                Guid::new(),
                transition::backup::Backup {
                    path: guard.path().join("data"),
                },
            )
            .await??
            .await?;
        Ok(())
    }

    pub fn container_id(&self) -> Result<ContainerId, Error> {
        let id = &self.seed.id;
        let container_id = (*self
            .seed
            .persistent_container
            .lxc_container
            .get()
            .or_not_found(format!("container for {id}"))?
            .guid)
            .clone();
        Ok(container_id)
    }
    #[instrument(skip_all)]
    pub async fn stats(&self) -> Result<ServiceStats, Error> {
        let container = &self.seed.persistent_container;
        let lxc_container = container.lxc_container.get().or_not_found("container")?;
        let (total, used) = lxc_container
            .command(&["free", "-m"])
            .await?
            .split("\n")
            .map(|x| x.split_whitespace().collect::<Vec<_>>())
            .skip(1)
            .filter_map(|x| {
                Some((
                    x.get(1)?.parse::<u64>().ok()?,
                    x.get(2)?.parse::<u64>().ok()?,
                ))
            })
            .fold((0, 0), |acc, (total, used)| (acc.0 + total, acc.1 + used));
        Ok(ServiceStats {
            container_id: lxc_container.guid.clone(),
            package_id: self.seed.id.clone(),
            memory_limit: MiB::from_MiB(total),
            memory_usage: MiB::from_MiB(used),
        })
    }

    pub async fn sync_host(&self, host_id: HostId) -> Result<(), Error> {
        self.seed
            .persistent_container
            .net_service
            .sync_host(host_id)
            .await
    }
}

#[derive(Debug, Clone)]
pub struct RunningStatus {
    started: DateTime<Utc>,
}

struct ServiceActorSeed {
    ctx: RpcContext,
    id: PackageId,
    /// Needed to interact with the container for the service
    persistent_container: PersistentContainer,
    /// This is notified every time the background job created in ServiceActor::init responds to a change
    synchronized: Arc<Notify>,
}

impl ServiceActorSeed {
    /// Used to indicate that we have finished the task of starting the service
    pub fn started(&self) {
        self.persistent_container.state.send_modify(|state| {
            state.running_status =
                Some(
                    state
                        .running_status
                        .take()
                        .unwrap_or_else(|| RunningStatus {
                            started: Utc::now(),
                        }),
                );
        });
    }
    /// Used to indicate that we have finished the task of stopping the service
    pub fn stopped(&self) {
        self.persistent_container.state.send_modify(|state| {
            state.running_status = None;
        });
    }
}

#[derive(Deserialize, Serialize, Parser, TS)]
pub struct RebuildParams {
    pub id: PackageId,
}
pub async fn rebuild(ctx: RpcContext, RebuildParams { id }: RebuildParams) -> Result<(), Error> {
    ctx.services.load(&ctx, &id, LoadDisposition::Retry).await?;
    Ok(())
}

#[derive(Deserialize, Serialize, Parser, TS)]
pub struct ConnectParams {
    pub id: PackageId,
}

pub async fn connect_rpc(
    ctx: RpcContext,
    ConnectParams { id }: ConnectParams,
) -> Result<Guid, Error> {
    let id_ref = &id;
    crate::lxc::connect(
        &ctx,
        ctx.services
            .get(&id)
            .await
            .as_ref()
            .or_not_found(lazy_format!("service for {id_ref}"))?
            .seed
            .persistent_container
            .lxc_container
            .get()
            .or_not_found(lazy_format!("container for {id_ref}"))?,
    )
    .await
}

pub async fn connect_rpc_cli(
    HandlerArgs {
        context,
        parent_method,
        method,
        params,
        inherited_params,
        raw_params,
    }: HandlerArgs<CliContext, ConnectParams>,
) -> Result<(), Error> {
    let ctx = context.clone();
    let guid = CallRemoteHandler::<CliContext, _, _>::new(from_fn_async(connect_rpc))
        .handle_async(HandlerArgs {
            context,
            parent_method,
            method,
            params: rpc_toolkit::util::Flat(params, Empty {}),
            inherited_params,
            raw_params,
        })
        .await?;

    crate::lxc::connect_cli(&ctx, guid).await
}

#[derive(Deserialize, Serialize, TS)]
#[serde(rename_all = "camelCase")]
pub struct AttachParams {
    pub id: PackageId,
    #[ts(type = "string[]")]
    pub command: Vec<OsString>,
    pub tty: bool,
    #[ts(skip)]
    #[serde(rename = "__auth_session")]
    session: Option<InternedString>,
    #[ts(type = "string | null")]
    subcontainer: Option<InternedString>,
    #[ts(type = "string | null")]
    name: Option<InternedString>,
    #[ts(type = "string | null")]
    image_id: Option<ImageId>,
}
pub async fn attach(
    ctx: RpcContext,
    AttachParams {
        id,
        command,
        tty,
        session,
        subcontainer,
        image_id,
        name,
    }: AttachParams,
) -> Result<Guid, Error> {
    let (container_id, subcontainer_id, image_id, workdir, root_command) = {
        let id = &id;

        let service = ctx.services.get(id).await;

        let service_ref = service.as_ref().or_not_found(id)?;

        let container = &service_ref.seed.persistent_container;
        let root_dir = container
            .lxc_container
            .get()
            .map(|x| x.rootfs_dir().to_owned())
            .or_not_found(format!("container for {id}"))?;

        let subcontainer = subcontainer.map(|x| AsRef::<str>::as_ref(&x).to_uppercase());
        let name = name.map(|x| AsRef::<str>::as_ref(&x).to_uppercase());
        let image_id = image_id.map(|x| AsRef::<Path>::as_ref(&x).to_string_lossy().to_uppercase());

        let subcontainers = container.subcontainers.lock().await;
        let subcontainer_ids: Vec<_> = subcontainers
            .iter()
            .filter(|(x, wrapper)| {
                if let Some(subcontainer) = subcontainer.as_ref() {
                    AsRef::<str>::as_ref(x).contains(AsRef::<str>::as_ref(subcontainer))
                } else if let Some(name) = name.as_ref() {
                    AsRef::<str>::as_ref(&wrapper.name)
                        .to_uppercase()
                        .contains(AsRef::<str>::as_ref(name))
                } else if let Some(image_id) = image_id.as_ref() {
                    let Some(wrapper_image_id) = AsRef::<Path>::as_ref(&wrapper.image_id).to_str()
                    else {
                        return false;
                    };
                    wrapper_image_id
                        .to_uppercase()
                        .contains(AsRef::<str>::as_ref(&image_id))
                } else {
                    true
                }
            })
            .collect();
        let format_subcontainer_pair = |(guid, wrapper): (&Guid, &Subcontainer)| {
            format!(
                "{guid} imageId: {image_id} name: \"{name}\"",
                name = &wrapper.name,
                image_id = &wrapper.image_id
            )
        };
        let Some((subcontainer_id, image_id)) = subcontainer_ids
            .first()
            .map::<(Guid, ImageId), _>(|&x| (x.0.clone(), x.1.image_id.clone()))
        else {
            drop(subcontainers);
            let subcontainers = container
                .subcontainers
                .lock()
                .await
                .iter()
                .map(format_subcontainer_pair)
                .join("\n");
            return Err(Error::new(
                eyre!("no matching subcontainers are running for {id}; some possible choices are:\n{subcontainers}"),
                ErrorKind::NotFound,
            ));
        };

        let passwd = root_dir
            .join("media/startos/subcontainers")
            .join(subcontainer_id.as_ref())
            .join("etc")
            .join("passwd");

        let root_command = get_passwd_root_command(passwd).await;

        let workdir = attach_workdir(&image_id, &root_dir).await?;

        if subcontainer_ids.len() > 1 {
            let subcontainer_ids = subcontainer_ids
                .into_iter()
                .map(format_subcontainer_pair)
                .join("\n");
            return Err(Error::new(
                eyre!("multiple subcontainers found for {id}: \n{subcontainer_ids}"),
                ErrorKind::InvalidRequest,
            ));
        }

        (
            service_ref.container_id()?,
            subcontainer_id,
            image_id,
            workdir,
            root_command,
        )
    };

    let guid = Guid::new();
    async fn handler(
        ws: &mut WebSocket,
        container_id: ContainerId,
        subcontainer_id: Guid,
        command: Vec<OsString>,
        tty: bool,
        image_id: ImageId,
        workdir: Option<String>,
        root_command: &RootCommand,
    ) -> Result<(), Error> {
        use axum::extract::ws::Message;

        let mut ws = ws.fuse();

        let mut cmd = Command::new("lxc-attach");
        let root_path = Path::new("/media/startos/subcontainers").join(subcontainer_id.as_ref());
        cmd.kill_on_drop(true);

        cmd.arg(&*container_id)
            .arg("--")
            .arg("start-cli")
            .arg("subcontainer")
            .arg("exec")
            .arg("--env")
            .arg(
                Path::new("/media/startos/images")
                    .join(image_id)
                    .with_extension("env"),
            );

        if let Some(workdir) = workdir {
            cmd.arg("--workdir").arg(workdir);
        }

        if tty {
            cmd.arg("--force-tty");
        }

        cmd.arg(&root_path).arg("--");

        if command.is_empty() {
            cmd.arg(&root_command.0);
        } else {
            cmd.args(&command);
        }

        let mut child = cmd
            .stdin(Stdio::piped())
            .stdout(Stdio::piped())
            .stderr(Stdio::piped())
            .spawn()?;

        let pid = nix::unistd::Pid::from_raw(child.id().or_not_found("child pid")? as i32);

        let mut stdin = child.stdin.take().or_not_found("child stdin")?;

        let mut current_in = "stdin".to_owned();
        let mut current_out = "stdout";
        ws.send(Message::Text(current_out.into()))
            .await
            .with_kind(ErrorKind::Network)?;
        let mut stdout = AsyncReadStream::new(
            child.stdout.take().or_not_found("child stdout")?,
            4 * CAP_1_KiB,
        )
        .fuse();
        let mut stderr = AsyncReadStream::new(
            child.stderr.take().or_not_found("child stderr")?,
            4 * CAP_1_KiB,
        )
        .fuse();

        loop {
            futures::select_biased! {
                out = stdout.try_next() => {
                    if let Some(out) = out? {
                        if current_out != "stdout" {
                            ws.send(Message::Text("stdout".into()))
                                .await
                                .with_kind(ErrorKind::Network)?;
                            current_out = "stdout";
                        }
                        ws.send(Message::Binary(out))
                            .await
                            .with_kind(ErrorKind::Network)?;
                    }
                }
                err = stderr.try_next() => {
                    if let Some(err) = err? {
                        if current_out != "stderr" {
                            ws.send(Message::Text("stderr".into()))
                                .await
                                .with_kind(ErrorKind::Network)?;
                            current_out = "stderr";
                        }
                        ws.send(Message::Binary(err))
                            .await
                            .with_kind(ErrorKind::Network)?;
                    }
                }
                msg = ws.try_next() => {
                    if let Some(msg) = msg.with_kind(ErrorKind::Network)? {
                        match msg {
                            Message::Text(in_ty) => {
                                current_in = in_ty;
                            }
                            Message::Binary(data) => {
                                match &*current_in {
                                    "stdin" => {
                                        stdin.write_all(&data).await?;
                                    }
                                    "signal" => {
                                        if data.len() != 4 {
                                            return Err(Error::new(
                                                eyre!("invalid byte length for signal: {}", data.len()),
                                                ErrorKind::InvalidRequest
                                            ));
                                        }
                                        let mut sig_buf = [0u8; 4];
                                        sig_buf.clone_from_slice(&data);
                                        nix::sys::signal::kill(
                                            pid,
                                            Signal::try_from(i32::from_be_bytes(sig_buf))
                                                .with_kind(ErrorKind::InvalidRequest)?
                                        ).with_kind(ErrorKind::Filesystem)?;
                                    }
                                    _ => (),
                                }
                            }
                            _ => ()
                        }
                    } else {
                        return Ok(())
                    }
                }
            }
            if stdout.is_terminated() && stderr.is_terminated() {
                break;
            }
        }

        let exit = child.wait().await?;
        ws.send(Message::Text("exit".into()))
            .await
            .with_kind(ErrorKind::Network)?;
        ws.send(Message::Binary(i32::to_be_bytes(exit.into_raw()).to_vec()))
            .await
            .with_kind(ErrorKind::Network)?;

        Ok(())
    }
    ctx.rpc_continuations
        .add(
            guid.clone(),
            RpcContinuation::ws_authed(
                &ctx,
                session,
                move |mut ws| async move {
                    if let Err(e) = handler(
                        &mut ws,
                        container_id,
                        subcontainer_id,
                        command,
                        tty,
                        image_id,
                        workdir,
                        &root_command,
                    )
                    .await
                    {
                        tracing::error!("Error in attach websocket: {e}");
                        tracing::debug!("{e:?}");
                        ws.close_result(Err::<&str, _>(e)).await.log_err();
                    } else {
                        ws.normal_close("exit").await.log_err();
                    }
                },
                Duration::from_secs(30),
            ),
        )
        .await;

    Ok(guid)
}

async fn attach_workdir(image_id: &ImageId, root_dir: &Path) -> Result<Option<String>, Error> {
    let path_str = root_dir.join("media/startos/images/");

    let mut subcontainer_json =
        tokio::fs::File::open(path_str.join(image_id).with_extension("json")).await?;
    let mut contents = vec![];
    subcontainer_json.read_to_end(&mut contents).await?;
    let subcontainer_json: serde_json::Value =
        serde_json::from_slice(&contents).with_kind(ErrorKind::Filesystem)?;
    Ok(subcontainer_json["workdir"].as_str().map(|x| x.to_string()))
}

async fn get_passwd_root_command(etc_passwd_path: PathBuf) -> RootCommand {
    async {
        let mut file = tokio::fs::File::open(etc_passwd_path).await?;

        let mut contents = vec![];
        file.read_to_end(&mut contents).await?;

        let contents = String::from_utf8_lossy(&contents);

        for line in contents.split('\n') {
            let line_information = line.split(':').collect::<Vec<_>>();
            if let (Some(&"root"), Some(shell)) =
                (line_information.first(), line_information.last())
            {
                return Ok(shell.to_string());
            }
        }
        Err(Error::new(
            eyre!("Could not parse /etc/passwd for shell: {}", contents),
            ErrorKind::Filesystem,
        ))
    }
    .await
    .map(RootCommand)
    .unwrap_or_else(|e| {
        tracing::error!("Could not get the /etc/passwd: {e}");
        tracing::debug!("{e:?}");
        RootCommand("/bin/sh".to_string())
    })
}

#[derive(Deserialize, Serialize, Parser)]
pub struct CliAttachParams {
    pub id: PackageId,
    #[arg(long)]
    pub force_tty: bool,
    #[arg(trailing_var_arg = true)]
    pub command: Vec<OsString>,
    #[arg(long, short)]
    subcontainer: Option<InternedString>,
    #[arg(long, short)]
    name: Option<InternedString>,
    #[arg(long, short)]
    image_id: Option<ImageId>,
}
pub async fn cli_attach(
    HandlerArgs {
        context,
        parent_method,
        method,
        params,
        ..
    }: HandlerArgs<CliContext, CliAttachParams>,
) -> Result<(), Error> {
    use tokio_tungstenite::tungstenite::Message;

    let guid: Guid = from_value(
        context
            .call_remote::<RpcContext>(
                &parent_method.into_iter().chain(method).join("."),
                json!({
                    "id": params.id,
                    "command": params.command,
                    "tty": (std::io::stdin().is_terminal()
                        && std::io::stdout().is_terminal()
                        && std::io::stderr().is_terminal())
                        || params.force_tty,
                    "subcontainer": params.subcontainer,
                    "imageId": params.image_id,
                    "name": params.name,
                }),
            )
            .await?,
    )?;
    let mut ws = context.ws_continuation(guid).await?;

    let mut current_in = "stdin";
    let mut current_out = "stdout".to_owned();
    ws.send(Message::Text(current_in.into()))
        .await
        .with_kind(ErrorKind::Network)?;
    let mut stdin = AsyncReadStream::new(tokio::io::stdin(), 4 * CAP_1_KiB).fuse();
    let mut stdout = tokio::io::stdout();
    let mut stderr = tokio::io::stderr();
    loop {
        futures::select_biased! {
            // signal = tokio:: => {
            //     let exit = exit?;
            //     if current_out != "exit" {
            //         ws.send(Message::Text("exit".into()))
            //             .await
            //             .with_kind(ErrorKind::Network)?;
            //         current_out = "exit";
            //     }
            //     ws.send(Message::Binary(
            //         i32::to_be_bytes(exit.into_raw()).to_vec()
            //     )).await.with_kind(ErrorKind::Network)?;
            // }
            input = stdin.try_next() => {
                if let Some(input) = input? {
                    if current_in != "stdin" {
                        ws.send(Message::Text("stdin".into()))
                            .await
                            .with_kind(ErrorKind::Network)?;
                        current_in = "stdin";
                    }
                    ws.send(Message::Binary(input))
                        .await
                        .with_kind(ErrorKind::Network)?;
                }
            }
            msg = ws.try_next() => {
                if let Some(msg) = msg.with_kind(ErrorKind::Network)? {
                    match msg {
                        Message::Text(out_ty) => {
                            current_out = out_ty;
                        }
                        Message::Binary(data) => {
                            match &*current_out {
                                "stdout" => {
                                    stdout.write_all(&data).await?;
                                    stdout.flush().await?;
                                }
                                "stderr" => {
                                    stderr.write_all(&data).await?;
                                    stderr.flush().await?;
                                }
                                "exit" => {
                                    if data.len() != 4 {
                                        return Err(Error::new(
                                            eyre!("invalid byte length for exit code: {}", data.len()),
                                            ErrorKind::InvalidRequest
                                        ));
                                    }
                                    let mut exit_buf = [0u8; 4];
                                    exit_buf.clone_from_slice(&data);
                                    let code = i32::from_be_bytes(exit_buf);
                                    std::process::exit(code);
                                }
                                _ => (),
                            }
                        }
                        Message::Close(Some(close)) => {
                            if close.code != CloseCode::Normal {
                                return Err(Error::new(
                                    color_eyre::eyre::Report::msg(close.reason),
                                    ErrorKind::Network
                                ));
                            }
                        }
                        _ => ()
                    }
                } else {
                    return Ok(())
                }
            }
        }
    }
}<|MERGE_RESOLUTION|>--- conflicted
+++ resolved
@@ -174,26 +174,6 @@
                 .await?
             {
                 let state = pde.state_info.expect_removing()?;
-<<<<<<< HEAD
-                for volume_id in &state.manifest.volumes {
-                    let path = data_dir(DATA_DIR, &state.manifest.id, volume_id);
-                    if tokio::fs::metadata(&path).await.is_ok() {
-                        tokio::fs::remove_dir_all(&path).await?;
-                    }
-                }
-                let logs_dir = Path::new(PACKAGE_DATA)
-                    .join("logs")
-                    .join(&state.manifest.id);
-                if tokio::fs::metadata(&logs_dir).await.is_ok() {
-                    tokio::fs::remove_dir_all(&logs_dir).await?;
-                }
-                let archive_path = Path::new(PACKAGE_DATA)
-                    .join("archive")
-                    .join("installed")
-                    .join(&state.manifest.id);
-                if tokio::fs::metadata(&archive_path).await.is_ok() {
-                    tokio::fs::remove_file(&archive_path).await?;
-=======
                 if !soft {
                     for volume_id in &state.manifest.volumes {
                         let path = data_dir(DATA_DIR, &state.manifest.id, volume_id);
@@ -214,7 +194,6 @@
                     if tokio::fs::metadata(&archive_path).await.is_ok() {
                         tokio::fs::remove_file(&archive_path).await?;
                     }
->>>>>>> 63bc71da
                 }
             }
         }
