--- conflicted
+++ resolved
@@ -9,16 +9,6 @@
 use crate::util::PathOrUrl;
 use crate::Error;
 
-<<<<<<< HEAD
-pub fn dependency<C: Context>() -> ParentHandler<C> {
-    ParentHandler::new().subcommand(
-        "configure",
-        configure::<C>().with_about("Configure a package dependency"),
-    )
-}
-
-=======
->>>>>>> db069512
 #[derive(Clone, Debug, Default, Deserialize, Serialize, HasModel, TS)]
 #[model = "Model<Self>"]
 #[ts(export)]
@@ -51,134 +41,4 @@
 pub struct DependencyMetadata {
     #[ts(type = "string")]
     pub title: InternedString,
-<<<<<<< HEAD
-}
-
-#[derive(Deserialize, Serialize, Parser, TS)]
-#[serde(rename_all = "camelCase")]
-#[command(rename_all = "kebab-case")]
-pub struct ConfigureParams {
-    dependent_id: PackageId,
-    dependency_id: PackageId,
-}
-pub fn configure<C: Context>() -> ParentHandler<C, ConfigureParams> {
-    ParentHandler::new()
-        .root_handler(
-            from_fn_async(configure_impl)
-                .with_inherited(|params, _| params)
-                .no_display()
-                .with_call_remote::<CliContext>(),
-        )
-        .subcommand(
-            "dry",
-            from_fn_async(configure_dry)
-                .with_inherited(|params, _| params)
-                .with_display_serializable()
-                .with_call_remote::<CliContext>()
-                .with_about("Configure a package dependency"),
-        )
-}
-
-pub async fn configure_impl(
-    ctx: RpcContext,
-    _: Empty,
-    ConfigureParams {
-        dependent_id,
-        dependency_id,
-    }: ConfigureParams,
-) -> Result<(), Error> {
-    let ConfigDryRes {
-        old_config: _,
-        new_config,
-        spec: _,
-    } = configure_logic(ctx.clone(), (dependent_id, dependency_id.clone())).await?;
-
-    let configure_context = ConfigureContext {
-        timeout: Some(Duration::from_secs(3).into()),
-        config: Some(new_config),
-    };
-    ctx.services
-        .get(&dependency_id)
-        .await
-        .as_ref()
-        .ok_or_else(|| {
-            Error::new(
-                eyre!("There is no manager running for {dependency_id}"),
-                ErrorKind::Unknown,
-            )
-        })?
-        .configure(Guid::new(), configure_context)
-        .await?;
-    Ok(())
-}
-
-pub async fn configure_dry(
-    ctx: RpcContext,
-    _: Empty,
-    ConfigureParams {
-        dependent_id,
-        dependency_id,
-    }: ConfigureParams,
-) -> Result<ConfigDryRes, Error> {
-    configure_logic(ctx.clone(), (dependent_id, dependency_id.clone())).await
-}
-
-#[derive(Clone, Debug, Serialize, Deserialize)]
-#[serde(rename_all = "camelCase")]
-pub struct ConfigDryRes {
-    pub old_config: Config,
-    pub new_config: Config,
-    pub spec: ConfigSpec,
-}
-
-pub async fn configure_logic(
-    ctx: RpcContext,
-    (dependent_id, dependency_id): (PackageId, PackageId),
-) -> Result<ConfigDryRes, Error> {
-    let procedure_id = Guid::new();
-    let dependency_guard = ctx.services.get(&dependency_id).await;
-    let dependency = dependency_guard.as_ref().or_not_found(&dependency_id)?;
-    let dependent_guard = ctx.services.get(&dependent_id).await;
-    let dependent = dependent_guard.as_ref().or_not_found(&dependent_id)?;
-    let config_res = dependency.get_config(procedure_id.clone()).await?;
-    let diff = Value::Object(
-        dependent
-            .dependency_config(procedure_id, dependency_id, config_res.config.clone())
-            .await?
-            .unwrap_or_default(),
-    );
-    let mut new_config = Value::Object(config_res.config.clone().unwrap_or_default());
-    merge(&mut new_config, &diff);
-    Ok(ConfigDryRes {
-        old_config: config_res.config.unwrap_or_default(),
-        new_config: new_config.as_object().cloned().unwrap_or_default(),
-        spec: config_res.spec,
-    })
-}
-
-#[instrument(skip_all)]
-pub async fn compute_dependency_config_errs(
-    ctx: &RpcContext,
-    id: &PackageId,
-    current_dependencies: &mut CurrentDependencies,
-) -> Result<(), Error> {
-    let procedure_id = Guid::new();
-    let service_guard = ctx.services.get(id).await;
-    let service = service_guard.as_ref().or_not_found(id)?;
-    for (dep_id, dep_info) in current_dependencies.0.iter_mut() {
-        // check if config passes dependency check
-        let Some(dependency) = &*ctx.services.get(dep_id).await else {
-            continue;
-        };
-
-        let dep_config = dependency.get_config(procedure_id.clone()).await?.config;
-
-        dep_info.config_satisfied = service
-            .dependency_config(procedure_id.clone(), dep_id.clone(), dep_config)
-            .await?
-            .is_none();
-    }
-    Ok(())
-=======
->>>>>>> db069512
 }