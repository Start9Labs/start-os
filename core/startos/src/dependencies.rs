--- conflicted
+++ resolved
@@ -2,30 +2,15 @@
 use std::time::Duration;
 
 use clap::Parser;
-<<<<<<< HEAD
-use models::PackageId;
-use rpc_toolkit::{command, from_fn_async, Empty, HandlerExt, ParentHandler};
-=======
 use imbl_value::InternedString;
 use models::PackageId;
 use patch_db::json_patch::merge;
 use rpc_toolkit::{from_fn_async, Context, Empty, HandlerExt, ParentHandler};
->>>>>>> 94a5075b
 use serde::{Deserialize, Serialize};
 use tracing::instrument;
 use ts_rs::TS;
 
 use crate::config::{Config, ConfigSpec, ConfigureContext};
-<<<<<<< HEAD
-use crate::context::RpcContext;
-use crate::db::model::package::CurrentDependencies;
-use crate::prelude::*;
-use crate::status::DependencyConfigErrors;
-use crate::Error;
-
-pub fn dependency() -> ParentHandler {
-    ParentHandler::new().subcommand("configure", configure())
-=======
 use crate::context::{CliContext, RpcContext};
 use crate::db::model::package::CurrentDependencies;
 use crate::prelude::*;
@@ -36,7 +21,6 @@
 
 pub fn dependency<C: Context>() -> ParentHandler<C> {
     ParentHandler::new().subcommand("configure", configure::<C>())
->>>>>>> 94a5075b
 }
 
 #[derive(Clone, Debug, Default, Deserialize, Serialize, HasModel, TS)]
@@ -61,23 +45,6 @@
 pub struct DepInfo {
     pub description: Option<String>,
     pub optional: bool,
-<<<<<<< HEAD
-}
-
-#[derive(Deserialize, Serialize, Parser, TS)]
-#[serde(rename_all = "camelCase")]
-#[command(rename_all = "kebab-case")]
-pub struct ConfigureParams {
-    dependent_id: PackageId,
-    dependency_id: PackageId,
-}
-pub fn configure() -> ParentHandler<ConfigureParams> {
-    ParentHandler::new().root_handler(
-        from_fn_async(configure_impl)
-            .with_inherited(|params, _| params)
-            .no_cli(),
-    )
-=======
     pub s9pk: Option<PathOrUrl>,
 }
 
@@ -112,7 +79,6 @@
                 .with_display_serializable()
                 .with_call_remote::<CliContext>(),
         )
->>>>>>> 94a5075b
 }
 
 pub async fn configure_impl(
@@ -143,11 +109,7 @@
                 ErrorKind::Unknown,
             )
         })?
-<<<<<<< HEAD
-        .configure(configure_context)
-=======
         .configure(Guid::new(), configure_context)
->>>>>>> 94a5075b
         .await?;
     Ok(())
 }
@@ -175,80 +137,6 @@
     ctx: RpcContext,
     (dependent_id, dependency_id): (PackageId, PackageId),
 ) -> Result<ConfigDryRes, Error> {
-<<<<<<< HEAD
-    // let db = ctx.db.peek().await;
-    // let pkg = db
-    //     .as_package_data()
-    //     .as_idx(&pkg_id)
-    //     .or_not_found(&pkg_id)?
-    //     .as_installed()
-    //     .or_not_found(&pkg_id)?;
-    // let pkg_version = pkg.as_manifest().as_version().de()?;
-    // let pkg_volumes = pkg.as_manifest().as_volumes().de()?;
-    // let dependency = db
-    //     .as_package_data()
-    //     .as_idx(&dependency_id)
-    //     .or_not_found(&dependency_id)?
-    //     .as_installed()
-    //     .or_not_found(&dependency_id)?;
-    // let dependency_config_action = dependency
-    //     .as_manifest()
-    //     .as_config()
-    //     .de()?
-    //     .ok_or_else(|| not_found!("Manifest Config"))?;
-    // let dependency_version = dependency.as_manifest().as_version().de()?;
-    // let dependency_volumes = dependency.as_manifest().as_volumes().de()?;
-    // let dependency = pkg
-    //     .as_manifest()
-    //     .as_dependencies()
-    //     .as_idx(&dependency_id)
-    //     .or_not_found(&dependency_id)?;
-
-    // let ConfigRes {
-    //     config: maybe_config,
-    //     spec,
-    // } = dependency_config_action
-    //     .get(
-    //         &ctx,
-    //         &dependency_id,
-    //         &dependency_version,
-    //         &dependency_volumes,
-    //     )
-    //     .await?;
-
-    // let old_config = if let Some(config) = maybe_config {
-    //     config
-    // } else {
-    //     spec.gen(
-    //         &mut rand::rngs::StdRng::from_entropy(),
-    //         &Some(Duration::new(10, 0)),
-    //     )?
-    // };
-
-    // let new_config = dependency
-    //     .as_config()
-    //     .de()?
-    //     .ok_or_else(|| not_found!("Config"))?
-    //     .auto_configure
-    //     .sandboxed(
-    //         &ctx,
-    //         &pkg_id,
-    //         &pkg_version,
-    //         &pkg_volumes,
-    //         Some(&old_config),
-    //         None,
-    //         ProcedureName::AutoConfig(dependency_id.clone()),
-    //     )
-    //     .await?
-    //     .map_err(|e| Error::new(eyre!("{}", e.1), crate::ErrorKind::AutoConfigure))?;
-
-    // Ok(ConfigDryRes {
-    //     old_config,
-    //     new_config,
-    //     spec,
-    // })
-    todo!()
-=======
     let procedure_id = Guid::new();
     let dependency_guard = ctx.services.get(&dependency_id).await;
     let dependency = dependency_guard.as_ref().or_not_found(&dependency_id)?;
@@ -268,25 +156,11 @@
         new_config: new_config.as_object().cloned().unwrap_or_default(),
         spec: config_res.spec,
     })
->>>>>>> 94a5075b
 }
 
 #[instrument(skip_all)]
 pub async fn compute_dependency_config_errs(
     ctx: &RpcContext,
-<<<<<<< HEAD
-    db: &Peeked,
-    id: &PackageId,
-    current_dependencies: &CurrentDependencies,
-    dependency_config: &BTreeMap<PackageId, Config>,
-) -> Result<DependencyConfigErrors, Error> {
-    let mut dependency_config_errs = BTreeMap::new();
-    for (dependency, _dep_info) in current_dependencies.0.iter() {
-        // check if config passes dependency check
-        if let Some(error) = todo!() {
-            dependency_config_errs.insert(dependency.clone(), error);
-        }
-=======
     id: &PackageId,
     current_dependencies: &mut CurrentDependencies,
 ) -> Result<(), Error> {
@@ -305,7 +179,6 @@
             .dependency_config(procedure_id.clone(), dep_id.clone(), dep_config)
             .await?
             .is_none();
->>>>>>> 94a5075b
     }
     Ok(())
 }