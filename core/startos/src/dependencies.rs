--- conflicted
+++ resolved
@@ -211,51 +211,6 @@
     Ok(())
 }
 
-<<<<<<< HEAD
-=======
-pub fn set_dependents_with_live_pointers_to_needs_config(
-    db: &mut Peeked,
-    id: &PackageId,
-) -> Result<Vec<(PackageId, Version)>, Error> {
-    let mut res = Vec::new();
-    for (dep, info) in db
-        .as_public_mut()
-        .as_package_data()
-        .as_idx(id)
-        .or_not_found(id)?
-        .as_installed()
-        .or_not_found(id)?
-        .as_current_dependents()
-        .de()?
-        .0
-    {
-        if info.pointers.iter().any(|ptr| match ptr {
-            // dependency id matches the package being uninstalled
-            PackagePointerSpec::TorAddress(ptr) => &ptr.package_id == id && &dep != id,
-            PackagePointerSpec::LanAddress(ptr) => &ptr.package_id == id && &dep != id,
-            // we never need to retarget these
-            PackagePointerSpec::TorKey(_) => false,
-            PackagePointerSpec::Config(_) => false,
-        }) {
-            let installed = db
-                .as_public_mut()
-                .as_package_data_mut()
-                .as_idx_mut(&dep)
-                .or_not_found(&dep)?
-                .as_installed_mut()
-                .or_not_found(&dep)?;
-            let version = installed.as_manifest().as_version().de()?;
-            let configured = installed.as_status_mut().as_configured_mut();
-            if configured.de()? {
-                configured.ser(&false)?;
-                res.push((dep, version));
-            }
-        }
-    }
-    Ok(res)
-}
-
->>>>>>> 25d9d6dd
 #[instrument(skip_all)]
 pub async fn compute_dependency_config_errs(
     ctx: &RpcContext,
