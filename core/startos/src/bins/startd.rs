<<<<<<< HEAD
use std::ffi::OsString;
use std::net::{Ipv6Addr, SocketAddr};
use std::path::Path;
=======
use std::cmp::max;
use std::ffi::OsString;
use std::net::{Ipv6Addr, SocketAddr};
>>>>>>> 94a5075b
use std::sync::Arc;

use clap::Parser;
use color_eyre::eyre::eyre;
use futures::{FutureExt, TryFutureExt};
use tokio::signal::unix::signal;
use tracing::instrument;

use crate::context::config::ServerConfig;
<<<<<<< HEAD
use crate::context::{DiagnosticContext, RpcContext};
=======
use crate::context::rpc::InitRpcContextPhases;
use crate::context::{DiagnosticContext, InitContext, RpcContext};
>>>>>>> 94a5075b
use crate::net::web_server::WebServer;
use crate::shutdown::Shutdown;
use crate::system::launch_metrics_task;
use crate::util::logger::EmbassyLogger;
use crate::{Error, ErrorKind, ResultExt};

#[instrument(skip_all)]
<<<<<<< HEAD
async fn inner_main(config: &ServerConfig) -> Result<Option<Shutdown>, Error> {
    let (rpc_ctx, server, shutdown) = async {
        let rpc_ctx = RpcContext::init(
=======
async fn inner_main(
    server: &mut WebServer,
    config: &ServerConfig,
) -> Result<Option<Shutdown>, Error> {
    let rpc_ctx = if !tokio::fs::metadata("/run/startos/initialized")
        .await
        .is_ok()
    {
        let (ctx, handle) = match super::start_init::main(server, &config).await? {
            Err(s) => return Ok(Some(s)),
            Ok(ctx) => ctx,
        };
        tokio::fs::write("/run/startos/initialized", "").await?;

        server.serve_main(ctx.clone());
        handle.complete();

        ctx
    } else {
        let init_ctx = InitContext::init(config).await?;
        let handle = init_ctx.progress.clone();
        let rpc_ctx_phases = InitRpcContextPhases::new(&handle);
        server.serve_init(init_ctx);

        let ctx = RpcContext::init(
>>>>>>> 94a5075b
            config,
            Arc::new(
                tokio::fs::read_to_string("/media/startos/config/disk.guid") // unique identifier for volume group - keeps track of the disk that goes with your embassy
                    .await?
                    .trim()
                    .to_owned(),
            ),
            None,
            rpc_ctx_phases,
        )
        .await?;

        server.serve_main(ctx.clone());
        handle.complete();

        ctx
    };

    let (rpc_ctx, shutdown) = async {
        crate::hostname::sync_hostname(&rpc_ctx.account.read().await.hostname).await?;
<<<<<<< HEAD
        let server = WebServer::main(
            SocketAddr::new(Ipv6Addr::UNSPECIFIED.into(), 80),
            rpc_ctx.clone(),
        )?;
=======
>>>>>>> 94a5075b

        let mut shutdown_recv = rpc_ctx.shutdown.subscribe();

        let sig_handler_ctx = rpc_ctx.clone();
        let sig_handler = tokio::spawn(async move {
            use tokio::signal::unix::SignalKind;
            futures::future::select_all(
                [
                    SignalKind::interrupt(),
                    SignalKind::quit(),
                    SignalKind::terminate(),
                ]
                .iter()
                .map(|s| {
                    async move {
                        signal(*s)
                            .unwrap_or_else(|_| panic!("register {:?} handler", s))
                            .recv()
                            .await
                    }
                    .boxed()
                }),
            )
            .await;
            sig_handler_ctx
                .shutdown
                .send(None)
                .map_err(|_| ())
                .expect("send shutdown signal");
        });

        let metrics_ctx = rpc_ctx.clone();
        let metrics_task = tokio::spawn(async move {
            launch_metrics_task(&metrics_ctx.metrics_cache, || {
                metrics_ctx.shutdown.subscribe()
            })
            .await
        });

        metrics_task
            .map_err(|e| {
                Error::new(
                    eyre!("{}", e).wrap_err("Metrics daemon panicked!"),
                    ErrorKind::Unknown,
                )
            })
            .map_ok(|_| tracing::debug!("Metrics daemon Shutdown"))
            .await?;

        let shutdown = shutdown_recv
            .recv()
            .await
            .with_kind(crate::ErrorKind::Unknown)?;

        sig_handler.abort();

        Ok::<_, Error>((rpc_ctx, shutdown))
    }
    .await?;
    rpc_ctx.shutdown().await?;

    tracing::info!("RPC Context is dropped");

    Ok(shutdown)
}

pub fn main(args: impl IntoIterator<Item = OsString>) {
    EmbassyLogger::init();

    let config = ServerConfig::parse_from(args).load().unwrap();

<<<<<<< HEAD
    if !Path::new("/run/embassy/initialized").exists() {
        super::start_init::main(&config);
        std::fs::write("/run/embassy/initialized", "").unwrap();
    }

=======
>>>>>>> 94a5075b
    let res = {
        let rt = tokio::runtime::Builder::new_multi_thread()
            .worker_threads(max(4, num_cpus::get()))
            .enable_all()
            .build()
            .expect("failed to initialize runtime");
        rt.block_on(async {
<<<<<<< HEAD
            match inner_main(&config).await {
                Ok(a) => Ok(a),
=======
            let mut server = WebServer::new(SocketAddr::new(Ipv6Addr::UNSPECIFIED.into(), 80));
            match inner_main(&mut server, &config).await {
                Ok(a) => {
                    server.shutdown().await;
                    Ok(a)
                }
>>>>>>> 94a5075b
                Err(e) => {
                    async {
                        tracing::error!("{e}");
                        tracing::debug!("{e:?}");
                        let ctx = DiagnosticContext::init(
                            &config,
<<<<<<< HEAD
                            if tokio::fs::metadata("/media/embassy/config/disk.guid")
=======
                            if tokio::fs::metadata("/media/startos/config/disk.guid")
>>>>>>> 94a5075b
                                .await
                                .is_ok()
                            {
                                Some(Arc::new(
                                    tokio::fs::read_to_string("/media/startos/config/disk.guid") // unique identifier for volume group - keeps track of the disk that goes with your embassy
                                        .await?
                                        .trim()
                                        .to_owned(),
                                ))
                            } else {
                                None
                            },
                            e,
                        )?;

<<<<<<< HEAD
                        let server = WebServer::diagnostic(
                            SocketAddr::new(Ipv6Addr::UNSPECIFIED.into(), 80),
                            ctx.clone(),
                        )?;
=======
                        server.serve_diagnostic(ctx.clone());
>>>>>>> 94a5075b

                        let mut shutdown = ctx.shutdown.subscribe();

                        let shutdown =
                            shutdown.recv().await.with_kind(crate::ErrorKind::Unknown)?;

                        server.shutdown().await;

                        Ok::<_, Error>(Some(shutdown))
                    }
                    .await
                }
            }
        })
    };

    match res {
        Ok(None) => (),
        Ok(Some(s)) => s.execute(),
        Err(e) => {
            eprintln!("{}", e.source);
            tracing::debug!("{:?}", e.source);
            drop(e.source);
            std::process::exit(e.kind as i32)
        }
    }
}<|MERGE_RESOLUTION|>--- conflicted
+++ resolved
@@ -1,12 +1,6 @@
-<<<<<<< HEAD
-use std::ffi::OsString;
-use std::net::{Ipv6Addr, SocketAddr};
-use std::path::Path;
-=======
 use std::cmp::max;
 use std::ffi::OsString;
 use std::net::{Ipv6Addr, SocketAddr};
->>>>>>> 94a5075b
 use std::sync::Arc;
 
 use clap::Parser;
@@ -16,12 +10,8 @@
 use tracing::instrument;
 
 use crate::context::config::ServerConfig;
-<<<<<<< HEAD
-use crate::context::{DiagnosticContext, RpcContext};
-=======
 use crate::context::rpc::InitRpcContextPhases;
 use crate::context::{DiagnosticContext, InitContext, RpcContext};
->>>>>>> 94a5075b
 use crate::net::web_server::WebServer;
 use crate::shutdown::Shutdown;
 use crate::system::launch_metrics_task;
@@ -29,11 +19,6 @@
 use crate::{Error, ErrorKind, ResultExt};
 
 #[instrument(skip_all)]
-<<<<<<< HEAD
-async fn inner_main(config: &ServerConfig) -> Result<Option<Shutdown>, Error> {
-    let (rpc_ctx, server, shutdown) = async {
-        let rpc_ctx = RpcContext::init(
-=======
 async fn inner_main(
     server: &mut WebServer,
     config: &ServerConfig,
@@ -59,7 +44,6 @@
         server.serve_init(init_ctx);
 
         let ctx = RpcContext::init(
->>>>>>> 94a5075b
             config,
             Arc::new(
                 tokio::fs::read_to_string("/media/startos/config/disk.guid") // unique identifier for volume group - keeps track of the disk that goes with your embassy
@@ -80,13 +64,6 @@
 
     let (rpc_ctx, shutdown) = async {
         crate::hostname::sync_hostname(&rpc_ctx.account.read().await.hostname).await?;
-<<<<<<< HEAD
-        let server = WebServer::main(
-            SocketAddr::new(Ipv6Addr::UNSPECIFIED.into(), 80),
-            rpc_ctx.clone(),
-        )?;
-=======
->>>>>>> 94a5075b
 
         let mut shutdown_recv = rpc_ctx.shutdown.subscribe();
 
@@ -158,14 +135,6 @@
 
     let config = ServerConfig::parse_from(args).load().unwrap();
 
-<<<<<<< HEAD
-    if !Path::new("/run/embassy/initialized").exists() {
-        super::start_init::main(&config);
-        std::fs::write("/run/embassy/initialized", "").unwrap();
-    }
-
-=======
->>>>>>> 94a5075b
     let res = {
         let rt = tokio::runtime::Builder::new_multi_thread()
             .worker_threads(max(4, num_cpus::get()))
@@ -173,28 +142,19 @@
             .build()
             .expect("failed to initialize runtime");
         rt.block_on(async {
-<<<<<<< HEAD
-            match inner_main(&config).await {
-                Ok(a) => Ok(a),
-=======
             let mut server = WebServer::new(SocketAddr::new(Ipv6Addr::UNSPECIFIED.into(), 80));
             match inner_main(&mut server, &config).await {
                 Ok(a) => {
                     server.shutdown().await;
                     Ok(a)
                 }
->>>>>>> 94a5075b
                 Err(e) => {
                     async {
                         tracing::error!("{e}");
                         tracing::debug!("{e:?}");
                         let ctx = DiagnosticContext::init(
                             &config,
-<<<<<<< HEAD
-                            if tokio::fs::metadata("/media/embassy/config/disk.guid")
-=======
                             if tokio::fs::metadata("/media/startos/config/disk.guid")
->>>>>>> 94a5075b
                                 .await
                                 .is_ok()
                             {
@@ -210,14 +170,7 @@
                             e,
                         )?;
 
-<<<<<<< HEAD
-                        let server = WebServer::diagnostic(
-                            SocketAddr::new(Ipv6Addr::UNSPECIFIED.into(), 80),
-                            ctx.clone(),
-                        )?;
-=======
                         server.serve_diagnostic(ctx.clone());
->>>>>>> 94a5075b
 
                         let mut shutdown = ctx.shutdown.subscribe();
 
