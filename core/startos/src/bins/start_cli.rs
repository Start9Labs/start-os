use std::ffi::OsString;

use rpc_toolkit::CliApp;
use serde_json::Value;

use crate::context::config::ClientConfig;
use crate::context::CliContext;
use crate::util::logger::EmbassyLogger;
use crate::version::{Current, VersionT};

lazy_static::lazy_static! {
    static ref VERSION_STRING: String = Current::new().semver().to_string();
}

pub fn main(args: impl IntoIterator<Item = OsString>) {
    EmbassyLogger::init();
    if let Err(e) = CliApp::new(
        |cfg: ClientConfig| Ok(CliContext::init(cfg.load()?)?),
<<<<<<< HEAD
        crate::main_api(),
=======
        crate::expanded_api(),
>>>>>>> 94a5075b
    )
    .run(args)
    {
        match e.data {
            Some(Value::String(s)) => eprintln!("{}: {}", e.message, s),
            Some(Value::Object(o)) => {
                if let Some(Value::String(s)) = o.get("details") {
                    eprintln!("{}: {}", e.message, s);
                    if let Some(Value::String(s)) = o.get("debug") {
                        tracing::debug!("{}", s)
                    }
                }
            }
            Some(a) => eprintln!("{}: {}", e.message, a),
            None => eprintln!("{}", e.message),
        }

        std::process::exit(e.code);
    }
}<|MERGE_RESOLUTION|>--- conflicted
+++ resolved
@@ -16,11 +16,7 @@
     EmbassyLogger::init();
     if let Err(e) = CliApp::new(
         |cfg: ClientConfig| Ok(CliContext::init(cfg.load()?)?),
-<<<<<<< HEAD
-        crate::main_api(),
-=======
         crate::expanded_api(),
->>>>>>> 94a5075b
     )
     .run(args)
     {
