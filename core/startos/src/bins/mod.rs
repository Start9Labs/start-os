use std::path::Path;

#[cfg(feature = "avahi-alias")]
pub mod avahi_alias;
pub mod deprecated;
#[cfg(feature = "cli")]
pub mod start_cli;
#[cfg(feature = "daemon")]
pub mod start_init;
#[cfg(feature = "sdk")]
pub mod start_sdk;
#[cfg(feature = "daemon")]
pub mod startd;

fn select_executable(name: &str) -> Option<fn()> {
    match name {
        #[cfg(feature = "avahi-alias")]
        "avahi-alias" => Some(avahi_alias::main),
<<<<<<< HEAD
=======
        #[cfg(feature = "js-engine")]
        "start-deno" => Some(start_deno::main),
>>>>>>> 2e747d3e
        #[cfg(feature = "cli")]
        "start-cli" => Some(start_cli::main),
        #[cfg(feature = "sdk")]
        "start-sdk" => Some(start_sdk::main),
        #[cfg(feature = "daemon")]
        "startd" => Some(startd::main),
        "embassy-cli" => Some(|| deprecated::renamed("embassy-cli", "start-cli")),
        "embassy-sdk" => Some(|| deprecated::renamed("embassy-sdk", "start-sdk")),
        "embassyd" => Some(|| deprecated::renamed("embassyd", "startd")),
        "embassy-init" => Some(|| deprecated::removed("embassy-init")),
        _ => None,
    }
}

pub fn startbox() {
    let args = std::env::args().take(2).collect::<Vec<_>>();
    let executable = args
        .get(0)
        .and_then(|s| Path::new(&*s).file_name())
        .and_then(|s| s.to_str());
    if let Some(x) = executable.and_then(|s| select_executable(&s)) {
        x()
    } else {
        eprintln!("unknown executable: {}", executable.unwrap_or("N/A"));
        std::process::exit(1);
    }
}<|MERGE_RESOLUTION|>--- conflicted
+++ resolved
@@ -16,11 +16,6 @@
     match name {
         #[cfg(feature = "avahi-alias")]
         "avahi-alias" => Some(avahi_alias::main),
-<<<<<<< HEAD
-=======
-        #[cfg(feature = "js-engine")]
-        "start-deno" => Some(start_deno::main),
->>>>>>> 2e747d3e
         #[cfg(feature = "cli")]
         "start-cli" => Some(start_cli::main),
         #[cfg(feature = "sdk")]
