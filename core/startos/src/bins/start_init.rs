--- conflicted
+++ resolved
@@ -1,22 +1,12 @@
-<<<<<<< HEAD
-use std::net::{Ipv6Addr, SocketAddr};
-use std::path::Path;
-=======
->>>>>>> 94a5075b
 use std::sync::Arc;
 
 use tokio::process::Command;
 use tracing::instrument;
 
 use crate::context::config::ServerConfig;
-<<<<<<< HEAD
-use crate::context::{DiagnosticContext, InstallContext, SetupContext};
-use crate::disk::fsck::{RepairStrategy, RequiresReboot};
-=======
 use crate::context::rpc::InitRpcContextPhases;
 use crate::context::{DiagnosticContext, InitContext, InstallContext, RpcContext, SetupContext};
 use crate::disk::fsck::RepairStrategy;
->>>>>>> 94a5075b
 use crate::disk::main::DEFAULT_PASSWORD;
 use crate::disk::REPAIR_DISK_PATH;
 use crate::firmware::{check_for_firmware_update, update_firmware};
@@ -29,16 +19,6 @@
 use crate::PLATFORM;
 
 #[instrument(skip_all)]
-<<<<<<< HEAD
-async fn setup_or_init(config: &ServerConfig) -> Result<Option<Shutdown>, Error> {
-    let song = NonDetachingJoinHandle::from(tokio::spawn(async {
-        loop {
-            BEP.play().await.unwrap();
-            BEP.play().await.unwrap();
-            tokio::time::sleep(Duration::from_secs(30)).await;
-        }
-    }));
-=======
 async fn setup_or_init(
     server: &mut WebServer,
     config: &ServerConfig,
@@ -56,7 +36,6 @@
         let handle = &init_ctx.progress;
         let mut update_phase = handle.add_phase("Updating Firmware".into(), Some(10));
         let mut reboot_phase = handle.add_phase("Rebooting".into(), Some(1));
->>>>>>> 94a5075b
 
         server.serve_init(init_ctx);
 
@@ -114,18 +93,7 @@
 
         let ctx = InstallContext::init().await?;
 
-<<<<<<< HEAD
-        let server = WebServer::install(
-            SocketAddr::new(Ipv6Addr::UNSPECIFIED.into(), 80),
-            ctx.clone(),
-        )?;
-
-        drop(song);
-        tokio::time::sleep(Duration::from_secs(1)).await; // let the record state that I hate this
-        CHIME.play().await?;
-=======
         server.serve_install(ctx.clone());
->>>>>>> 94a5075b
 
         ctx.shutdown
             .subscribe()
@@ -144,28 +112,11 @@
         .is_err()
     {
         let ctx = SetupContext::init(config)?;
-<<<<<<< HEAD
-
-        let server = WebServer::setup(
-            SocketAddr::new(Ipv6Addr::UNSPECIFIED.into(), 80),
-            ctx.clone(),
-        )?;
-
-        drop(song);
-        tokio::time::sleep(Duration::from_secs(1)).await; // let the record state that I hate this
-        CHIME.play().await?;
+
+        server.serve_setup(ctx.clone());
 
         let mut shutdown = ctx.shutdown.subscribe();
         shutdown.recv().await.expect("context dropped");
-=======
-
-        server.serve_setup(ctx.clone());
->>>>>>> 94a5075b
-
-        let mut shutdown = ctx.shutdown.subscribe();
-        shutdown.recv().await.expect("context dropped");
-
-        drop(shutdown);
 
         tokio::task::yield_now().await;
         if let Err(e) = Command::new("killall")
@@ -188,45 +139,9 @@
             }
         }))
     } else {
-<<<<<<< HEAD
-        let guid_string = tokio::fs::read_to_string("/media/embassy/config/disk.guid") // unique identifier for volume group - keeps track of the disk that goes with your embassy
-            .await?;
-        let guid = guid_string.trim();
-        let requires_reboot = crate::disk::main::import(
-            guid,
-            config.datadir(),
-            if tokio::fs::metadata(REPAIR_DISK_PATH).await.is_ok() {
-                RepairStrategy::Aggressive
-            } else {
-                RepairStrategy::Preen
-            },
-            if guid.ends_with("_UNENC") {
-                None
-            } else {
-                Some(DEFAULT_PASSWORD)
-            },
-        )
-        .await?;
-        if tokio::fs::metadata(REPAIR_DISK_PATH).await.is_ok() {
-            tokio::fs::remove_file(REPAIR_DISK_PATH)
-                .await
-                .with_ctx(|_| (crate::ErrorKind::Filesystem, REPAIR_DISK_PATH))?;
-        }
-        if requires_reboot.0 {
-            crate::disk::main::export(guid, config.datadir()).await?;
-            Command::new("reboot")
-                .invoke(crate::ErrorKind::Unknown)
-                .await?;
-        }
-        tracing::info!("Loaded Disk");
-        crate::init::init(config).await?;
-        drop(song);
-    }
-=======
         let init_ctx = InitContext::init(config).await?;
         let handle = init_ctx.progress.clone();
         let err_channel = init_ctx.error.clone();
->>>>>>> 94a5075b
 
         let mut disk_phase = handle.add_phase("Opening data drive".into(), Some(10));
         let init_phases = InitPhases::new(&handle);
@@ -287,14 +202,10 @@
 }
 
 #[instrument(skip_all)]
-<<<<<<< HEAD
-async fn inner_main(config: &ServerConfig) -> Result<Option<Shutdown>, Error> {
-=======
 pub async fn main(
     server: &mut WebServer,
     config: &ServerConfig,
 ) -> Result<Result<(RpcContext, FullProgressTracker), Shutdown>, Error> {
->>>>>>> 94a5075b
     if &*PLATFORM == "raspberrypi" && tokio::fs::metadata(STANDBY_MODE_PATH).await.is_ok() {
         tokio::fs::remove_file(STANDBY_MODE_PATH).await?;
         Command::new("sync").invoke(ErrorKind::Filesystem).await?;
@@ -302,15 +213,7 @@
         futures::future::pending::<()>().await;
     }
 
-<<<<<<< HEAD
-    crate::sound::BEP.play().await?;
-
-    run_script_if_exists("/media/embassy/config/preinit.sh").await;
-
-    let res = match setup_or_init(config).await {
-=======
     let res = match setup_or_init(server, config).await {
->>>>>>> 94a5075b
         Err(e) => {
             async move {
                 tracing::error!("{e}");
@@ -318,11 +221,7 @@
 
                 let ctx = DiagnosticContext::init(
                     config,
-<<<<<<< HEAD
-                    if tokio::fs::metadata("/media/embassy/config/disk.guid")
-=======
                     if tokio::fs::metadata("/media/startos/config/disk.guid")
->>>>>>> 94a5075b
                         .await
                         .is_ok()
                     {
@@ -338,14 +237,7 @@
                     e,
                 )?;
 
-<<<<<<< HEAD
-                let server = WebServer::diagnostic(
-                    SocketAddr::new(Ipv6Addr::UNSPECIFIED.into(), 80),
-                    ctx.clone(),
-                )?;
-=======
                 server.serve_diagnostic(ctx.clone());
->>>>>>> 94a5075b
 
                 let shutdown = ctx.shutdown.subscribe().recv().await.unwrap();
 
@@ -357,28 +249,4 @@
     };
 
     res
-<<<<<<< HEAD
-}
-
-pub fn main(config: &ServerConfig) {
-    let res = {
-        let rt = tokio::runtime::Builder::new_multi_thread()
-            .enable_all()
-            .build()
-            .expect("failed to initialize runtime");
-        rt.block_on(inner_main(config))
-    };
-
-    match res {
-        Ok(Some(shutdown)) => shutdown.execute(),
-        Ok(None) => (),
-        Err(e) => {
-            eprintln!("{}", e.source);
-            tracing::debug!("{:?}", e.source);
-            drop(e.source);
-            std::process::exit(e.kind as i32)
-        }
-    }
-=======
->>>>>>> 94a5075b
 }