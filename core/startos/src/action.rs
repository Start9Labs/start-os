use clap::Parser;
pub use models::ActionId;
use models::PackageId;
<<<<<<< HEAD
use rpc_toolkit::command;
=======
>>>>>>> 94a5075b
use serde::{Deserialize, Serialize};
use tracing::instrument;
use ts_rs::TS;

use crate::config::Config;
use crate::context::RpcContext;
use crate::prelude::*;
<<<<<<< HEAD
=======
use crate::rpc_continuations::Guid;
>>>>>>> 94a5075b
use crate::util::serde::{display_serializable, StdinDeserializable, WithIoFormat};

#[derive(Debug, Serialize, Deserialize)]
#[serde(tag = "version")]
pub enum ActionResult {
    #[serde(rename = "0")]
    V0(ActionResultV0),
}

#[derive(Debug, Serialize, Deserialize)]
pub struct ActionResultV0 {
    pub message: String,
    pub value: Option<String>,
    pub copyable: bool,
    pub qr: bool,
}

#[derive(Clone, Copy, Debug, Hash, PartialEq, Eq, Deserialize, Serialize)]
#[serde(rename_all = "camelCase")]
pub enum DockerStatus {
    Running,
    Stopped,
}

pub fn display_action_result(params: WithIoFormat<ActionParams>, result: ActionResult) {
    if let Some(format) = params.format {
        return display_serializable(format, result);
    }
    match result {
        ActionResult::V0(ar) => {
            println!(
                "{}: {}",
                ar.message,
                serde_json::to_string(&ar.value).unwrap()
            );
        }
    }
}

#[derive(Deserialize, Serialize, Parser, TS)]
#[serde(rename_all = "camelCase")]
#[command(rename_all = "kebab-case")]
pub struct ActionParams {
    #[arg(id = "id")]
    #[serde(rename = "id")]
    pub package_id: PackageId,
    pub action_id: ActionId,
    #[command(flatten)]
    #[ts(type = "{ [key: string]: any } | null")]
<<<<<<< HEAD
=======
    #[serde(default)]
>>>>>>> 94a5075b
    pub input: StdinDeserializable<Option<Config>>,
}
// impl C

// #[command(about = "Executes an action", display(display_action_result))]
#[instrument(skip_all)]
pub async fn action(
    ctx: RpcContext,
    ActionParams {
        package_id,
        action_id,
        input: StdinDeserializable(input),
    }: ActionParams,
) -> Result<ActionResult, Error> {
    ctx.services
        .get(&package_id)
        .await
        .as_ref()
        .or_not_found(lazy_format!("Manager for {}", package_id))?
        .action(
<<<<<<< HEAD
=======
            Guid::new(),
>>>>>>> 94a5075b
            action_id,
            input.map(|c| to_value(&c)).transpose()?.unwrap_or_default(),
        )
        .await
}<|MERGE_RESOLUTION|>--- conflicted
+++ resolved
@@ -1,10 +1,6 @@
 use clap::Parser;
 pub use models::ActionId;
 use models::PackageId;
-<<<<<<< HEAD
-use rpc_toolkit::command;
-=======
->>>>>>> 94a5075b
 use serde::{Deserialize, Serialize};
 use tracing::instrument;
 use ts_rs::TS;
@@ -12,10 +8,7 @@
 use crate::config::Config;
 use crate::context::RpcContext;
 use crate::prelude::*;
-<<<<<<< HEAD
-=======
 use crate::rpc_continuations::Guid;
->>>>>>> 94a5075b
 use crate::util::serde::{display_serializable, StdinDeserializable, WithIoFormat};
 
 #[derive(Debug, Serialize, Deserialize)]
@@ -65,10 +58,7 @@
     pub action_id: ActionId,
     #[command(flatten)]
     #[ts(type = "{ [key: string]: any } | null")]
-<<<<<<< HEAD
-=======
     #[serde(default)]
->>>>>>> 94a5075b
     pub input: StdinDeserializable<Option<Config>>,
 }
 // impl C
@@ -89,10 +79,7 @@
         .as_ref()
         .or_not_found(lazy_format!("Manager for {}", package_id))?
         .action(
-<<<<<<< HEAD
-=======
             Guid::new(),
->>>>>>> 94a5075b
             action_id,
             input.map(|c| to_value(&c)).transpose()?.unwrap_or_default(),
         )
