use std::collections::BTreeSet;
use std::net::Ipv4Addr;
use std::path::Path;
use std::sync::{Arc, Weak};
use std::time::Duration;

use clap::builder::ValueParserFactory;
<<<<<<< HEAD
use futures::{AsyncWriteExt, FutureExt, StreamExt};
=======
use clap::Parser;
use futures::{AsyncWriteExt, StreamExt};
>>>>>>> 9da49be4
use imbl_value::{InOMap, InternedString};
use models::InvalidId;
use rpc_toolkit::yajrc::RpcError;
use rpc_toolkit::{GenericRpcMethod, RpcRequest, RpcResponse};
use rustyline_async::{ReadlineEvent, SharedWriter};
use serde::{Deserialize, Serialize};
use tokio::fs::File;
use tokio::io::{AsyncBufReadExt, BufReader};
use tokio::process::Command;
use tokio::sync::Mutex;
use tokio::time::Instant;
use ts_rs::TS;

use crate::context::{CliContext, RpcContext};
use crate::disk::mount::filesystem::bind::Bind;
use crate::disk::mount::filesystem::block_dev::BlockDev;
use crate::disk::mount::filesystem::idmapped::IdMapped;
use crate::disk::mount::filesystem::overlayfs::OverlayGuard;
use crate::disk::mount::filesystem::{MountType, ReadOnly, ReadWrite};
use crate::disk::mount::guard::{GenericMountGuard, MountGuard, TmpMountGuard};
use crate::disk::mount::util::unmount;
use crate::prelude::*;
use crate::rpc_continuations::{Guid, RpcContinuation};
use crate::util::clap::FromStrParser;
use crate::util::rpc_client::UnixRpcClient;
use crate::util::{new_guid, Invoke};

#[cfg(feature = "dev")]
pub mod dev;

const LXC_CONTAINER_DIR: &str = "/var/lib/lxc";
const RPC_DIR: &str = "media/startos/rpc"; // must not be absolute path
pub const CONTAINER_RPC_SERVER_SOCKET: &str = "service.sock"; // must not be absolute path
pub const HOST_RPC_SERVER_SOCKET: &str = "host.sock"; // must not be absolute path
const CONTAINER_DHCP_TIMEOUT: Duration = Duration::from_secs(30);

#[derive(
    Clone, Debug, Serialize, Deserialize, Default, PartialEq, Eq, PartialOrd, Ord, Hash, TS,
)]
#[ts(type = "string")]
pub struct ContainerId(InternedString);
impl std::ops::Deref for ContainerId {
    type Target = str;
    fn deref(&self) -> &Self::Target {
        &self.0
    }
}
impl std::fmt::Display for ContainerId {
    fn fmt(&self, f: &mut std::fmt::Formatter<'_>) -> std::fmt::Result {
        write!(f, "{}", &*self.0)
    }
}
impl TryFrom<&str> for ContainerId {
    type Error = InvalidId;
    fn try_from(value: &str) -> Result<Self, Self::Error> {
        Ok(ContainerId(InternedString::intern(value)))
    }
}
impl std::str::FromStr for ContainerId {
    type Err = InvalidId;
    fn from_str(s: &str) -> Result<Self, Self::Err> {
        Self::try_from(s)
    }
}
impl ValueParserFactory for ContainerId {
    type Parser = FromStrParser<Self>;
    fn value_parser() -> Self::Parser {
        FromStrParser::new()
    }
}

#[derive(Default)]
pub struct LxcManager {
    containers: Mutex<Vec<Weak<ContainerId>>>,
}

impl LxcManager {
    pub fn new() -> Self {
        Self::default()
    }

    pub async fn create(
        self: &Arc<Self>,
        log_mount: Option<&Path>,
        config: LxcConfig,
    ) -> Result<LxcContainer, Error> {
        let container = LxcContainer::new(self, log_mount, config).await?;
        let mut guard = self.containers.lock().await;
        *guard = std::mem::take(&mut *guard)
            .into_iter()
            .filter(|g| g.strong_count() > 0)
            .chain(std::iter::once(Arc::downgrade(&container.guid)))
            .collect();
        Ok(container)
    }

    pub async fn gc(&self) -> Result<(), Error> {
        let expected = BTreeSet::from_iter(
            self.containers
                .lock()
                .await
                .iter()
                .filter_map(|g| g.upgrade())
                .map(|g| (*g).clone()),
        );
        for container in String::from_utf8(
            Command::new("lxc-ls")
                .arg("-1")
                .invoke(ErrorKind::Lxc)
                .await?,
        )?
        .lines()
        .map(|s| s.trim())
        {
            if !expected.contains(&ContainerId::try_from(container)?) {
                let rootfs_path = Path::new(LXC_CONTAINER_DIR).join(container).join("rootfs");
                if tokio::fs::metadata(&rootfs_path).await.is_ok() {
                    unmount(Path::new(LXC_CONTAINER_DIR).join(container).join("rootfs")).await?;
                    if tokio_stream::wrappers::ReadDirStream::new(
                        tokio::fs::read_dir(&rootfs_path).await?,
                    )
                    .count()
                    .await
                        > 0
                    {
                        return Err(Error::new(
                            eyre!("rootfs is not empty, refusing to delete"),
                            ErrorKind::InvalidRequest,
                        ));
                    }
                }
                Command::new("lxc-destroy")
                    .arg("--force")
                    .arg("--name")
                    .arg(container)
                    .invoke(ErrorKind::Lxc)
                    .await?;
            }
        }
        Ok(())
    }
}

pub struct LxcContainer {
    manager: Weak<LxcManager>,
    rootfs: OverlayGuard<TmpMountGuard>,
    pub guid: Arc<ContainerId>,
    rpc_bind: TmpMountGuard,
    log_mount: Option<MountGuard>,
    config: LxcConfig,
    exited: bool,
}
impl LxcContainer {
    async fn new(
        manager: &Arc<LxcManager>,
        log_mount: Option<&Path>,
        config: LxcConfig,
    ) -> Result<Self, Error> {
        let guid = new_guid();
        let machine_id = hex::encode(rand::random::<[u8; 16]>());
        let container_dir = Path::new(LXC_CONTAINER_DIR).join(&*guid);
        tokio::fs::create_dir_all(&container_dir).await?;
        tokio::fs::write(
            container_dir.join("config"),
            format!(include_str!("./config.template"), guid = &*guid),
        )
        .await?;
        // TODO: append config
        let rootfs_dir = container_dir.join("rootfs");
        tokio::fs::create_dir_all(&rootfs_dir).await?;
        Command::new("chown")
            .arg("100000:100000")
            .arg(&rootfs_dir)
            .invoke(ErrorKind::Filesystem)
            .await?;
        let rootfs = OverlayGuard::mount(
            TmpMountGuard::mount(
                &IdMapped::new(
                    BlockDev::new("/usr/lib/startos/container-runtime/rootfs.squashfs"),
                    0,
                    100000,
                    65536,
                ),
                ReadOnly,
            )
            .await?,
            &rootfs_dir,
        )
        .await?;
        tokio::fs::write(rootfs_dir.join("etc/machine-id"), format!("{machine_id}\n")).await?;
        tokio::fs::write(rootfs_dir.join("etc/hostname"), format!("{guid}\n")).await?;
        Command::new("sed")
            .arg("-i")
            .arg(format!("s/LXC_NAME/{guid}/g"))
            .arg(rootfs_dir.join("etc/hosts"))
            .invoke(ErrorKind::Filesystem)
            .await?;
        Command::new("mount")
            .arg("--make-rshared")
            .arg(rootfs.path())
            .invoke(ErrorKind::Filesystem)
            .await?;
        let rpc_dir = rootfs_dir.join(RPC_DIR);
        tokio::fs::create_dir_all(&rpc_dir).await?;
        let rpc_bind = TmpMountGuard::mount(&Bind::new(rpc_dir), ReadWrite).await?;
        Command::new("chown")
            .arg("-R")
            .arg("100000:100000")
            .arg(rpc_bind.path())
            .invoke(ErrorKind::Filesystem)
            .await?;
        let log_mount = if let Some(path) = log_mount {
            let log_mount_point = rootfs_dir.join("var/log/journal").join(machine_id);
            let log_mount =
                MountGuard::mount(&Bind::new(path), &log_mount_point, MountType::ReadWrite).await?;
            Command::new("chown")
                // This was needed as 100999 because the group id of journald
                .arg("100000:100999")
                .arg(&log_mount_point)
                .invoke(crate::ErrorKind::Filesystem)
                .await?;
            Some(log_mount)
        } else {
            None
        };
        Command::new("lxc-start")
            .arg("-d")
            .arg("--name")
            .arg(&*guid)
            .invoke(ErrorKind::Lxc)
            .await?;
        Ok(Self {
            manager: Arc::downgrade(manager),
            rootfs,
            guid: Arc::new(ContainerId::try_from(&*guid)?),
            rpc_bind,
            config,
            exited: false,
            log_mount,
        })
    }

    pub fn rootfs_dir(&self) -> &Path {
        self.rootfs.path()
    }

    pub async fn ip(&self) -> Result<Ipv4Addr, Error> {
        let start = Instant::now();
        let guid: &str = &self.guid;
        loop {
            let output = String::from_utf8(
                Command::new("lxc-info")
                    .arg("--name")
                    .arg(guid)
                    .arg("-iH")
                    .invoke(ErrorKind::Docker)
                    .await?,
            )?;
            let out_str = output.trim();
            if !out_str.is_empty() {
                return Ok(out_str.parse()?);
            }
            if start.elapsed() > CONTAINER_DHCP_TIMEOUT {
                return Err(Error::new(
                    eyre!("Timed out waiting for container to acquire DHCP lease"),
                    ErrorKind::Timeout,
                ));
            }
            tokio::time::sleep(Duration::from_millis(100)).await;
        }
    }

    pub fn rpc_dir(&self) -> &Path {
        self.rpc_bind.path()
    }

    #[instrument(skip_all)]
    pub async fn exit(mut self) -> Result<(), Error> {
        self.rpc_bind.take().unmount().await?;
        if let Some(log_mount) = self.log_mount.take() {
            log_mount.unmount(true).await?;
        }
        self.rootfs.take().unmount(true).await?;
        let rootfs_path = self.rootfs_dir();
        if tokio::fs::metadata(&rootfs_path).await.is_ok()
            && tokio_stream::wrappers::ReadDirStream::new(tokio::fs::read_dir(&rootfs_path).await?)
                .count()
                .await
                > 0
        {
            return Err(Error::new(
                eyre!("rootfs is not empty, refusing to delete"),
                ErrorKind::InvalidRequest,
            ));
        }
        Command::new("lxc-destroy")
            .arg("--force")
            .arg("--name")
            .arg(&**self.guid)
            .invoke(ErrorKind::Lxc)
            .await?;

        self.exited = true;

        Ok(())
    }

    pub async fn connect_rpc(&self, timeout: Option<Duration>) -> Result<UnixRpcClient, Error> {
        let started = Instant::now();
        let sock_path = self.rpc_dir().join(CONTAINER_RPC_SERVER_SOCKET);
        while tokio::fs::metadata(&sock_path).await.is_err() {
            if timeout.map_or(false, |t| started.elapsed() > t) {
                return Err(Error::new(
                    eyre!("timed out waiting for socket"),
                    ErrorKind::Timeout,
                ));
            }
            tokio::time::sleep(Duration::from_millis(100)).await;
        }
        Ok(UnixRpcClient::new(sock_path))
    }
}
impl Drop for LxcContainer {
    fn drop(&mut self) {
        if !self.exited {
            tracing::warn!(
                "Container {} was ungracefully dropped. Cleaning up dangling containers...",
                &**self.guid
            );
            let rootfs = self.rootfs.take();
            let guid = std::mem::take(&mut self.guid);
            if let Some(manager) = self.manager.upgrade() {
                tokio::spawn(async move {
                    if let Err(e) = async {
                        let err_path = rootfs.path().join("var/log/containerRuntime.err");
                        if tokio::fs::metadata(&err_path).await.is_ok() {
                            let mut lines = BufReader::new(File::open(&err_path).await?).lines();
                            while let Some(line) = lines.next_line().await? {
                                let container = &**guid;
                                tracing::error!(container, "{}", line);
                            }
                        }
                        Ok::<_, Error>(())
                    }
                    .await
                    {
                        tracing::error!("Error reading logs from crashed container: {e}");
                        tracing::debug!("{e:?}")
                    }
                    rootfs.unmount(true).await.unwrap();
                    drop(guid);
                    if let Err(e) = manager.gc().await {
                        tracing::error!("Error cleaning up dangling LXC containers: {e}");
                        tracing::debug!("{e:?}")
                    } else {
                        tracing::info!("Successfully cleaned up dangling LXC containers");
                    }
                });
            }
        }
    }
}

#[derive(Default, Serialize)]
pub struct LxcConfig {}
pub async fn connect(ctx: &RpcContext, container: &LxcContainer) -> Result<Guid, Error> {
    use axum::extract::ws::Message;

    let rpc = container.connect_rpc(Some(Duration::from_secs(30))).await?;
    let guid = Guid::new();
    ctx.rpc_continuations
        .add(
            guid.clone(),
            RpcContinuation::ws(
<<<<<<< HEAD
                Box::new(|mut ws| {
                    async move {
                        if let Err(e) = async {
                            loop {
                                match ws.next().await {
                                    None => break,
                                    Some(Ok(Message::Text(txt))) => {
                                        let mut id = None;
                                        let result = async {
                                            let req: RpcRequest = serde_json::from_str(&txt)
                                                .map_err(|e| RpcError {
                                                    data: Some(serde_json::Value::String(
                                                        e.to_string(),
                                                    )),
                                                    ..rpc_toolkit::yajrc::PARSE_ERROR
                                                })?;
                                            id = req.id;
                                            rpc.request(req.method, req.params).await
                                        }
                                        .await;
                                        ws.send(Message::Text(
                                            serde_json::to_string(&RpcResponse { id, result })
                                                .with_kind(ErrorKind::Serialization)?,
                                        ))
                                        .await
                                        .with_kind(ErrorKind::Network)?;
                                    }
                                    Some(Ok(_)) => (),
                                    Some(Err(e)) => {
                                        return Err(Error::new(e, ErrorKind::Network));
=======
                |mut ws| async move {
                    if let Err(e) = async {
                        loop {
                            match ws.next().await {
                                None => break,
                                Some(Ok(Message::Text(txt))) => {
                                    let mut id = None;
                                    let result = async {
                                        let req: RpcRequest =
                                            serde_json::from_str(&txt).map_err(|e| RpcError {
                                                data: Some(serde_json::Value::String(
                                                    e.to_string(),
                                                )),
                                                ..rpc_toolkit::yajrc::PARSE_ERROR
                                            })?;
                                        id = req.id;
                                        rpc.request(req.method, req.params).await
>>>>>>> 9da49be4
                                    }
                                    .await;
                                    ws.send(Message::Text(
                                        serde_json::to_string(&RpcResponse::<GenericRpcMethod> {
                                            id,
                                            result,
                                        })
                                        .with_kind(ErrorKind::Serialization)?,
                                    ))
                                    .await
                                    .with_kind(ErrorKind::Network)?;
                                }
                                Some(Ok(_)) => (),
                                Some(Err(e)) => {
                                    return Err(Error::new(e, ErrorKind::Network));
                                }
                            }
                        }
                        Ok::<_, Error>(())
                    }
                    .await
                    {
                        tracing::error!("{e}");
                        tracing::debug!("{e:?}");
                    }
                },
                Duration::from_secs(30),
            ),
        )
        .await;
    Ok(guid)
}

pub async fn connect_cli(ctx: &CliContext, guid: Guid) -> Result<(), Error> {
    use futures::SinkExt;
    use tokio_tungstenite::tungstenite::Message;

    let mut ws = ctx.ws_continuation(guid).await?;
    let (mut input, mut output) =
        rustyline_async::Readline::new("> ".into()).with_kind(ErrorKind::Filesystem)?;

    async fn handle_message(
        msg: Option<Result<Message, tokio_tungstenite::tungstenite::Error>>,
        output: &mut SharedWriter,
    ) -> Result<bool, Error> {
        match msg {
            None => return Ok(true),
            Some(Ok(Message::Text(txt))) => match serde_json::from_str::<RpcResponse>(&txt) {
                Ok(RpcResponse { result: Ok(a), .. }) => {
                    output
                        .write_all(
                            (serde_json::to_string(&a).with_kind(ErrorKind::Serialization)? + "\n")
                                .as_bytes(),
                        )
                        .await?;
                }
                Ok(RpcResponse { result: Err(e), .. }) => {
                    let e: Error = e.into();
                    tracing::error!("{e}");
                    tracing::debug!("{e:?}");
                }
                Err(e) => {
                    tracing::error!("Error Parsing RPC response: {e}");
                    tracing::debug!("{e:?}");
                }
            },
            Some(Ok(_)) => (),
            Some(Err(e)) => {
                return Err(Error::new(e, ErrorKind::Network));
            }
        };
        Ok(false)
    }

    loop {
        tokio::select! {
            line = input.readline() => {
                let line = line.with_kind(ErrorKind::Filesystem)?;
                if let ReadlineEvent::Line(line) = line {
                    input.add_history_entry(line.clone());
                    if serde_json::from_str::<RpcRequest>(&line).is_ok() {
                        ws.send(Message::Text(line))
                            .await
                            .with_kind(ErrorKind::Network)?;
                    } else {
                        match shell_words::split(&line) {
                            Ok(command) => {
                                if let Some((method, rest)) = command.split_first() {
                                    let mut params = InOMap::new();
                                    for arg in rest {
                                        if let Some((name, value)) = arg.split_once('=') {
                                            params.insert(InternedString::intern(name), if value.is_empty() {
                                                Value::Null
                                            } else if let Ok(v) = serde_json::from_str(value) {
                                                v
                                            } else {
                                                Value::String(Arc::new(value.into()))
                                            });
                                        } else {
                                            tracing::error!("argument without a value: {arg}");
                                            tracing::debug!("help: set the value of {arg} with `{arg}=...`");
                                            continue;
                                        }
                                    }
                                    ws.send(Message::Text(match serde_json::to_string(&RpcRequest {
                                        id: None,
                                        method: GenericRpcMethod::new(method.into()),
                                        params: Value::Object(params),
                                    }) {
                                        Ok(a) => a,
                                        Err(e) => {
                                            tracing::error!("Error Serializing Request: {e}");
                                            tracing::debug!("{e:?}");
                                            continue;
                                        }
                                    })).await.with_kind(ErrorKind::Network)?;
                                    if handle_message(ws.next().await, &mut output).await? {
                                        break
                                    }
                                }
                            }
                            Err(e) => {
                                tracing::error!("{e}");
                                tracing::debug!("{e:?}");
                            }
                        }
                    }
                } else {
                    ws.send(Message::Close(None)).await.with_kind(ErrorKind::Network)?;
                }
            }
            msg = ws.next() => {
                if handle_message(msg, &mut output).await? {
                    break;
                }
            }
        }
    }

    Ok(())
}<|MERGE_RESOLUTION|>--- conflicted
+++ resolved
@@ -5,12 +5,7 @@
 use std::time::Duration;
 
 use clap::builder::ValueParserFactory;
-<<<<<<< HEAD
-use futures::{AsyncWriteExt, FutureExt, StreamExt};
-=======
-use clap::Parser;
 use futures::{AsyncWriteExt, StreamExt};
->>>>>>> 9da49be4
 use imbl_value::{InOMap, InternedString};
 use models::InvalidId;
 use rpc_toolkit::yajrc::RpcError;
@@ -385,38 +380,6 @@
         .add(
             guid.clone(),
             RpcContinuation::ws(
-<<<<<<< HEAD
-                Box::new(|mut ws| {
-                    async move {
-                        if let Err(e) = async {
-                            loop {
-                                match ws.next().await {
-                                    None => break,
-                                    Some(Ok(Message::Text(txt))) => {
-                                        let mut id = None;
-                                        let result = async {
-                                            let req: RpcRequest = serde_json::from_str(&txt)
-                                                .map_err(|e| RpcError {
-                                                    data: Some(serde_json::Value::String(
-                                                        e.to_string(),
-                                                    )),
-                                                    ..rpc_toolkit::yajrc::PARSE_ERROR
-                                                })?;
-                                            id = req.id;
-                                            rpc.request(req.method, req.params).await
-                                        }
-                                        .await;
-                                        ws.send(Message::Text(
-                                            serde_json::to_string(&RpcResponse { id, result })
-                                                .with_kind(ErrorKind::Serialization)?,
-                                        ))
-                                        .await
-                                        .with_kind(ErrorKind::Network)?;
-                                    }
-                                    Some(Ok(_)) => (),
-                                    Some(Err(e)) => {
-                                        return Err(Error::new(e, ErrorKind::Network));
-=======
                 |mut ws| async move {
                     if let Err(e) = async {
                         loop {
@@ -434,15 +397,11 @@
                                             })?;
                                         id = req.id;
                                         rpc.request(req.method, req.params).await
->>>>>>> 9da49be4
                                     }
                                     .await;
                                     ws.send(Message::Text(
-                                        serde_json::to_string(&RpcResponse::<GenericRpcMethod> {
-                                            id,
-                                            result,
-                                        })
-                                        .with_kind(ErrorKind::Serialization)?,
+                                        serde_json::to_string(&RpcResponse { id, result })
+                                            .with_kind(ErrorKind::Serialization)?,
                                     ))
                                     .await
                                     .with_kind(ErrorKind::Network)?;
