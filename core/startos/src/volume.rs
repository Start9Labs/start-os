use std::path::{Path, PathBuf};

pub use helpers::script_dir;
pub use models::VolumeId;
use models::{HostId, PackageId};

use crate::net::PACKAGE_CERT_PATH;
use crate::prelude::*;
<<<<<<< HEAD
use crate::util::Version;

pub const PKG_VOLUME_DIR: &str = "package-data/volumes";
pub const BACKUP_DIR: &str = "/media/embassy/backups";
=======
use crate::util::VersionString;

pub const PKG_VOLUME_DIR: &str = "package-data/volumes";
pub const BACKUP_DIR: &str = "/media/startos/backups";
>>>>>>> 94a5075b

pub fn data_dir<P: AsRef<Path>>(datadir: P, pkg_id: &PackageId, volume_id: &VolumeId) -> PathBuf {
    datadir
        .as_ref()
        .join(PKG_VOLUME_DIR)
        .join(pkg_id)
        .join("data")
        .join(volume_id)
}

pub fn asset_dir<P: AsRef<Path>>(
    datadir: P,
    pkg_id: &PackageId,
    version: &VersionString,
) -> PathBuf {
    datadir
        .as_ref()
        .join(PKG_VOLUME_DIR)
        .join(pkg_id)
        .join("assets")
        .join(version.as_str())
}

pub fn backup_dir(pkg_id: &PackageId) -> PathBuf {
    Path::new(BACKUP_DIR).join(pkg_id).join("data")
}

pub fn cert_dir(pkg_id: &PackageId, host_id: &HostId) -> PathBuf {
    Path::new(PACKAGE_CERT_PATH).join(pkg_id).join(host_id)
}<|MERGE_RESOLUTION|>--- conflicted
+++ resolved
@@ -6,17 +6,10 @@
 
 use crate::net::PACKAGE_CERT_PATH;
 use crate::prelude::*;
-<<<<<<< HEAD
-use crate::util::Version;
-
-pub const PKG_VOLUME_DIR: &str = "package-data/volumes";
-pub const BACKUP_DIR: &str = "/media/embassy/backups";
-=======
 use crate::util::VersionString;
 
 pub const PKG_VOLUME_DIR: &str = "package-data/volumes";
 pub const BACKUP_DIR: &str = "/media/startos/backups";
->>>>>>> 94a5075b
 
 pub fn data_dir<P: AsRef<Path>>(datadir: P, pkg_id: &PackageId, volume_id: &VolumeId) -> PathBuf {
     datadir
