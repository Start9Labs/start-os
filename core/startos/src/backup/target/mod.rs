use std::collections::BTreeMap;
use std::path::{Path, PathBuf};

use chrono::{DateTime, Utc};
use clap::builder::ValueParserFactory;
use clap::Parser;
use color_eyre::eyre::eyre;
use digest::generic_array::GenericArray;
use digest::OutputSizeUser;
<<<<<<< HEAD
use models::PackageId;
use rpc_toolkit::{command, from_fn_async, AnyContext, HandlerExt, ParentHandler};
=======
use exver::Version;
use imbl_value::InternedString;
use models::PackageId;
use rpc_toolkit::{from_fn_async, Context, HandlerExt, ParentHandler};
>>>>>>> 94a5075b
use serde::{Deserialize, Serialize};
use sha2::Sha256;
use tokio::sync::Mutex;
use tracing::instrument;
use ts_rs::TS;

use self::cifs::CifsBackupTarget;
use crate::context::{CliContext, RpcContext};
use crate::db::model::DatabaseModel;
use crate::disk::mount::backup::BackupMountGuard;
use crate::disk::mount::filesystem::block_dev::BlockDev;
use crate::disk::mount::filesystem::cifs::Cifs;
use crate::disk::mount::filesystem::{FileSystem, MountType, ReadWrite};
use crate::disk::mount::guard::{GenericMountGuard, TmpMountGuard};
use crate::disk::util::PartitionInfo;
use crate::prelude::*;
use crate::util::clap::FromStrParser;
use crate::util::serde::{
    deserialize_from_str, display_serializable, serialize_display, HandlerExtSerde, WithIoFormat,
};
<<<<<<< HEAD
use crate::util::Version;
=======
use crate::util::VersionString;
>>>>>>> 94a5075b

pub mod cifs;

#[derive(Debug, Deserialize, Serialize)]
#[serde(tag = "type")]
#[serde(rename_all = "camelCase")]
pub enum BackupTarget {
    #[serde(rename_all = "camelCase")]
    Disk {
        vendor: Option<String>,
        model: Option<String>,
        #[serde(flatten)]
        partition_info: PartitionInfo,
    },
    Cifs(CifsBackupTarget),
}

#[derive(Debug, PartialEq, Eq, PartialOrd, Ord, Clone, TS)]
#[ts(type = "string")]
pub enum BackupTargetId {
    Disk { logicalname: PathBuf },
    Cifs { id: u32 },
}
impl BackupTargetId {
    pub fn load(self, db: &DatabaseModel) -> Result<BackupTargetFS, Error> {
        Ok(match self {
            BackupTargetId::Disk { logicalname } => {
                BackupTargetFS::Disk(BlockDev::new(logicalname))
            }
            BackupTargetId::Cifs { id } => BackupTargetFS::Cifs(cifs::load(db, id)?),
        })
    }
}
impl std::fmt::Display for BackupTargetId {
    fn fmt(&self, f: &mut std::fmt::Formatter<'_>) -> std::fmt::Result {
        match self {
            BackupTargetId::Disk { logicalname } => write!(f, "disk-{}", logicalname.display()),
            BackupTargetId::Cifs { id } => write!(f, "cifs-{}", id),
        }
    }
}
impl std::str::FromStr for BackupTargetId {
    type Err = Error;
    fn from_str(s: &str) -> Result<Self, Self::Err> {
        match s.split_once('-') {
            Some(("disk", logicalname)) => Ok(BackupTargetId::Disk {
                logicalname: Path::new(logicalname).to_owned(),
            }),
            Some(("cifs", id)) => Ok(BackupTargetId::Cifs { id: id.parse()? }),
            _ => Err(Error::new(
                eyre!("Invalid Backup Target ID"),
                ErrorKind::InvalidBackupTargetId,
            )),
        }
    }
}
impl ValueParserFactory for BackupTargetId {
    type Parser = FromStrParser<Self>;
    fn value_parser() -> Self::Parser {
        FromStrParser::new()
    }
}
impl<'de> Deserialize<'de> for BackupTargetId {
    fn deserialize<D>(deserializer: D) -> Result<Self, D::Error>
    where
        D: serde::Deserializer<'de>,
    {
        deserialize_from_str(deserializer)
    }
}
impl Serialize for BackupTargetId {
    fn serialize<S>(&self, serializer: S) -> Result<S::Ok, S::Error>
    where
        S: serde::Serializer,
    {
        serialize_display(self, serializer)
    }
}

#[derive(Debug, Deserialize, Serialize, TS)]
#[serde(tag = "type")]
#[serde(rename_all = "camelCase")]
pub enum BackupTargetFS {
    Disk(BlockDev<PathBuf>),
    Cifs(Cifs),
}
impl FileSystem for BackupTargetFS {
    async fn mount<P: AsRef<Path> + Send>(
        &self,
        mountpoint: P,
        mount_type: MountType,
    ) -> Result<(), Error> {
        match self {
            BackupTargetFS::Disk(a) => a.mount(mountpoint, mount_type).await,
            BackupTargetFS::Cifs(a) => a.mount(mountpoint, mount_type).await,
        }
    }
    async fn source_hash(
        &self,
    ) -> Result<GenericArray<u8, <Sha256 as OutputSizeUser>::OutputSize>, Error> {
        match self {
            BackupTargetFS::Disk(a) => a.source_hash().await,
            BackupTargetFS::Cifs(a) => a.source_hash().await,
        }
    }
}

// #[command(subcommands(cifs::cifs, list, info, mount, umount))]
<<<<<<< HEAD
pub fn target() -> ParentHandler {
    ParentHandler::new()
        .subcommand("cifs", cifs::cifs())
=======
pub fn target<C: Context>() -> ParentHandler<C> {
    ParentHandler::new()
        .subcommand("cifs", cifs::cifs::<C>())
>>>>>>> 94a5075b
        .subcommand(
            "list",
            from_fn_async(list)
                .with_display_serializable()
<<<<<<< HEAD
                .with_remote_cli::<CliContext>(),
=======
                .with_call_remote::<CliContext>(),
>>>>>>> 94a5075b
        )
        .subcommand(
            "info",
            from_fn_async(info)
                .with_display_serializable()
<<<<<<< HEAD
                .with_custom_display_fn::<AnyContext, _>(|params, info| {
                    Ok(display_backup_info(params.params, info))
                })
                .with_remote_cli::<CliContext>(),
=======
                .with_custom_display_fn::<CliContext, _>(|params, info| {
                    Ok(display_backup_info(params.params, info))
                })
                .with_call_remote::<CliContext>(),
        )
        .subcommand(
            "mount",
            from_fn_async(mount).with_call_remote::<CliContext>(),
        )
        .subcommand(
            "umount",
            from_fn_async(umount)
                .no_display()
                .with_call_remote::<CliContext>(),
>>>>>>> 94a5075b
        )
}

// #[command(display(display_serializable))]
pub async fn list(ctx: RpcContext) -> Result<BTreeMap<BackupTargetId, BackupTarget>, Error> {
    let peek = ctx.db.peek().await;
    let (disks_res, cifs) = tokio::try_join!(
        crate::disk::util::list(&ctx.os_partitions),
        cifs::list(&peek),
    )?;
    Ok(disks_res
        .into_iter()
        .flat_map(|mut disk| {
            std::mem::take(&mut disk.partitions)
                .into_iter()
                .map(|part| {
                    (
                        BackupTargetId::Disk {
                            logicalname: part.logicalname.clone(),
                        },
                        BackupTarget::Disk {
                            vendor: disk.vendor.clone(),
                            model: disk.model.clone(),
                            partition_info: part,
                        },
                    )
                })
                .collect::<Vec<_>>()
        })
        .chain(
            cifs.into_iter()
                .map(|(id, cifs)| (BackupTargetId::Cifs { id }, BackupTarget::Cifs(cifs))),
        )
        .collect())
}

#[derive(Clone, Debug, Default, Deserialize, Serialize)]
#[serde(rename_all = "camelCase")]
pub struct BackupInfo {
    pub version: Version,
    pub timestamp: Option<DateTime<Utc>>,
    pub package_backups: BTreeMap<PackageId, PackageBackupInfo>,
}

#[derive(Clone, Debug, Deserialize, Serialize)]
#[serde(rename_all = "camelCase")]
pub struct PackageBackupInfo {
    pub title: InternedString,
    pub version: VersionString,
    pub os_version: Version,
    pub timestamp: DateTime<Utc>,
}

fn display_backup_info(params: WithIoFormat<InfoParams>, info: BackupInfo) {
    use prettytable::*;

    if let Some(format) = params.format {
        return display_serializable(format, info);
    }

    let mut table = Table::new();
    table.add_row(row![bc =>
        "ID",
        "VERSION",
        "OS VERSION",
        "TIMESTAMP",
    ]);
    table.add_row(row![
        "StartOS",
        &info.version.to_string(),
        &info.version.to_string(),
        &if let Some(ts) = &info.timestamp {
            ts.to_string()
        } else {
            "N/A".to_owned()
        },
    ]);
    for (id, info) in info.package_backups {
        let row = row![
            &*id,
            info.version.as_str(),
            &info.os_version.to_string(),
            &info.timestamp.to_string(),
        ];
        table.add_row(row);
    }
    table.print_tty(false).unwrap();
}

#[derive(Deserialize, Serialize, Parser, TS)]
#[serde(rename_all = "camelCase")]
#[command(rename_all = "kebab-case")]
pub struct InfoParams {
    target_id: BackupTargetId,
<<<<<<< HEAD
=======
    server_id: String,
>>>>>>> 94a5075b
    password: String,
}

#[instrument(skip(ctx, password))]
pub async fn info(
    ctx: RpcContext,
    InfoParams {
        target_id,
<<<<<<< HEAD
=======
        server_id,
>>>>>>> 94a5075b
        password,
    }: InfoParams,
) -> Result<BackupInfo, Error> {
    let guard = BackupMountGuard::mount(
        TmpMountGuard::mount(&target_id.load(&ctx.db.peek().await)?, ReadWrite).await?,
<<<<<<< HEAD
=======
        &server_id,
>>>>>>> 94a5075b
        &password,
    )
    .await?;

    let res = guard.metadata.clone();

    guard.unmount().await?;

    Ok(res)
}

lazy_static::lazy_static! {
    static ref USER_MOUNTS: Mutex<BTreeMap<BackupTargetId, BackupMountGuard<TmpMountGuard>>> =
        Mutex::new(BTreeMap::new());
}

#[derive(Deserialize, Serialize, Parser, TS)]
#[serde(rename_all = "camelCase")]
#[command(rename_all = "kebab-case")]
pub struct MountParams {
    target_id: BackupTargetId,
<<<<<<< HEAD
=======
    server_id: String,
>>>>>>> 94a5075b
    password: String,
}

#[instrument(skip_all)]
pub async fn mount(
    ctx: RpcContext,
    MountParams {
        target_id,
<<<<<<< HEAD
=======
        server_id,
>>>>>>> 94a5075b
        password,
    }: MountParams,
) -> Result<String, Error> {
    let mut mounts = USER_MOUNTS.lock().await;

    if let Some(existing) = mounts.get(&target_id) {
        return Ok(existing.path().display().to_string());
    }

    let guard = BackupMountGuard::mount(
        TmpMountGuard::mount(&target_id.clone().load(&ctx.db.peek().await)?, ReadWrite).await?,
<<<<<<< HEAD
=======
        &server_id,
>>>>>>> 94a5075b
        &password,
    )
    .await?;

    let res = guard.path().display().to_string();

    mounts.insert(target_id, guard);

    Ok(res)
}

#[derive(Deserialize, Serialize, Parser, TS)]
#[serde(rename_all = "camelCase")]
#[command(rename_all = "kebab-case")]
pub struct UmountParams {
    target_id: Option<BackupTargetId>,
}

#[instrument(skip_all)]
pub async fn umount(_: RpcContext, UmountParams { target_id }: UmountParams) -> Result<(), Error> {
    let mut mounts = USER_MOUNTS.lock().await; // TODO: move to context
    if let Some(target_id) = target_id {
        if let Some(existing) = mounts.remove(&target_id) {
            existing.unmount().await?;
        }
    } else {
        for (_, existing) in std::mem::take(&mut *mounts) {
            existing.unmount().await?;
        }
    }

    Ok(())
}<|MERGE_RESOLUTION|>--- conflicted
+++ resolved
@@ -7,15 +7,10 @@
 use color_eyre::eyre::eyre;
 use digest::generic_array::GenericArray;
 use digest::OutputSizeUser;
-<<<<<<< HEAD
-use models::PackageId;
-use rpc_toolkit::{command, from_fn_async, AnyContext, HandlerExt, ParentHandler};
-=======
 use exver::Version;
 use imbl_value::InternedString;
 use models::PackageId;
 use rpc_toolkit::{from_fn_async, Context, HandlerExt, ParentHandler};
->>>>>>> 94a5075b
 use serde::{Deserialize, Serialize};
 use sha2::Sha256;
 use tokio::sync::Mutex;
@@ -36,11 +31,7 @@
 use crate::util::serde::{
     deserialize_from_str, display_serializable, serialize_display, HandlerExtSerde, WithIoFormat,
 };
-<<<<<<< HEAD
-use crate::util::Version;
-=======
 use crate::util::VersionString;
->>>>>>> 94a5075b
 
 pub mod cifs;
 
@@ -149,35 +140,19 @@
 }
 
 // #[command(subcommands(cifs::cifs, list, info, mount, umount))]
-<<<<<<< HEAD
-pub fn target() -> ParentHandler {
-    ParentHandler::new()
-        .subcommand("cifs", cifs::cifs())
-=======
 pub fn target<C: Context>() -> ParentHandler<C> {
     ParentHandler::new()
         .subcommand("cifs", cifs::cifs::<C>())
->>>>>>> 94a5075b
         .subcommand(
             "list",
             from_fn_async(list)
                 .with_display_serializable()
-<<<<<<< HEAD
-                .with_remote_cli::<CliContext>(),
-=======
                 .with_call_remote::<CliContext>(),
->>>>>>> 94a5075b
         )
         .subcommand(
             "info",
             from_fn_async(info)
                 .with_display_serializable()
-<<<<<<< HEAD
-                .with_custom_display_fn::<AnyContext, _>(|params, info| {
-                    Ok(display_backup_info(params.params, info))
-                })
-                .with_remote_cli::<CliContext>(),
-=======
                 .with_custom_display_fn::<CliContext, _>(|params, info| {
                     Ok(display_backup_info(params.params, info))
                 })
@@ -192,7 +167,6 @@
             from_fn_async(umount)
                 .no_display()
                 .with_call_remote::<CliContext>(),
->>>>>>> 94a5075b
         )
 }
 
@@ -287,10 +261,7 @@
 #[command(rename_all = "kebab-case")]
 pub struct InfoParams {
     target_id: BackupTargetId,
-<<<<<<< HEAD
-=======
     server_id: String,
->>>>>>> 94a5075b
     password: String,
 }
 
@@ -299,19 +270,13 @@
     ctx: RpcContext,
     InfoParams {
         target_id,
-<<<<<<< HEAD
-=======
         server_id,
->>>>>>> 94a5075b
         password,
     }: InfoParams,
 ) -> Result<BackupInfo, Error> {
     let guard = BackupMountGuard::mount(
         TmpMountGuard::mount(&target_id.load(&ctx.db.peek().await)?, ReadWrite).await?,
-<<<<<<< HEAD
-=======
         &server_id,
->>>>>>> 94a5075b
         &password,
     )
     .await?;
@@ -333,10 +298,7 @@
 #[command(rename_all = "kebab-case")]
 pub struct MountParams {
     target_id: BackupTargetId,
-<<<<<<< HEAD
-=======
     server_id: String,
->>>>>>> 94a5075b
     password: String,
 }
 
@@ -345,10 +307,7 @@
     ctx: RpcContext,
     MountParams {
         target_id,
-<<<<<<< HEAD
-=======
         server_id,
->>>>>>> 94a5075b
         password,
     }: MountParams,
 ) -> Result<String, Error> {
@@ -360,10 +319,7 @@
 
     let guard = BackupMountGuard::mount(
         TmpMountGuard::mount(&target_id.clone().load(&ctx.db.peek().await)?, ReadWrite).await?,
-<<<<<<< HEAD
-=======
         &server_id,
->>>>>>> 94a5075b
         &password,
     )
     .await?;
