use std::collections::BTreeMap;
use std::path::{Path, PathBuf};
use std::sync::Arc;

use chrono::Utc;
use clap::Parser;
use color_eyre::eyre::eyre;
use helpers::AtomicFile;
use imbl::OrdSet;
use models::PackageId;
use serde::{Deserialize, Serialize};
use tokio::io::AsyncWriteExt;
use tracing::instrument;
use ts_rs::TS;

use super::target::{BackupTargetId, PackageBackupInfo};
use super::PackageBackupReport;
use crate::auth::check_password_against_db;
use crate::backup::os::OsBackup;
use crate::backup::{BackupReport, ServerBackupReport};
use crate::context::RpcContext;
use crate::db::model::public::BackupProgress;
<<<<<<< HEAD
use crate::db::model::DatabaseModel;
=======
use crate::db::model::{Database, DatabaseModel};
>>>>>>> 94a5075b
use crate::disk::mount::backup::BackupMountGuard;
use crate::disk::mount::filesystem::ReadWrite;
use crate::disk::mount::guard::{GenericMountGuard, TmpMountGuard};
use crate::notifications::{notify, NotificationLevel};
use crate::prelude::*;
use crate::util::io::dir_copy;
use crate::util::serde::IoFormat;
use crate::version::VersionT;

#[derive(Deserialize, Serialize, Parser, TS)]
#[serde(rename_all = "camelCase")]
#[command(rename_all = "kebab-case")]
pub struct BackupParams {
    target_id: BackupTargetId,
    #[arg(long = "old-password")]
    old_password: Option<crate::auth::PasswordType>,
    #[arg(long = "package-ids")]
    package_ids: Option<Vec<PackageId>>,
    password: crate::auth::PasswordType,
}

<<<<<<< HEAD
struct BackupStatusGuard(Option<PatchDb>);
impl BackupStatusGuard {
    fn new(db: PatchDb) -> Self {
=======
struct BackupStatusGuard(Option<TypedPatchDb<Database>>);
impl BackupStatusGuard {
    fn new(db: TypedPatchDb<Database>) -> Self {
>>>>>>> 94a5075b
        Self(Some(db))
    }
    async fn handle_result(
        mut self,
        result: Result<BTreeMap<PackageId, PackageBackupReport>, Error>,
    ) -> Result<(), Error> {
        if let Some(db) = self.0.as_ref() {
            db.mutate(|v| {
                v.as_public_mut()
                    .as_server_info_mut()
                    .as_status_info_mut()
                    .as_backup_progress_mut()
                    .ser(&None)
            })
            .await?;
        }
        if let Some(db) = self.0.take() {
            match result {
                Ok(report) if report.iter().all(|(_, rep)| rep.error.is_none()) => {
                    db.mutate(|db| {
                        notify(
                            db,
                            None,
                            NotificationLevel::Success,
                            "Backup Complete".to_owned(),
                            "Your backup has completed".to_owned(),
                            BackupReport {
                                server: ServerBackupReport {
                                    attempted: true,
                                    error: None,
                                },
                                packages: report,
                            },
                        )
                    })
                    .await
                }
                Ok(report) => {
                    db.mutate(|db| {
                        notify(
                            db,
                            None,
                            NotificationLevel::Warning,
                            "Backup Complete".to_owned(),
                            "Your backup has completed, but some package(s) failed to backup"
                                .to_owned(),
                            BackupReport {
                                server: ServerBackupReport {
                                    attempted: true,
                                    error: None,
                                },
                                packages: report,
                            },
                        )
                    })
                    .await
                }
                Err(e) => {
                    tracing::error!("Backup Failed: {}", e);
                    tracing::debug!("{:?}", e);
                    let err_string = e.to_string();
                    db.mutate(|db| {
                        notify(
                            db,
                            None,
                            NotificationLevel::Error,
                            "Backup Failed".to_owned(),
                            "Your backup failed to complete.".to_owned(),
                            BackupReport {
                                server: ServerBackupReport {
                                    attempted: true,
                                    error: Some(err_string),
                                },
                                packages: BTreeMap::new(),
                            },
                        )
                    })
                    .await
                }
            }?;
        }
        Ok(())
    }
}
impl Drop for BackupStatusGuard {
    fn drop(&mut self) {
        if let Some(db) = self.0.take() {
            tokio::spawn(async move {
                db.mutate(|v| {
                    v.as_public_mut()
                        .as_server_info_mut()
                        .as_status_info_mut()
                        .as_backup_progress_mut()
                        .ser(&None)
                })
                .await
                .unwrap()
            });
        }
    }
}

#[instrument(skip(ctx, old_password, password))]
pub async fn backup_all(
    ctx: RpcContext,
    BackupParams {
        target_id,
        old_password,
        package_ids,
        password,
    }: BackupParams,
) -> Result<(), Error> {
    let old_password_decrypted = old_password
        .as_ref()
        .unwrap_or(&password)
        .clone()
        .decrypt(&ctx)?;
    let password = password.decrypt(&ctx)?;

<<<<<<< HEAD
    let ((fs, package_ids), status_guard) = (
=======
    let ((fs, package_ids, server_id), status_guard) = (
>>>>>>> 94a5075b
        ctx.db
            .mutate(|db| {
                check_password_against_db(db, &password)?;
                let fs = target_id.load(db)?;
                let package_ids = if let Some(ids) = package_ids {
                    ids.into_iter().collect()
                } else {
                    db.as_public()
                        .as_package_data()
                        .as_entries()?
                        .into_iter()
                        .filter(|(_, m)| m.as_state_info().expect_installed().is_ok())
                        .map(|(id, _)| id)
                        .collect()
                };
                assure_backing_up(db, &package_ids)?;
<<<<<<< HEAD
                Ok((fs, package_ids))
=======
                Ok((
                    fs,
                    package_ids,
                    db.as_public().as_server_info().as_id().de()?,
                ))
>>>>>>> 94a5075b
            })
            .await?,
        BackupStatusGuard::new(ctx.db.clone()),
    );

    let mut backup_guard = BackupMountGuard::mount(
        TmpMountGuard::mount(&fs, ReadWrite).await?,
        &server_id,
        &old_password_decrypted,
    )
    .await?;
    if old_password.is_some() {
        backup_guard.change_password(&password)?;
    }
    tokio::task::spawn(async move {
        status_guard
            .handle_result(perform_backup(&ctx, backup_guard, &package_ids).await)
            .await
            .unwrap();
    });
    Ok(())
}

#[instrument(skip(db, packages))]
fn assure_backing_up<'a>(
    db: &mut DatabaseModel,
    packages: impl IntoIterator<Item = &'a PackageId>,
) -> Result<(), Error> {
    let backing_up = db
        .as_public_mut()
        .as_server_info_mut()
        .as_status_info_mut()
        .as_backup_progress_mut();
    if backing_up
        .clone()
        .de()?
        .iter()
        .flat_map(|x| x.values())
        .fold(false, |acc, x| {
            if !x.complete {
                return true;
            }
            acc
        })
    {
        return Err(Error::new(
            eyre!("Server is already backing up!"),
            ErrorKind::InvalidRequest,
        ));
    }
    backing_up.ser(&Some(
        packages
            .into_iter()
            .map(|x| (x.clone(), BackupProgress { complete: false }))
            .collect(),
    ))?;
    Ok(())
}

#[instrument(skip(ctx, backup_guard))]
async fn perform_backup(
    ctx: &RpcContext,
    backup_guard: BackupMountGuard<TmpMountGuard>,
    package_ids: &OrdSet<PackageId>,
) -> Result<BTreeMap<PackageId, PackageBackupReport>, Error> {
<<<<<<< HEAD
    let mut backup_report = BTreeMap::new();
    let backup_guard = Arc::new(backup_guard);

    for id in package_ids {
        if let Some(service) = &*ctx.services.get(id).await {
            backup_report.insert(
                id.clone(),
                PackageBackupReport {
                    error: service
                        .backup(backup_guard.package_backup(id))
                        .await
                        .err()
                        .map(|e| e.to_string()),
=======
    let db = ctx.db.peek().await;
    let mut backup_report = BTreeMap::new();
    let backup_guard = Arc::new(backup_guard);
    let mut package_backups: BTreeMap<PackageId, PackageBackupInfo> =
        backup_guard.metadata.package_backups.clone();

    for id in package_ids {
        if let Some(service) = &*ctx.services.get(id).await {
            let backup_result = service
                .backup(backup_guard.package_backup(id).await?)
                .await
                .err()
                .map(|e| e.to_string());
            if backup_result.is_none() {
                let manifest = db
                    .as_public()
                    .as_package_data()
                    .as_idx(id)
                    .or_not_found(id)?
                    .as_state_info()
                    .expect_installed()?
                    .as_manifest();

                package_backups.insert(
                    id.clone(),
                    PackageBackupInfo {
                        os_version: manifest.as_os_version().de()?,
                        version: manifest.as_version().de()?,
                        title: manifest.as_title().de()?,
                        timestamp: Utc::now(),
                    },
                );
            }
            backup_report.insert(
                id.clone(),
                PackageBackupReport {
                    error: backup_result,
>>>>>>> 94a5075b
                },
            );
        }
    }

    let mut backup_guard = Arc::try_unwrap(backup_guard).map_err(|_| {
        Error::new(
            eyre!("leaked reference to BackupMountGuard"),
            ErrorKind::Incoherent,
        )
    })?;

    let ui = ctx.db.peek().await.into_public().into_ui().de()?;

    let mut os_backup_file =
<<<<<<< HEAD
        AtomicFile::new(backup_guard.path().join("os-backup.cbor"), None::<PathBuf>)
=======
        AtomicFile::new(backup_guard.path().join("os-backup.json"), None::<PathBuf>)
>>>>>>> 94a5075b
            .await
            .with_kind(ErrorKind::Filesystem)?;
    os_backup_file
        .write_all(&IoFormat::Json.to_vec(&OsBackup {
            account: ctx.account.read().await.clone(),
            ui,
        })?)
        .await?;
    os_backup_file
        .save()
        .await
        .with_kind(ErrorKind::Filesystem)?;

    let luks_folder_old = backup_guard.path().join("luks.old");
    if tokio::fs::metadata(&luks_folder_old).await.is_ok() {
        tokio::fs::remove_dir_all(&luks_folder_old).await?;
    }
    let luks_folder_bak = backup_guard.path().join("luks");
    if tokio::fs::metadata(&luks_folder_bak).await.is_ok() {
        tokio::fs::rename(&luks_folder_bak, &luks_folder_old).await?;
    }
    let luks_folder = Path::new("/media/startos/config/luks");
    if tokio::fs::metadata(&luks_folder).await.is_ok() {
        dir_copy(luks_folder, &luks_folder_bak, None).await?;
    }

<<<<<<< HEAD
    let timestamp = Some(Utc::now());
=======
    let timestamp = Utc::now();
>>>>>>> 94a5075b

    backup_guard.unencrypted_metadata.version = crate::version::Current::new().semver().into();
    backup_guard.unencrypted_metadata.hostname = ctx.account.read().await.hostname.clone();
    backup_guard.unencrypted_metadata.timestamp = timestamp.clone();
    backup_guard.metadata.version = crate::version::Current::new().semver().into();
    backup_guard.metadata.timestamp = Some(timestamp);
    backup_guard.metadata.package_backups = package_backups;

    backup_guard.save_and_unmount().await?;

    ctx.db
        .mutate(|v| {
            v.as_public_mut()
                .as_server_info_mut()
                .as_last_backup_mut()
<<<<<<< HEAD
                .ser(&timestamp)
=======
                .ser(&Some(timestamp))
>>>>>>> 94a5075b
        })
        .await?;

    Ok(backup_report)
}<|MERGE_RESOLUTION|>--- conflicted
+++ resolved
@@ -20,11 +20,7 @@
 use crate::backup::{BackupReport, ServerBackupReport};
 use crate::context::RpcContext;
 use crate::db::model::public::BackupProgress;
-<<<<<<< HEAD
-use crate::db::model::DatabaseModel;
-=======
 use crate::db::model::{Database, DatabaseModel};
->>>>>>> 94a5075b
 use crate::disk::mount::backup::BackupMountGuard;
 use crate::disk::mount::filesystem::ReadWrite;
 use crate::disk::mount::guard::{GenericMountGuard, TmpMountGuard};
@@ -46,15 +42,9 @@
     password: crate::auth::PasswordType,
 }
 
-<<<<<<< HEAD
-struct BackupStatusGuard(Option<PatchDb>);
-impl BackupStatusGuard {
-    fn new(db: PatchDb) -> Self {
-=======
 struct BackupStatusGuard(Option<TypedPatchDb<Database>>);
 impl BackupStatusGuard {
     fn new(db: TypedPatchDb<Database>) -> Self {
->>>>>>> 94a5075b
         Self(Some(db))
     }
     async fn handle_result(
@@ -174,11 +164,7 @@
         .decrypt(&ctx)?;
     let password = password.decrypt(&ctx)?;
 
-<<<<<<< HEAD
-    let ((fs, package_ids), status_guard) = (
-=======
     let ((fs, package_ids, server_id), status_guard) = (
->>>>>>> 94a5075b
         ctx.db
             .mutate(|db| {
                 check_password_against_db(db, &password)?;
@@ -195,15 +181,11 @@
                         .collect()
                 };
                 assure_backing_up(db, &package_ids)?;
-<<<<<<< HEAD
-                Ok((fs, package_ids))
-=======
                 Ok((
                     fs,
                     package_ids,
                     db.as_public().as_server_info().as_id().de()?,
                 ))
->>>>>>> 94a5075b
             })
             .await?,
         BackupStatusGuard::new(ctx.db.clone()),
@@ -269,21 +251,6 @@
     backup_guard: BackupMountGuard<TmpMountGuard>,
     package_ids: &OrdSet<PackageId>,
 ) -> Result<BTreeMap<PackageId, PackageBackupReport>, Error> {
-<<<<<<< HEAD
-    let mut backup_report = BTreeMap::new();
-    let backup_guard = Arc::new(backup_guard);
-
-    for id in package_ids {
-        if let Some(service) = &*ctx.services.get(id).await {
-            backup_report.insert(
-                id.clone(),
-                PackageBackupReport {
-                    error: service
-                        .backup(backup_guard.package_backup(id))
-                        .await
-                        .err()
-                        .map(|e| e.to_string()),
-=======
     let db = ctx.db.peek().await;
     let mut backup_report = BTreeMap::new();
     let backup_guard = Arc::new(backup_guard);
@@ -321,7 +288,6 @@
                 id.clone(),
                 PackageBackupReport {
                     error: backup_result,
->>>>>>> 94a5075b
                 },
             );
         }
@@ -337,11 +303,7 @@
     let ui = ctx.db.peek().await.into_public().into_ui().de()?;
 
     let mut os_backup_file =
-<<<<<<< HEAD
-        AtomicFile::new(backup_guard.path().join("os-backup.cbor"), None::<PathBuf>)
-=======
         AtomicFile::new(backup_guard.path().join("os-backup.json"), None::<PathBuf>)
->>>>>>> 94a5075b
             .await
             .with_kind(ErrorKind::Filesystem)?;
     os_backup_file
@@ -368,11 +330,7 @@
         dir_copy(luks_folder, &luks_folder_bak, None).await?;
     }
 
-<<<<<<< HEAD
-    let timestamp = Some(Utc::now());
-=======
     let timestamp = Utc::now();
->>>>>>> 94a5075b
 
     backup_guard.unencrypted_metadata.version = crate::version::Current::new().semver().into();
     backup_guard.unencrypted_metadata.hostname = ctx.account.read().await.hostname.clone();
@@ -388,11 +346,7 @@
             v.as_public_mut()
                 .as_server_info_mut()
                 .as_last_backup_mut()
-<<<<<<< HEAD
-                .ser(&timestamp)
-=======
                 .ser(&Some(timestamp))
->>>>>>> 94a5075b
         })
         .await?;
 
