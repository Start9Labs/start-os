use std::collections::BTreeMap;

use chrono::{DateTime, Utc};
use models::{HostId, PackageId};
use reqwest::Url;
<<<<<<< HEAD
use rpc_toolkit::{from_fn_async, HandlerExt, ParentHandler};
=======
use rpc_toolkit::{from_fn_async, Context, HandlerExt, ParentHandler};
>>>>>>> 94a5075b
use serde::{Deserialize, Serialize};

use crate::context::CliContext;
#[allow(unused_imports)]
use crate::prelude::*;
use crate::util::serde::{Base32, Base64};

pub mod backup_bulk;
pub mod os;
pub mod restore;
pub mod target;

#[derive(Debug, Deserialize, Serialize)]
pub struct BackupReport {
    server: ServerBackupReport,
    packages: BTreeMap<PackageId, PackageBackupReport>,
}

#[derive(Debug, Deserialize, Serialize)]
pub struct ServerBackupReport {
    attempted: bool,
    error: Option<String>,
}

#[derive(Debug, Deserialize, Serialize)]
pub struct PackageBackupReport {
    pub error: Option<String>,
}

// #[command(subcommands(backup_bulk::backup_all, target::target))]
<<<<<<< HEAD
pub fn backup() -> ParentHandler {
=======
pub fn backup<C: Context>() -> ParentHandler<C> {
>>>>>>> 94a5075b
    ParentHandler::new()
        .subcommand(
            "create",
            from_fn_async(backup_bulk::backup_all)
                .no_display()
<<<<<<< HEAD
                .with_remote_cli::<CliContext>(),
        )
        .subcommand("target", target::target())
}

pub fn package_backup() -> ParentHandler {
=======
                .with_call_remote::<CliContext>(),
        )
        .subcommand("target", target::target::<C>())
}

pub fn package_backup<C: Context>() -> ParentHandler<C> {
>>>>>>> 94a5075b
    ParentHandler::new().subcommand(
        "restore",
        from_fn_async(restore::restore_packages_rpc)
            .no_display()
<<<<<<< HEAD
            .with_remote_cli::<CliContext>(),
=======
            .with_call_remote::<CliContext>(),
>>>>>>> 94a5075b
    )
}

#[derive(Deserialize, Serialize)]
struct BackupMetadata {
    pub timestamp: DateTime<Utc>,
    #[serde(default)]
    pub network_keys: BTreeMap<HostId, Base64<[u8; 32]>>,
    #[serde(default)]
    pub tor_keys: BTreeMap<HostId, Base32<[u8; 64]>>, // DEPRECATED
<<<<<<< HEAD
    pub marketplace_url: Option<Url>,
=======
    pub registry: Option<Url>,
>>>>>>> 94a5075b
}<|MERGE_RESOLUTION|>--- conflicted
+++ resolved
@@ -3,11 +3,7 @@
 use chrono::{DateTime, Utc};
 use models::{HostId, PackageId};
 use reqwest::Url;
-<<<<<<< HEAD
-use rpc_toolkit::{from_fn_async, HandlerExt, ParentHandler};
-=======
 use rpc_toolkit::{from_fn_async, Context, HandlerExt, ParentHandler};
->>>>>>> 94a5075b
 use serde::{Deserialize, Serialize};
 
 use crate::context::CliContext;
@@ -38,40 +34,23 @@
 }
 
 // #[command(subcommands(backup_bulk::backup_all, target::target))]
-<<<<<<< HEAD
-pub fn backup() -> ParentHandler {
-=======
 pub fn backup<C: Context>() -> ParentHandler<C> {
->>>>>>> 94a5075b
     ParentHandler::new()
         .subcommand(
             "create",
             from_fn_async(backup_bulk::backup_all)
                 .no_display()
-<<<<<<< HEAD
-                .with_remote_cli::<CliContext>(),
-        )
-        .subcommand("target", target::target())
-}
-
-pub fn package_backup() -> ParentHandler {
-=======
                 .with_call_remote::<CliContext>(),
         )
         .subcommand("target", target::target::<C>())
 }
 
 pub fn package_backup<C: Context>() -> ParentHandler<C> {
->>>>>>> 94a5075b
     ParentHandler::new().subcommand(
         "restore",
         from_fn_async(restore::restore_packages_rpc)
             .no_display()
-<<<<<<< HEAD
-            .with_remote_cli::<CliContext>(),
-=======
             .with_call_remote::<CliContext>(),
->>>>>>> 94a5075b
     )
 }
 
@@ -82,9 +61,5 @@
     pub network_keys: BTreeMap<HostId, Base64<[u8; 32]>>,
     #[serde(default)]
     pub tor_keys: BTreeMap<HostId, Base32<[u8; 64]>>, // DEPRECATED
-<<<<<<< HEAD
-    pub marketplace_url: Option<Url>,
-=======
     pub registry: Option<Url>,
->>>>>>> 94a5075b
 }