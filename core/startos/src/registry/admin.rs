--- conflicted
+++ resolved
@@ -1,39 +1,13 @@
 use std::collections::BTreeMap;
 use std::path::PathBuf;
-<<<<<<< HEAD
-use std::time::Duration;
-
-use clap::Parser;
-use color_eyre::eyre::eyre;
-use console::style;
-use futures::StreamExt;
-use indicatif::{ProgressBar, ProgressStyle};
-use reqwest::{header, Body, Client, Url};
-use rpc_toolkit::command;
-=======
 
 use clap::Parser;
 use itertools::Itertools;
 use rpc_toolkit::{from_fn_async, Context, HandlerArgs, HandlerExt, ParentHandler};
->>>>>>> 94a5075b
 use serde::{Deserialize, Serialize};
 use ts_rs::TS;
 
 use crate::context::CliContext;
-<<<<<<< HEAD
-use crate::s9pk::S9pk;
-use crate::{Error, ErrorKind};
-
-async fn registry_user_pass(location: &str) -> Result<(Url, String, String), Error> {
-    let mut url = Url::parse(location)?;
-    let user = url.username().to_string();
-    let pass = url.password().map(str::to_string);
-    if user.is_empty() || url.path() != "/" {
-        return Err(Error::new(
-            eyre!("{location:?} is not like \"https://user@registry.example.com/\""),
-            ErrorKind::ParseUrl,
-        ));
-=======
 use crate::prelude::*;
 use crate::registry::context::RegistryContext;
 use crate::registry::signer::sign::AnyVerifyingKey;
@@ -95,7 +69,6 @@
             .next()
             .transpose()?
             .ok_or_else(|| Error::new(eyre!("unknown signer"), ErrorKind::Authorization))
->>>>>>> 94a5075b
     }
 
     pub fn add_signer(&mut self, signer: &SignerInfo) -> Result<Guid, Error> {
@@ -151,74 +124,6 @@
     table.print_tty(false).unwrap();
 }
 
-<<<<<<< HEAD
-#[derive(Deserialize, Serialize, Parser)]
-#[serde(rename_all = "camelCase")]
-#[command(rename_all = "kebab-case")]
-pub struct PublishParams {
-    location: String,
-    path: PathBuf,
-    #[arg(name = "no-verify", long = "no-verify")]
-    no_verify: bool,
-    #[arg(name = "no-upload", long = "no-upload")]
-    no_upload: bool,
-    #[arg(name = "no-index", long = "no-index")]
-    no_index: bool,
-}
-
-pub async fn publish(
-    _: CliContext,
-    PublishParams {
-        location,
-        no_index,
-        no_upload,
-        no_verify,
-        path,
-    }: PublishParams,
-) -> Result<(), Error> {
-    // Prepare for progress bars.
-    let bytes_bar_style =
-        ProgressStyle::with_template("{percent}% {wide_bar} [{bytes}/{total_bytes}] [{eta}]")
-            .unwrap();
-    let plain_line_style =
-        ProgressStyle::with_template("{prefix:.bold.dim} {wide_msg}...").unwrap();
-    let spinner_line_style =
-        ProgressStyle::with_template("{prefix:.bold.dim} {spinner} {wide_msg}...").unwrap();
-
-    // Read the file to get manifest information and check validity..
-    // Open file right away so it can not change out from under us.
-    let file = tokio::fs::File::open(&path).await?;
-
-    let manifest = if no_verify {
-        let pb = ProgressBar::new(1)
-            .with_style(spinner_line_style.clone())
-            .with_prefix("[1/3]")
-            .with_message("Querying s9pk");
-        pb.enable_steady_tick(Duration::from_millis(200));
-        let s9pk = S9pk::open(&path, None).await?;
-        let m = s9pk.as_manifest().clone();
-        pb.set_style(plain_line_style.clone());
-        pb.abandon();
-        m
-    } else {
-        let pb = ProgressBar::new(1)
-            .with_style(spinner_line_style.clone())
-            .with_prefix("[1/3]")
-            .with_message("Verifying s9pk");
-        pb.enable_steady_tick(Duration::from_millis(200));
-        let s9pk = S9pk::open(&path, None).await?;
-        // s9pk.validate().await?;
-        todo!();
-        let m = s9pk.as_manifest().clone();
-        pb.set_style(plain_line_style.clone());
-        pb.abandon();
-        m
-    };
-    let pkg = Package {
-        id: manifest.id.to_string(),
-        version: manifest.version.to_string(),
-        arches: manifest.hardware_requirements.arch.clone(),
-=======
 pub async fn add_signer(ctx: RegistryContext, signer: SignerInfo) -> Result<Guid, Error> {
     ctx.db
         .mutate(|db| db.as_index_mut().as_signers_mut().add_signer(&signer))
@@ -257,7 +162,6 @@
         name,
         contact,
         keys: keys.into_iter().collect(),
->>>>>>> 94a5075b
     };
     if let Some(database) = database {
         TypedPatchDb::<RegistryDatabase>::load(PatchDb::open(database).await?)
