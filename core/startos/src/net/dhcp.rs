use std::collections::{BTreeMap, BTreeSet};
use std::net::IpAddr;

use clap::Parser;
use futures::TryStreamExt;
<<<<<<< HEAD
use rpc_toolkit::{from_fn_async, HandlerExt, ParentHandler};
=======
use rpc_toolkit::{from_fn_async, Context, HandlerExt, ParentHandler};
>>>>>>> 94a5075b
use serde::{Deserialize, Serialize};
use tokio::sync::RwLock;
use ts_rs::TS;

use crate::context::{CliContext, RpcContext};
use crate::db::model::public::IpInfo;
use crate::net::utils::{iface_is_physical, list_interfaces};
use crate::prelude::*;
use crate::Error;

lazy_static::lazy_static! {
    static ref CACHED_IPS: RwLock<BTreeSet<IpAddr>> = RwLock::new(BTreeSet::new());
}

async fn _ips() -> Result<BTreeSet<IpAddr>, Error> {
    Ok(init_ips()
        .await?
        .values()
        .flat_map(|i| {
            std::iter::empty()
                .chain(i.ipv4.map(IpAddr::from))
                .chain(i.ipv6.map(IpAddr::from))
        })
        .collect())
}

pub async fn ips() -> Result<BTreeSet<IpAddr>, Error> {
    let ips = CACHED_IPS.read().await.clone();
    if !ips.is_empty() {
        return Ok(ips);
    }
    let ips = _ips().await?;
    *CACHED_IPS.write().await = ips.clone();
    Ok(ips)
}

pub async fn init_ips() -> Result<BTreeMap<String, IpInfo>, Error> {
    let mut res = BTreeMap::new();
    let mut ifaces = list_interfaces();
    while let Some(iface) = ifaces.try_next().await? {
        if iface_is_physical(&iface).await {
            let ip_info = IpInfo::for_interface(&iface).await?;
            res.insert(iface, ip_info);
        }
    }
    Ok(res)
}

// #[command(subcommands(update))]
<<<<<<< HEAD
pub fn dhcp() -> ParentHandler {
=======
pub fn dhcp<C: Context>() -> ParentHandler<C> {
>>>>>>> 94a5075b
    ParentHandler::new().subcommand(
        "update",
        from_fn_async::<_, _, (), Error, (RpcContext, UpdateParams)>(update)
            .no_display()
<<<<<<< HEAD
            .with_remote_cli::<CliContext>(),
=======
            .with_call_remote::<CliContext>(),
>>>>>>> 94a5075b
    )
}
#[derive(Deserialize, Serialize, Parser, TS)]
#[serde(rename_all = "camelCase")]
#[command(rename_all = "kebab-case")]
pub struct UpdateParams {
    interface: String,
}

pub async fn update(
    ctx: RpcContext,
    UpdateParams { interface }: UpdateParams,
) -> Result<(), Error> {
    if iface_is_physical(&interface).await {
        let ip_info = IpInfo::for_interface(&interface).await?;
        ctx.db
            .mutate(|db| {
                db.as_public_mut()
                    .as_server_info_mut()
                    .as_ip_info_mut()
                    .insert(&interface, &ip_info)
            })
            .await?;

        let mut cached = CACHED_IPS.write().await;
        if cached.is_empty() {
            *cached = _ips().await?;
        } else {
            cached.extend(
                std::iter::empty()
                    .chain(ip_info.ipv4.map(IpAddr::from))
                    .chain(ip_info.ipv6.map(IpAddr::from)),
            );
        }
    }
    Ok(())
}<|MERGE_RESOLUTION|>--- conflicted
+++ resolved
@@ -3,11 +3,7 @@
 
 use clap::Parser;
 use futures::TryStreamExt;
-<<<<<<< HEAD
-use rpc_toolkit::{from_fn_async, HandlerExt, ParentHandler};
-=======
 use rpc_toolkit::{from_fn_async, Context, HandlerExt, ParentHandler};
->>>>>>> 94a5075b
 use serde::{Deserialize, Serialize};
 use tokio::sync::RwLock;
 use ts_rs::TS;
@@ -57,20 +53,12 @@
 }
 
 // #[command(subcommands(update))]
-<<<<<<< HEAD
-pub fn dhcp() -> ParentHandler {
-=======
 pub fn dhcp<C: Context>() -> ParentHandler<C> {
->>>>>>> 94a5075b
     ParentHandler::new().subcommand(
         "update",
         from_fn_async::<_, _, (), Error, (RpcContext, UpdateParams)>(update)
             .no_display()
-<<<<<<< HEAD
-            .with_remote_cli::<CliContext>(),
-=======
             .with_call_remote::<CliContext>(),
->>>>>>> 94a5075b
     )
 }
 #[derive(Deserialize, Serialize, Parser, TS)]
