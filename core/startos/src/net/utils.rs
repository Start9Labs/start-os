use std::net::{Ipv4Addr, Ipv6Addr, SocketAddr};
use std::path::Path;

use async_stream::try_stream;
use color_eyre::eyre::eyre;
use futures::stream::BoxStream;
use futures::{StreamExt, TryStreamExt};
use ipnet::{Ipv4Net, Ipv6Net};
use tokio::net::{TcpListener, TcpStream};
use tokio::process::Command;

use crate::util::Invoke;
use crate::Error;

fn parse_iface_ip(output: &str) -> Result<Vec<&str>, Error> {
    let output = output.trim();
    if output.is_empty() {
        return Ok(Vec::new());
    }
    let mut res = Vec::new();
    for line in output.lines() {
        if let Some(ip) = line.split_ascii_whitespace().nth(3) {
            res.push(ip)
        } else {
            return Err(Error::new(
                eyre!("malformed output from `ip`"),
                crate::ErrorKind::Network,
            ));
        }
    }
    Ok(res)
}

pub async fn get_iface_ipv4_addr(iface: &str) -> Result<Option<(Ipv4Addr, Ipv4Net)>, Error> {
    Ok(parse_iface_ip(&String::from_utf8(
        Command::new("ip")
            .arg("-4")
            .arg("-o")
            .arg("addr")
            .arg("show")
            .arg(iface)
            .invoke(crate::ErrorKind::Network)
            .await?,
    )?)?
    .into_iter()
    .map(|s| Ok::<_, Error>((s.split("/").next().unwrap().parse()?, s.parse()?)))
    .next()
    .transpose()?)
}

pub async fn get_iface_ipv6_addr(iface: &str) -> Result<Option<(Ipv6Addr, Ipv6Net)>, Error> {
    Ok(parse_iface_ip(&String::from_utf8(
        Command::new("ip")
            .arg("-6")
            .arg("-o")
            .arg("addr")
            .arg("show")
            .arg(iface)
            .invoke(crate::ErrorKind::Network)
            .await?,
    )?)?
    .into_iter()
    .find(|ip| !ip.starts_with("fe80::"))
    .map(|s| Ok::<_, Error>((s.split("/").next().unwrap().parse()?, s.parse()?)))
    .transpose()?)
}

pub async fn iface_is_physical(iface: &str) -> bool {
    tokio::fs::metadata(Path::new("/sys/class/net").join(iface).join("device"))
        .await
        .is_ok()
}

pub async fn iface_is_wireless(iface: &str) -> bool {
    tokio::fs::metadata(Path::new("/sys/class/net").join(iface).join("wireless"))
        .await
        .is_ok()
}

pub fn list_interfaces() -> BoxStream<'static, Result<String, Error>> {
    try_stream! {
        let mut ifaces = tokio::fs::read_dir("/sys/class/net").await?;
        while let Some(iface) = ifaces.next_entry().await? {
            if let Some(iface) = iface.file_name().into_string().ok() {
                yield iface;
            }
        }
    }
    .boxed()
}

pub async fn find_wifi_iface() -> Result<Option<String>, Error> {
    let mut ifaces = list_interfaces();
    while let Some(iface) = ifaces.try_next().await? {
        if iface_is_wireless(&iface).await {
            return Ok(Some(iface));
        }
    }
    Ok(None)
}

pub async fn find_eth_iface() -> Result<String, Error> {
    let mut ifaces = list_interfaces();
    while let Some(iface) = ifaces.try_next().await? {
        if iface_is_physical(&iface).await && !iface_is_wireless(&iface).await {
            return Ok(iface);
        }
    }
    Err(Error::new(
        eyre!("Could not detect ethernet interface"),
        crate::ErrorKind::Network,
    ))
}

<<<<<<< HEAD
#[pin_project::pin_project]
pub struct SingleAccept<T>(Option<T>);
impl<T> SingleAccept<T> {
    pub fn new(conn: T) -> Self {
        Self(Some(conn))
    }
}
// impl<T> axum_server::accept::Accept for SingleAccept<T> {
//     type Conn = T;
//     type Error = Infallible;
//     fn poll_accept(
//         self: std::pin::Pin<&mut Self>,
//         _cx: &mut std::task::Context<'_>,
//     ) -> std::task::Poll<Option<Result<Self::Conn, Self::Error>>> {
//         std::task::Poll::Ready(self.project().0.take().map(Ok))
//     }
// }

=======
>>>>>>> 94a5075b
pub struct TcpListeners {
    listeners: Vec<TcpListener>,
}
impl TcpListeners {
    pub fn new(listeners: impl IntoIterator<Item = TcpListener>) -> Self {
        Self {
            listeners: listeners.into_iter().collect(),
        }
    }

    pub async fn accept(&self) -> std::io::Result<(TcpStream, SocketAddr)> {
        futures::future::select_all(self.listeners.iter().map(|l| Box::pin(l.accept())))
            .await
            .0
    }
}
// impl hyper::server::accept::Accept for TcpListeners {
//     type Conn = TcpStream;
//     type Error = std::io::Error;

//     fn poll_accept(
//         self: std::pin::Pin<&mut Self>,
//         cx: &mut std::task::Context<'_>,
//     ) -> std::task::Poll<Option<Result<Self::Conn, Self::Error>>> {
//         for listener in self.listeners.iter() {
//             let poll = listener.poll_accept(cx);
//             if poll.is_ready() {
//                 return poll.map(|a| a.map(|a| a.0)).map(Some);
//             }
//         }
//         std::task::Poll::Pending
//     }
// }
// TODO<|MERGE_RESOLUTION|>--- conflicted
+++ resolved
@@ -112,27 +112,6 @@
     ))
 }
 
-<<<<<<< HEAD
-#[pin_project::pin_project]
-pub struct SingleAccept<T>(Option<T>);
-impl<T> SingleAccept<T> {
-    pub fn new(conn: T) -> Self {
-        Self(Some(conn))
-    }
-}
-// impl<T> axum_server::accept::Accept for SingleAccept<T> {
-//     type Conn = T;
-//     type Error = Infallible;
-//     fn poll_accept(
-//         self: std::pin::Pin<&mut Self>,
-//         _cx: &mut std::task::Context<'_>,
-//     ) -> std::task::Poll<Option<Result<Self::Conn, Self::Error>>> {
-//         std::task::Poll::Ready(self.project().0.take().map(Ok))
-//     }
-// }
-
-=======
->>>>>>> 94a5075b
 pub struct TcpListeners {
     listeners: Vec<TcpListener>,
 }
