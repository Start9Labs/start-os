use std::cmp::min;
use std::future::Future;
use std::io::Cursor;
use std::path::{Path, PathBuf};
use std::time::UNIX_EPOCH;

use async_compression::tokio::bufread::GzipEncoder;
use axum::body::Body;
use axum::extract::{self as x, Request};
use axum::response::Response;
use axum::routing::{any, get, post};
use axum::Router;
<<<<<<< HEAD
use digest::Digest;
use futures::future::ready;
use http::header::ACCEPT_ENCODING;
use http::request::Parts as RequestParts;
use http::{HeaderMap, Method, StatusCode};
=======
use base64::display::Base64Display;
use digest::Digest;
use futures::future::ready;
use http::header::{
    ACCEPT_ENCODING, ACCEPT_RANGES, CACHE_CONTROL, CONNECTION, CONTENT_ENCODING, CONTENT_LENGTH,
    CONTENT_RANGE, CONTENT_TYPE, ETAG, RANGE,
};
use http::request::Parts as RequestParts;
use http::{HeaderValue, Method, StatusCode};
use imbl_value::InternedString;
>>>>>>> 94a5075b
use include_dir::Dir;
use new_mime_guess::MimeGuess;
use openssl::hash::MessageDigest;
use openssl::x509::X509;
<<<<<<< HEAD
use rpc_toolkit::Server;
use tokio::fs::File;
use tokio::io::BufReader;
=======
use rpc_toolkit::{Context, HttpServer, Server};
use sqlx::query;
use tokio::io::{AsyncRead, AsyncReadExt, AsyncSeekExt, BufReader};
>>>>>>> 94a5075b
use tokio_util::io::ReaderStream;
use url::Url;

use crate::context::{DiagnosticContext, InitContext, InstallContext, RpcContext, SetupContext};
use crate::hostname::Hostname;
<<<<<<< HEAD
use crate::middleware::auth::{Auth, HasValidSession};
use crate::middleware::cors::Cors;
use crate::middleware::db::SyncDb;
use crate::middleware::diagnostic::DiagnosticMode;
use crate::{diagnostic_api, install_api, main_api, setup_api, Error, ErrorKind, ResultExt};
=======
use crate::install::PKG_ARCHIVE_DIR;
use crate::middleware::auth::{Auth, HasValidSession};
use crate::middleware::cors::Cors;
use crate::middleware::db::SyncDb;
use crate::prelude::*;
use crate::registry::signer::commitment::merkle_archive::MerkleArchiveCommitment;
use crate::rpc_continuations::{Guid, RpcContinuations};
use crate::s9pk::merkle_archive::source::http::HttpSource;
use crate::s9pk::merkle_archive::source::multi_cursor_file::MultiCursorFile;
use crate::s9pk::merkle_archive::source::FileSource;
use crate::s9pk::S9pk;
use crate::util::io::open_file;
use crate::util::net::SyncBody;
use crate::util::serde::BASE64;
use crate::{diagnostic_api, init_api, install_api, main_api, setup_api};
>>>>>>> 94a5075b

const NOT_FOUND: &[u8] = b"Not Found";
const METHOD_NOT_ALLOWED: &[u8] = b"Method Not Allowed";
const NOT_AUTHORIZED: &[u8] = b"Not Authorized";
<<<<<<< HEAD

#[cfg(all(feature = "daemon", not(feature = "test")))]
const EMBEDDED_UIS: Dir<'_> =
    include_dir::include_dir!("$CARGO_MANIFEST_DIR/../../web/dist/static");
#[cfg(not(all(feature = "daemon", not(feature = "test"))))]
const EMBEDDED_UIS: Dir<'_> = Dir::new("", &[]);

const PROXY_STRIP_HEADERS: &[&str] = &["cookie", "host", "origin", "referer", "user-agent"];

=======
const INTERNAL_SERVER_ERROR: &[u8] = b"Internal Server Error";

const PROXY_STRIP_HEADERS: &[&str] = &["cookie", "host", "origin", "referer", "user-agent"];

#[cfg(all(feature = "daemon", not(feature = "test")))]
const EMBEDDED_UIS: Dir<'_> =
    include_dir::include_dir!("$CARGO_MANIFEST_DIR/../../web/dist/static");
#[cfg(not(all(feature = "daemon", not(feature = "test"))))]
const EMBEDDED_UIS: Dir<'_> = Dir::new("", &[]);

>>>>>>> 94a5075b
#[derive(Clone)]
pub enum UiMode {
    Setup,
    Install,
    Main,
}

impl UiMode {
    fn path(&self, path: &str) -> PathBuf {
        match self {
            Self::Setup => Path::new("setup-wizard").join(path),
            Self::Install => Path::new("install-wizard").join(path),
            Self::Main => Path::new("ui").join(path),
        }
    }
}

<<<<<<< HEAD
pub fn setup_ui_file_router(ctx: SetupContext) -> Router {
    Router::new()
        .route_service(
            "/rpc/*path",
            post(Server::new(move || ready(Ok(ctx.clone())), setup_api()).middleware(Cors::new())),
        )
        .fallback(any(|request: Request| async move {
            alt_ui(request, UiMode::Setup)
                .await
                .unwrap_or_else(server_error)
        }))
}

pub fn diag_ui_file_router(ctx: DiagnosticContext) -> Router {
    Router::new()
        .route(
            "/rpc/*path",
            post(
                Server::new(move || ready(Ok(ctx.clone())), diagnostic_api())
                    .middleware(Cors::new())
                    .middleware(DiagnosticMode::new()),
            ),
        )
        .fallback(any(|request: Request| async move {
            alt_ui(request, UiMode::Diag)
                .await
                .unwrap_or_else(server_error)
        }))
}

pub fn install_ui_file_router(ctx: InstallContext) -> Router {
    Router::new()
        .route("/rpc/*path", {
            let ctx = ctx.clone();
            post(Server::new(move || ready(Ok(ctx.clone())), install_api()).middleware(Cors::new()))
        })
        .fallback(any(|request: Request| async move {
            alt_ui(request, UiMode::Install)
                .await
                .unwrap_or_else(server_error)
        }))
}

pub fn main_ui_server_router(ctx: RpcContext) -> Router {
    Router::new()
        .route("/rpc/*path", {
            let ctx = ctx.clone();
            post(
                Server::new(move || ready(Ok(ctx.clone())), main_api())
                    .middleware(Cors::new())
                    .middleware(Auth::new())
                    .middleware(SyncDb::new()),
            )
        })
        .route(
            "/ws/db",
            any({
                let ctx = ctx.clone();
                move |headers: HeaderMap, ws: x::WebSocketUpgrade| async move {
                    subscribe(ctx, headers, ws)
                        .await
                        .unwrap_or_else(server_error)
                }
            }),
        )
        .route(
            "/ws/rpc/*path",
            get({
                let ctx = ctx.clone();
                move |x::Path(path): x::Path<String>,
                      ws: axum::extract::ws::WebSocketUpgrade| async move {
                    match RequestGuid::from(&path) {
                        None => {
                            tracing::debug!("No Guid Path");
                            bad_request()
                        }
                        Some(guid) => match ctx.get_ws_continuation_handler(&guid).await {
                            Some(cont) => ws.on_upgrade(cont),
                            _ => not_found(),
                        },
=======
pub fn rpc_router<C: Context + Clone + AsRef<RpcContinuations>>(
    ctx: C,
    server: HttpServer<C>,
) -> Router {
    Router::new()
        .route("/rpc/*path", post(server))
        .route(
            "/ws/rpc/:guid",
            get({
                let ctx = ctx.clone();
                move |x::Path(guid): x::Path<Guid>,
                      ws: axum::extract::ws::WebSocketUpgrade| async move {
                    match AsRef::<RpcContinuations>::as_ref(&ctx).get_ws_handler(&guid).await {
                        Some(cont) => ws.on_upgrade(cont),
                        _ => not_found(),
>>>>>>> 94a5075b
                    }
                }
            }),
        )
        .route(
<<<<<<< HEAD
            "/rest/rpc/*path",
            any({
                let ctx = ctx.clone();
                move |request: x::Request| async move {
                    let path = request
                        .uri()
                        .path()
                        .strip_prefix("/rest/rpc/")
                        .unwrap_or_default();
                    match RequestGuid::from(&path) {
                        None => {
                            tracing::debug!("No Guid Path");
                            bad_request()
                        }
                        Some(guid) => match ctx.get_rest_continuation_handler(&guid).await {
                            None => not_found(),
                            Some(cont) => cont(request).await.unwrap_or_else(server_error),
                        },
                    }
                }
            }),
        )
        .fallback(any(move |request: Request| async move {
            main_start_os_ui(request, ctx)
                .await
                .unwrap_or_else(server_error)
        }))
}

async fn alt_ui(req: Request, ui_mode: UiMode) -> Result<Response, Error> {
=======
            "/rest/rpc/:guid",
            any({
                let ctx = ctx.clone();
                move |x::Path(guid): x::Path<Guid>, request: x::Request| async move {
                    match AsRef::<RpcContinuations>::as_ref(&ctx).get_rest_handler(&guid).await {
                        None => not_found(),
                        Some(cont) => cont(request).await.unwrap_or_else(server_error),
                    }
                }
            }),
        )
}

fn serve_ui(req: Request, ui_mode: UiMode) -> Result<Response, Error> {
>>>>>>> 94a5075b
    let (request_parts, _body) = req.into_parts();
    match &request_parts.method {
        &Method::GET | &Method::HEAD => {
            let uri_path = ui_mode.path(
                request_parts
                    .uri
                    .path()
                    .strip_prefix('/')
                    .unwrap_or(request_parts.uri.path()),
            );

            let file = EMBEDDED_UIS
                .get_file(&*uri_path)
                .or_else(|| EMBEDDED_UIS.get_file(&*ui_mode.path("index.html")));

            if let Some(file) = file {
                FileData::from_embedded(&request_parts, file)?.into_response(&request_parts)
            } else {
                Ok(not_found())
            }
        }
        _ => Ok(method_not_allowed()),
    }
}

<<<<<<< HEAD
async fn if_authorized<
    F: FnOnce() -> Fut,
    Fut: Future<Output = Result<Response, Error>> + Send + Sync,
>(
    ctx: &RpcContext,
    parts: &RequestParts,
    f: F,
) -> Result<Response, Error> {
    if let Err(e) = HasValidSession::from_header(parts.headers.get(http::header::COOKIE), ctx).await
    {
        un_authorized(e, parts.uri.path())
    } else {
        f().await
    }
}

async fn main_start_os_ui(req: Request, ctx: RpcContext) -> Result<Response, Error> {
    let (request_parts, _body) = req.into_parts();
    match (
        &request_parts.method,
        request_parts
            .uri
            .path()
            .strip_prefix('/')
            .unwrap_or(request_parts.uri.path())
            .split_once('/'),
    ) {
        (&Method::GET, Some(("public", path))) => {
            todo!("pull directly from s9pk")
        }
        (&Method::GET, Some(("proxy", target))) => {
            if_authorized(&ctx, &request_parts, || async {
                let target = urlencoding::decode(target)?;
                let res = ctx
                    .client
                    .get(target.as_ref())
                    .headers(
                        request_parts
                            .headers
                            .iter()
                            .filter(|(h, _)| {
                                !PROXY_STRIP_HEADERS
                                    .iter()
                                    .any(|bad| h.as_str().eq_ignore_ascii_case(bad))
                            })
                            .flat_map(|(h, v)| {
                                Some((
                                    reqwest::header::HeaderName::from_lowercase(
                                        h.as_str().as_bytes(),
                                    )
                                    .ok()?,
                                    reqwest::header::HeaderValue::from_bytes(v.as_bytes()).ok()?,
                                ))
                            })
                            .collect(),
                    )
                    .send()
                    .await
                    .with_kind(crate::ErrorKind::Network)?;
                let mut hres = Response::builder().status(res.status().as_u16());
                for (h, v) in res.headers().clone() {
                    if let Some(h) = h {
                        hres = hres.header(h.to_string(), v.as_bytes());
                    }
                }
                hres.body(Body::from_stream(res.bytes_stream()))
                    .with_kind(crate::ErrorKind::Network)
            })
            .await
        }
        (&Method::GET, Some(("eos", "local.crt"))) => {
            let account = ctx.account.read().await;
            cert_send(&account.root_ca_cert, &account.hostname)
        }
        (&Method::GET, _) => {
            let uri_path = UiMode::Main.path(
                request_parts
                    .uri
                    .path()
                    .strip_prefix('/')
                    .unwrap_or(request_parts.uri.path()),
            );
=======
pub fn setup_ui_router(ctx: SetupContext) -> Router {
    rpc_router(
        ctx.clone(),
        Server::new(move || ready(Ok(ctx.clone())), setup_api()).middleware(Cors::new()),
    )
    .fallback(any(|request: Request| async move {
        serve_ui(request, UiMode::Setup).unwrap_or_else(server_error)
    }))
}

pub fn diagnostic_ui_router(ctx: DiagnosticContext) -> Router {
    rpc_router(
        ctx.clone(),
        Server::new(move || ready(Ok(ctx.clone())), diagnostic_api()).middleware(Cors::new()),
    )
    .fallback(any(|request: Request| async move {
        serve_ui(request, UiMode::Main).unwrap_or_else(server_error)
    }))
}
>>>>>>> 94a5075b

pub fn install_ui_router(ctx: InstallContext) -> Router {
    rpc_router(
        ctx.clone(),
        Server::new(move || ready(Ok(ctx.clone())), install_api()).middleware(Cors::new()),
    )
    .fallback(any(|request: Request| async move {
        serve_ui(request, UiMode::Install).unwrap_or_else(server_error)
    }))
}

pub fn init_ui_router(ctx: InitContext) -> Router {
    rpc_router(
        ctx.clone(),
        Server::new(move || ready(Ok(ctx.clone())), init_api()).middleware(Cors::new()),
    )
    .fallback(any(|request: Request| async move {
        serve_ui(request, UiMode::Main).unwrap_or_else(server_error)
    }))
}

pub fn main_ui_router(ctx: RpcContext) -> Router {
    rpc_router(ctx.clone(), {
        let ctx = ctx.clone();
        Server::new(move || ready(Ok(ctx.clone())), main_api::<RpcContext>())
            .middleware(Cors::new())
            .middleware(Auth::new())
            .middleware(SyncDb::new())
    })
    .route("/proxy/:url", {
        let ctx = ctx.clone();
        any(move |x::Path(url): x::Path<String>, request: Request| {
            let ctx = ctx.clone();
            async move {
                proxy_request(ctx, request, url)
                    .await
                    .unwrap_or_else(server_error)
            }
        })
    })
    .nest("/s9pk", s9pk_router(ctx.clone()))
    .route(
        "/static/local-root-ca.crt",
        get(move || {
            let ctx = ctx.clone();
            async move {
                let account = ctx.account.read().await;
                cert_send(&account.root_ca_cert, &account.hostname)
            }
        }),
    )
    .fallback(any(|request: Request| async move {
        serve_ui(request, UiMode::Main).unwrap_or_else(server_error)
    }))
}

pub fn refresher() -> Router {
    Router::new().fallback(get(|request: Request| async move {
        let res = include_bytes!("./refresher.html");
        FileData {
            data: Body::from(&res[..]),
            content_range: None,
            e_tag: None,
            encoding: None,
            len: Some(res.len() as u64),
            mime: Some("text/html".into()),
            digest: None,
        }
        .into_response(&request.into_parts().0)
        .unwrap_or_else(server_error)
    }))
}

async fn proxy_request(ctx: RpcContext, request: Request, url: String) -> Result<Response, Error> {
    if_authorized(&ctx, request, |mut request| async {
        for header in PROXY_STRIP_HEADERS {
            request.headers_mut().remove(*header);
        }
        *request.uri_mut() = url.parse()?;
        let request = request.map(|b| reqwest::Body::wrap_stream(SyncBody::from(b)));
        let response = ctx.client.execute(request.try_into()?).await?;
        Ok(Response::from(response).map(|b| Body::new(b)))
    })
    .await
}

fn s9pk_router(ctx: RpcContext) -> Router {
    Router::new()
        .route("/installed/:s9pk", {
            let ctx = ctx.clone();
            any(
                |x::Path(s9pk): x::Path<String>, request: Request| async move {
                    if_authorized(&ctx, request, |request| async {
                        let (parts, _) = request.into_parts();
                        match FileData::from_path(
                            &parts,
                            &ctx.datadir
                                .join(PKG_ARCHIVE_DIR)
                                .join("installed")
                                .join(s9pk),
                        )
                        .await?
                        {
                            Some(file) => file.into_response(&parts),
                            None => Ok(not_found()),
                        }
                    })
                    .await
                    .unwrap_or_else(server_error)
                },
            )
        })
        .route("/installed/:s9pk/*path", {
            let ctx = ctx.clone();
            any(
                |x::Path((s9pk, path)): x::Path<(String, PathBuf)>,
                 x::RawQuery(query): x::RawQuery,
                 request: Request| async move {
                    if_authorized(&ctx, request, |request| async {
                        let s9pk = S9pk::deserialize(
                            &MultiCursorFile::from(
                                open_file(
                                    ctx.datadir
                                        .join(PKG_ARCHIVE_DIR)
                                        .join("installed")
                                        .join(s9pk),
                                )
                                .await?,
                            ),
                            query
                                .as_deref()
                                .map(MerkleArchiveCommitment::from_query)
                                .and_then(|a| a.transpose())
                                .transpose()?
                                .as_ref(),
                        )
                        .await?;
                        let (parts, _) = request.into_parts();
                        match FileData::from_s9pk(&parts, &s9pk, &path).await? {
                            Some(file) => file.into_response(&parts),
                            None => Ok(not_found()),
                        }
                    })
                    .await
                    .unwrap_or_else(server_error)
                },
            )
        })
        .route(
            "/proxy/:url/*path",
            any(
                |x::Path((url, path)): x::Path<(Url, PathBuf)>,
                 x::RawQuery(query): x::RawQuery,
                 request: Request| async move {
                    if_authorized(&ctx, request, |request| async {
                        let s9pk = S9pk::deserialize(
                            &Arc::new(HttpSource::new(ctx.client.clone(), url).await?),
                            query
                                .as_deref()
                                .map(MerkleArchiveCommitment::from_query)
                                .and_then(|a| a.transpose())
                                .transpose()?
                                .as_ref(),
                        )
                        .await?;
                        let (parts, _) = request.into_parts();
                        match FileData::from_s9pk(&parts, &s9pk, &path).await? {
                            Some(file) => file.into_response(&parts),
                            None => Ok(not_found()),
                        }
                    })
                    .await
                    .unwrap_or_else(server_error)
                },
            ),
        )
}

async fn if_authorized<
    F: FnOnce(Request) -> Fut,
    Fut: Future<Output = Result<Response, Error>> + Send,
>(
    ctx: &RpcContext,
    request: Request,
    f: F,
) -> Result<Response, Error> {
    if let Err(e) =
        HasValidSession::from_header(request.headers().get(http::header::COOKIE), ctx).await
    {
        Ok(unauthorized(e, request.uri().path()))
    } else {
        f(request).await
    }
}

<<<<<<< HEAD
fn un_authorized(err: Error, path: &str) -> Result<Response, Error> {
=======
pub fn unauthorized(err: Error, path: &str) -> Response {
>>>>>>> 94a5075b
    tracing::warn!("unauthorized for {} @{:?}", err, path);
    tracing::debug!("{:?}", err);
    Response::builder()
        .status(StatusCode::UNAUTHORIZED)
        .body(NOT_AUTHORIZED.into())
        .unwrap()
}

/// HTTP status code 404
<<<<<<< HEAD
fn not_found() -> Response {
=======
pub fn not_found() -> Response {
>>>>>>> 94a5075b
    Response::builder()
        .status(StatusCode::NOT_FOUND)
        .body(NOT_FOUND.into())
        .unwrap()
}

/// HTTP status code 405
<<<<<<< HEAD
fn method_not_allowed() -> Response {
=======
pub fn method_not_allowed() -> Response {
>>>>>>> 94a5075b
    Response::builder()
        .status(StatusCode::METHOD_NOT_ALLOWED)
        .body(METHOD_NOT_ALLOWED.into())
        .unwrap()
}

<<<<<<< HEAD
fn server_error(err: Error) -> Response {
=======
pub fn server_error(err: Error) -> Response {
    tracing::error!("internal server error: {}", err);
    tracing::debug!("{:?}", err);
>>>>>>> 94a5075b
    Response::builder()
        .status(StatusCode::INTERNAL_SERVER_ERROR)
        .body(INTERNAL_SERVER_ERROR.into())
        .unwrap()
}

<<<<<<< HEAD
fn bad_request() -> Response {
=======
pub fn bad_request() -> Response {
>>>>>>> 94a5075b
    Response::builder()
        .status(StatusCode::BAD_REQUEST)
        .body(Body::empty())
        .unwrap()
}

fn cert_send(cert: &X509, hostname: &Hostname) -> Result<Response, Error> {
    let pem = cert.to_pem()?;
    Response::builder()
        .status(StatusCode::OK)
        .header(
            http::header::ETAG,
            base32::encode(
                base32::Alphabet::Rfc4648 { padding: false },
                &*cert.digest(MessageDigest::sha256())?,
            )
            .to_lowercase(),
        )
        .header(http::header::CONTENT_TYPE, "application/x-x509-ca-cert")
        .header(http::header::CONTENT_LENGTH, pem.len())
        .header(
            http::header::CONTENT_DISPOSITION,
            format!("attachment; filename={}.crt", &hostname.0),
        )
        .body(Body::from(pem))
        .with_kind(ErrorKind::Network)
}

fn parse_range(header: &HeaderValue, len: u64) -> Result<(u64, u64, u64), Error> {
    let r = header
        .to_str()
        .with_kind(ErrorKind::Network)?
        .trim()
        .strip_prefix("bytes=")
        .ok_or_else(|| Error::new(eyre!("invalid range units"), ErrorKind::InvalidRequest))?;

    if r.contains(",") {
        return Err(Error::new(
            eyre!("multi-range requests are unsupported"),
            ErrorKind::InvalidRequest,
        ));
    }
    if let Some((start, end)) = r.split_once("-").map(|(s, e)| (s.trim(), e.trim())) {
        Ok((
            if start.is_empty() {
                0u64
            } else {
                start.parse()?
            },
            if end.is_empty() {
                len - 1
            } else {
                min(end.parse()?, len - 1)
            },
            len,
        ))
    } else {
        Ok((len - r.trim().parse::<u64>()?, len - 1, len))
    }
}

struct FileData {
    data: Body,
    len: Option<u64>,
    content_range: Option<(u64, u64, u64)>,
    encoding: Option<&'static str>,
    e_tag: Option<String>,
    mime: Option<InternedString>,
    digest: Option<(&'static str, Vec<u8>)>,
}
impl FileData {
    fn from_embedded(
        req: &RequestParts,
        file: &'static include_dir::File<'static>,
    ) -> Result<Self, Error> {
        let path = file.path();
        let (encoding, data, len, content_range) = if let Some(range) = req.headers.get(RANGE) {
            let data = file.contents();
            let (start, end, size) = parse_range(range, data.len() as u64)?;
            let encoding = req
                .headers
                .get_all(ACCEPT_ENCODING)
                .into_iter()
                .filter_map(|h| h.to_str().ok())
                .flat_map(|s| s.split(","))
                .filter_map(|s| s.split(";").next())
                .map(|s| s.trim())
                .any(|e| e == "gzip")
                .then_some("gzip");
            let data = if start > end {
                &[]
            } else {
                &data[(start as usize)..=(end as usize)]
            };
            let (len, data) = if encoding == Some("gzip") {
                (
                    None,
                    Body::from_stream(ReaderStream::new(GzipEncoder::new(Cursor::new(data)))),
                )
            } else {
                (Some(data.len() as u64), Body::from(data))
            };
            (encoding, data, len, Some((start, end, size)))
        } else {
            let (encoding, data) = req
                .headers
                .get_all(ACCEPT_ENCODING)
                .into_iter()
                .filter_map(|h| h.to_str().ok())
                .flat_map(|s| s.split(","))
                .filter_map(|s| s.split(";").next())
                .map(|s| s.trim())
                .fold((None, file.contents()), |acc, e| {
                    if let Some(file) = (e == "br")
                        .then_some(())
                        .and_then(|_| EMBEDDED_UIS.get_file(format!("{}.br", path.display())))
                    {
                        (Some("br"), file.contents())
                    } else if let Some(file) = (e == "gzip" && acc.0 != Some("br"))
                        .then_some(())
                        .and_then(|_| EMBEDDED_UIS.get_file(format!("{}.gz", path.display())))
                    {
                        (Some("gzip"), file.contents())
                    } else {
                        acc
                    }
                });
            (encoding, Body::from(data), Some(data.len() as u64), None)
        };

        Ok(Self {
            len,
            encoding,
            content_range,
            data: if req.method == Method::HEAD {
                Body::empty()
            } else {
                data
            },
            e_tag: file.metadata().map(|metadata| {
                e_tag(
                    path,
                    format!(
                        "{}",
                        metadata
                            .modified()
                            .duration_since(UNIX_EPOCH)
                            .map(|d| d.as_secs() as i64)
                            .unwrap_or_else(|e| e.duration().as_secs() as i64 * -1),
                    )
                    .as_bytes(),
                )
            }),
            mime: MimeGuess::from_path(path)
                .first()
                .map(|m| m.essence_str().into()),
            digest: None,
        })
    }

    fn encode<R: AsyncRead + Send + 'static>(
        encoding: &mut Option<&str>,
        data: R,
        len: u64,
    ) -> (Option<u64>, Body) {
        if *encoding == Some("gzip") {
            (
                None,
                Body::from_stream(ReaderStream::new(GzipEncoder::new(BufReader::new(data)))),
            )
        } else {
            *encoding = None;
            (Some(len), Body::from_stream(ReaderStream::new(data)))
        }
    }

    async fn from_path(req: &RequestParts, path: &Path) -> Result<Option<Self>, Error> {
        let mut encoding = req
            .headers
            .get_all(ACCEPT_ENCODING)
            .into_iter()
            .filter_map(|h| h.to_str().ok())
            .flat_map(|s| s.split(","))
            .filter_map(|s| s.split(";").next())
            .map(|s| s.trim())
            .any(|e| e == "gzip")
            .then_some("gzip");

        if tokio::fs::metadata(path).await.is_err() {
            return Ok(None);
        }

        let mut file = open_file(path).await?;

        let metadata = file
            .metadata()
            .await
            .with_ctx(|_| (ErrorKind::Filesystem, path.display().to_string()))?;

        let content_range = req
            .headers
            .get(RANGE)
            .map(|r| parse_range(r, metadata.len()))
            .transpose()?;

<<<<<<< HEAD
        let (len, data) = if encoding == Some("gzip") {
            (
                None,
                Body::from_stream(ReaderStream::new(GzipEncoder::new(BufReader::new(file)))),
=======
        let e_tag = Some(e_tag(
            path,
            format!(
                "{}",
                metadata
                    .modified()?
                    .duration_since(UNIX_EPOCH)
                    .map(|d| d.as_secs() as i64)
                    .unwrap_or_else(|e| e.duration().as_secs() as i64 * -1)
>>>>>>> 94a5075b
            )
            .as_bytes(),
        ));

        let (len, data) = if let Some((start, end, _)) = content_range {
            let len = end + 1 - start;
            file.seek(std::io::SeekFrom::Start(start)).await?;
            Self::encode(&mut encoding, file.take(len), len)
        } else {
<<<<<<< HEAD
            (
                Some(metadata.len()),
                Body::from_stream(ReaderStream::new(file)),
            )
=======
            Self::encode(&mut encoding, file, metadata.len())
>>>>>>> 94a5075b
        };

        Ok(Some(Self {
            data: if req.method == Method::HEAD {
                Body::empty()
            } else {
                data
            },
            len,
            content_range,
            encoding,
            e_tag,
            mime: MimeGuess::from_path(path)
                .first()
                .map(|m| m.essence_str().into()),
            digest: None,
        }))
    }

    async fn from_s9pk<S: FileSource>(
        req: &RequestParts,
        s9pk: &S9pk<S>,
        path: &Path,
    ) -> Result<Option<Self>, Error> {
        let mut encoding = req
            .headers
            .get_all(ACCEPT_ENCODING)
            .into_iter()
            .filter_map(|h| h.to_str().ok())
            .flat_map(|s| s.split(","))
            .filter_map(|s| s.split(";").next())
            .map(|s| s.trim())
            .any(|e| e == "gzip")
            .then_some("gzip");

        let Some(file) = s9pk.as_archive().contents().get_path(path) else {
            return Ok(None);
        };
        let Some(contents) = file.as_file() else {
            return Ok(None);
        };
        let (digest, len) = if let Some((hash, len)) = file.hash() {
            (Some(("blake3", hash.as_bytes().to_vec())), len)
        } else {
            (None, contents.size().await?)
        };

        let content_range = req
            .headers
            .get(RANGE)
            .map(|r| parse_range(r, len))
            .transpose()?;

        let (len, data) = if let Some((start, end, _)) = content_range {
            let len = end + 1 - start;
            Self::encode(&mut encoding, contents.slice(start, len).await?, len)
        } else {
            Self::encode(&mut encoding, contents.reader().await?.take(len), len)
        };

        Ok(Some(Self {
            data: if req.method == Method::HEAD {
                Body::empty()
            } else {
                data
            },
            len,
            content_range,
            encoding,
            e_tag: None,
            mime: MimeGuess::from_path(path)
                .first()
                .map(|m| m.essence_str().into()),
            digest,
        }))
    }

<<<<<<< HEAD
    async fn into_response(self, req: &RequestParts) -> Result<Response, Error> {
=======
    fn into_response(self, req: &RequestParts) -> Result<Response, Error> {
>>>>>>> 94a5075b
        let mut builder = Response::builder();
        if let Some(mime) = self.mime {
            builder = builder.header(CONTENT_TYPE, &*mime);
        }
        if let Some(e_tag) = &self.e_tag {
            builder = builder
                .header(ETAG, &**e_tag)
                .header(CACHE_CONTROL, "public, max-age=21000000, immutable");
        }

        builder = builder.header(ACCEPT_RANGES, "bytes");
        if let Some((start, end, size)) = self.content_range {
            builder = builder
                .header(CONTENT_RANGE, format!("bytes {start}-{end}/{size}"))
                .status(StatusCode::PARTIAL_CONTENT);
        }

        if let Some((algorithm, digest)) = self.digest {
            builder = builder.header(
                "Repr-Digest",
                format!("{algorithm}=:{}:", Base64Display::new(&digest, &BASE64)),
            );
        }

        if req
            .headers
            .get_all(CONNECTION)
            .iter()
            .flat_map(|s| s.to_str().ok())
            .flat_map(|s| s.split(","))
            .any(|s| s.trim() == "keep-alive")
        {
            builder = builder.header(CONNECTION, "keep-alive");
        }

        if self.e_tag.is_some()
            && req
                .headers
                .get("if-none-match")
                .and_then(|h| h.to_str().ok())
                == self.e_tag.as_deref()
        {
            builder.status(StatusCode::NOT_MODIFIED).body(Body::empty())
        } else {
            if let Some(len) = self.len {
                builder = builder.header(CONTENT_LENGTH, len);
            }
            if let Some(encoding) = self.encoding {
                builder = builder.header(CONTENT_ENCODING, encoding);
            }

            builder.body(self.data)
        }
        .with_kind(ErrorKind::Network)
    }
}

lazy_static::lazy_static! {
    static ref INSTANCE_NONCE: u64 = rand::random();
}

fn e_tag(path: &Path, modified: impl AsRef<[u8]>) -> String {
    let mut hasher = sha2::Sha256::new();
    hasher.update(format!("{:?}", path).as_bytes());
    hasher.update(modified.as_ref());
    let res = hasher.finalize();
    format!(
        "\"{}\"",
        base32::encode(base32::Alphabet::Rfc4648 { padding: false }, res.as_slice()).to_lowercase()
    )
}<|MERGE_RESOLUTION|>--- conflicted
+++ resolved
@@ -2,6 +2,7 @@
 use std::future::Future;
 use std::io::Cursor;
 use std::path::{Path, PathBuf};
+use std::sync::Arc;
 use std::time::UNIX_EPOCH;
 
 use async_compression::tokio::bufread::GzipEncoder;
@@ -10,13 +11,6 @@
 use axum::response::Response;
 use axum::routing::{any, get, post};
 use axum::Router;
-<<<<<<< HEAD
-use digest::Digest;
-use futures::future::ready;
-use http::header::ACCEPT_ENCODING;
-use http::request::Parts as RequestParts;
-use http::{HeaderMap, Method, StatusCode};
-=======
 use base64::display::Base64Display;
 use digest::Digest;
 use futures::future::ready;
@@ -27,32 +21,18 @@
 use http::request::Parts as RequestParts;
 use http::{HeaderValue, Method, StatusCode};
 use imbl_value::InternedString;
->>>>>>> 94a5075b
 use include_dir::Dir;
 use new_mime_guess::MimeGuess;
 use openssl::hash::MessageDigest;
 use openssl::x509::X509;
-<<<<<<< HEAD
-use rpc_toolkit::Server;
-use tokio::fs::File;
-use tokio::io::BufReader;
-=======
 use rpc_toolkit::{Context, HttpServer, Server};
 use sqlx::query;
 use tokio::io::{AsyncRead, AsyncReadExt, AsyncSeekExt, BufReader};
->>>>>>> 94a5075b
 use tokio_util::io::ReaderStream;
 use url::Url;
 
 use crate::context::{DiagnosticContext, InitContext, InstallContext, RpcContext, SetupContext};
 use crate::hostname::Hostname;
-<<<<<<< HEAD
-use crate::middleware::auth::{Auth, HasValidSession};
-use crate::middleware::cors::Cors;
-use crate::middleware::db::SyncDb;
-use crate::middleware::diagnostic::DiagnosticMode;
-use crate::{diagnostic_api, install_api, main_api, setup_api, Error, ErrorKind, ResultExt};
-=======
 use crate::install::PKG_ARCHIVE_DIR;
 use crate::middleware::auth::{Auth, HasValidSession};
 use crate::middleware::cors::Cors;
@@ -68,12 +48,13 @@
 use crate::util::net::SyncBody;
 use crate::util::serde::BASE64;
 use crate::{diagnostic_api, init_api, install_api, main_api, setup_api};
->>>>>>> 94a5075b
 
 const NOT_FOUND: &[u8] = b"Not Found";
 const METHOD_NOT_ALLOWED: &[u8] = b"Method Not Allowed";
 const NOT_AUTHORIZED: &[u8] = b"Not Authorized";
-<<<<<<< HEAD
+const INTERNAL_SERVER_ERROR: &[u8] = b"Internal Server Error";
+
+const PROXY_STRIP_HEADERS: &[&str] = &["cookie", "host", "origin", "referer", "user-agent"];
 
 #[cfg(all(feature = "daemon", not(feature = "test")))]
 const EMBEDDED_UIS: Dir<'_> =
@@ -81,20 +62,6 @@
 #[cfg(not(all(feature = "daemon", not(feature = "test"))))]
 const EMBEDDED_UIS: Dir<'_> = Dir::new("", &[]);
 
-const PROXY_STRIP_HEADERS: &[&str] = &["cookie", "host", "origin", "referer", "user-agent"];
-
-=======
-const INTERNAL_SERVER_ERROR: &[u8] = b"Internal Server Error";
-
-const PROXY_STRIP_HEADERS: &[&str] = &["cookie", "host", "origin", "referer", "user-agent"];
-
-#[cfg(all(feature = "daemon", not(feature = "test")))]
-const EMBEDDED_UIS: Dir<'_> =
-    include_dir::include_dir!("$CARGO_MANIFEST_DIR/../../web/dist/static");
-#[cfg(not(all(feature = "daemon", not(feature = "test"))))]
-const EMBEDDED_UIS: Dir<'_> = Dir::new("", &[]);
-
->>>>>>> 94a5075b
 #[derive(Clone)]
 pub enum UiMode {
     Setup,
@@ -112,88 +79,6 @@
     }
 }
 
-<<<<<<< HEAD
-pub fn setup_ui_file_router(ctx: SetupContext) -> Router {
-    Router::new()
-        .route_service(
-            "/rpc/*path",
-            post(Server::new(move || ready(Ok(ctx.clone())), setup_api()).middleware(Cors::new())),
-        )
-        .fallback(any(|request: Request| async move {
-            alt_ui(request, UiMode::Setup)
-                .await
-                .unwrap_or_else(server_error)
-        }))
-}
-
-pub fn diag_ui_file_router(ctx: DiagnosticContext) -> Router {
-    Router::new()
-        .route(
-            "/rpc/*path",
-            post(
-                Server::new(move || ready(Ok(ctx.clone())), diagnostic_api())
-                    .middleware(Cors::new())
-                    .middleware(DiagnosticMode::new()),
-            ),
-        )
-        .fallback(any(|request: Request| async move {
-            alt_ui(request, UiMode::Diag)
-                .await
-                .unwrap_or_else(server_error)
-        }))
-}
-
-pub fn install_ui_file_router(ctx: InstallContext) -> Router {
-    Router::new()
-        .route("/rpc/*path", {
-            let ctx = ctx.clone();
-            post(Server::new(move || ready(Ok(ctx.clone())), install_api()).middleware(Cors::new()))
-        })
-        .fallback(any(|request: Request| async move {
-            alt_ui(request, UiMode::Install)
-                .await
-                .unwrap_or_else(server_error)
-        }))
-}
-
-pub fn main_ui_server_router(ctx: RpcContext) -> Router {
-    Router::new()
-        .route("/rpc/*path", {
-            let ctx = ctx.clone();
-            post(
-                Server::new(move || ready(Ok(ctx.clone())), main_api())
-                    .middleware(Cors::new())
-                    .middleware(Auth::new())
-                    .middleware(SyncDb::new()),
-            )
-        })
-        .route(
-            "/ws/db",
-            any({
-                let ctx = ctx.clone();
-                move |headers: HeaderMap, ws: x::WebSocketUpgrade| async move {
-                    subscribe(ctx, headers, ws)
-                        .await
-                        .unwrap_or_else(server_error)
-                }
-            }),
-        )
-        .route(
-            "/ws/rpc/*path",
-            get({
-                let ctx = ctx.clone();
-                move |x::Path(path): x::Path<String>,
-                      ws: axum::extract::ws::WebSocketUpgrade| async move {
-                    match RequestGuid::from(&path) {
-                        None => {
-                            tracing::debug!("No Guid Path");
-                            bad_request()
-                        }
-                        Some(guid) => match ctx.get_ws_continuation_handler(&guid).await {
-                            Some(cont) => ws.on_upgrade(cont),
-                            _ => not_found(),
-                        },
-=======
 pub fn rpc_router<C: Context + Clone + AsRef<RpcContinuations>>(
     ctx: C,
     server: HttpServer<C>,
@@ -209,44 +94,11 @@
                     match AsRef::<RpcContinuations>::as_ref(&ctx).get_ws_handler(&guid).await {
                         Some(cont) => ws.on_upgrade(cont),
                         _ => not_found(),
->>>>>>> 94a5075b
                     }
                 }
             }),
         )
         .route(
-<<<<<<< HEAD
-            "/rest/rpc/*path",
-            any({
-                let ctx = ctx.clone();
-                move |request: x::Request| async move {
-                    let path = request
-                        .uri()
-                        .path()
-                        .strip_prefix("/rest/rpc/")
-                        .unwrap_or_default();
-                    match RequestGuid::from(&path) {
-                        None => {
-                            tracing::debug!("No Guid Path");
-                            bad_request()
-                        }
-                        Some(guid) => match ctx.get_rest_continuation_handler(&guid).await {
-                            None => not_found(),
-                            Some(cont) => cont(request).await.unwrap_or_else(server_error),
-                        },
-                    }
-                }
-            }),
-        )
-        .fallback(any(move |request: Request| async move {
-            main_start_os_ui(request, ctx)
-                .await
-                .unwrap_or_else(server_error)
-        }))
-}
-
-async fn alt_ui(req: Request, ui_mode: UiMode) -> Result<Response, Error> {
-=======
             "/rest/rpc/:guid",
             any({
                 let ctx = ctx.clone();
@@ -261,7 +113,6 @@
 }
 
 fn serve_ui(req: Request, ui_mode: UiMode) -> Result<Response, Error> {
->>>>>>> 94a5075b
     let (request_parts, _body) = req.into_parts();
     match &request_parts.method {
         &Method::GET | &Method::HEAD => {
@@ -287,90 +138,6 @@
     }
 }
 
-<<<<<<< HEAD
-async fn if_authorized<
-    F: FnOnce() -> Fut,
-    Fut: Future<Output = Result<Response, Error>> + Send + Sync,
->(
-    ctx: &RpcContext,
-    parts: &RequestParts,
-    f: F,
-) -> Result<Response, Error> {
-    if let Err(e) = HasValidSession::from_header(parts.headers.get(http::header::COOKIE), ctx).await
-    {
-        un_authorized(e, parts.uri.path())
-    } else {
-        f().await
-    }
-}
-
-async fn main_start_os_ui(req: Request, ctx: RpcContext) -> Result<Response, Error> {
-    let (request_parts, _body) = req.into_parts();
-    match (
-        &request_parts.method,
-        request_parts
-            .uri
-            .path()
-            .strip_prefix('/')
-            .unwrap_or(request_parts.uri.path())
-            .split_once('/'),
-    ) {
-        (&Method::GET, Some(("public", path))) => {
-            todo!("pull directly from s9pk")
-        }
-        (&Method::GET, Some(("proxy", target))) => {
-            if_authorized(&ctx, &request_parts, || async {
-                let target = urlencoding::decode(target)?;
-                let res = ctx
-                    .client
-                    .get(target.as_ref())
-                    .headers(
-                        request_parts
-                            .headers
-                            .iter()
-                            .filter(|(h, _)| {
-                                !PROXY_STRIP_HEADERS
-                                    .iter()
-                                    .any(|bad| h.as_str().eq_ignore_ascii_case(bad))
-                            })
-                            .flat_map(|(h, v)| {
-                                Some((
-                                    reqwest::header::HeaderName::from_lowercase(
-                                        h.as_str().as_bytes(),
-                                    )
-                                    .ok()?,
-                                    reqwest::header::HeaderValue::from_bytes(v.as_bytes()).ok()?,
-                                ))
-                            })
-                            .collect(),
-                    )
-                    .send()
-                    .await
-                    .with_kind(crate::ErrorKind::Network)?;
-                let mut hres = Response::builder().status(res.status().as_u16());
-                for (h, v) in res.headers().clone() {
-                    if let Some(h) = h {
-                        hres = hres.header(h.to_string(), v.as_bytes());
-                    }
-                }
-                hres.body(Body::from_stream(res.bytes_stream()))
-                    .with_kind(crate::ErrorKind::Network)
-            })
-            .await
-        }
-        (&Method::GET, Some(("eos", "local.crt"))) => {
-            let account = ctx.account.read().await;
-            cert_send(&account.root_ca_cert, &account.hostname)
-        }
-        (&Method::GET, _) => {
-            let uri_path = UiMode::Main.path(
-                request_parts
-                    .uri
-                    .path()
-                    .strip_prefix('/')
-                    .unwrap_or(request_parts.uri.path()),
-            );
-=======
 pub fn setup_ui_router(ctx: SetupContext) -> Router {
     rpc_router(
         ctx.clone(),
@@ -390,7 +157,6 @@
         serve_ui(request, UiMode::Main).unwrap_or_else(server_error)
     }))
 }
->>>>>>> 94a5075b
 
 pub fn install_ui_router(ctx: InstallContext) -> Router {
     rpc_router(
@@ -586,11 +352,7 @@
     }
 }
 
-<<<<<<< HEAD
-fn un_authorized(err: Error, path: &str) -> Result<Response, Error> {
-=======
 pub fn unauthorized(err: Error, path: &str) -> Response {
->>>>>>> 94a5075b
     tracing::warn!("unauthorized for {} @{:?}", err, path);
     tracing::debug!("{:?}", err);
     Response::builder()
@@ -600,11 +362,7 @@
 }
 
 /// HTTP status code 404
-<<<<<<< HEAD
-fn not_found() -> Response {
-=======
 pub fn not_found() -> Response {
->>>>>>> 94a5075b
     Response::builder()
         .status(StatusCode::NOT_FOUND)
         .body(NOT_FOUND.into())
@@ -612,35 +370,23 @@
 }
 
 /// HTTP status code 405
-<<<<<<< HEAD
-fn method_not_allowed() -> Response {
-=======
 pub fn method_not_allowed() -> Response {
->>>>>>> 94a5075b
     Response::builder()
         .status(StatusCode::METHOD_NOT_ALLOWED)
         .body(METHOD_NOT_ALLOWED.into())
         .unwrap()
 }
 
-<<<<<<< HEAD
-fn server_error(err: Error) -> Response {
-=======
 pub fn server_error(err: Error) -> Response {
     tracing::error!("internal server error: {}", err);
     tracing::debug!("{:?}", err);
->>>>>>> 94a5075b
     Response::builder()
         .status(StatusCode::INTERNAL_SERVER_ERROR)
         .body(INTERNAL_SERVER_ERROR.into())
         .unwrap()
 }
 
-<<<<<<< HEAD
-fn bad_request() -> Response {
-=======
 pub fn bad_request() -> Response {
->>>>>>> 94a5075b
     Response::builder()
         .status(StatusCode::BAD_REQUEST)
         .body(Body::empty())
@@ -846,12 +592,6 @@
             .map(|r| parse_range(r, metadata.len()))
             .transpose()?;
 
-<<<<<<< HEAD
-        let (len, data) = if encoding == Some("gzip") {
-            (
-                None,
-                Body::from_stream(ReaderStream::new(GzipEncoder::new(BufReader::new(file)))),
-=======
         let e_tag = Some(e_tag(
             path,
             format!(
@@ -861,7 +601,6 @@
                     .duration_since(UNIX_EPOCH)
                     .map(|d| d.as_secs() as i64)
                     .unwrap_or_else(|e| e.duration().as_secs() as i64 * -1)
->>>>>>> 94a5075b
             )
             .as_bytes(),
         ));
@@ -871,14 +610,7 @@
             file.seek(std::io::SeekFrom::Start(start)).await?;
             Self::encode(&mut encoding, file.take(len), len)
         } else {
-<<<<<<< HEAD
-            (
-                Some(metadata.len()),
-                Body::from_stream(ReaderStream::new(file)),
-            )
-=======
             Self::encode(&mut encoding, file, metadata.len())
->>>>>>> 94a5075b
         };
 
         Ok(Some(Self {
@@ -956,11 +688,7 @@
         }))
     }
 
-<<<<<<< HEAD
-    async fn into_response(self, req: &RequestParts) -> Result<Response, Error> {
-=======
     fn into_response(self, req: &RequestParts) -> Result<Response, Error> {
->>>>>>> 94a5075b
         let mut builder = Response::builder();
         if let Some(mime) = self.mime {
             builder = builder.header(CONTENT_TYPE, &*mime);
