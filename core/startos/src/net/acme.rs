use std::collections::{BTreeMap, BTreeSet};
use std::str::FromStr;

use async_acme::acme::Identifier;
use clap::builder::ValueParserFactory;
use clap::Parser;
use imbl_value::InternedString;
use itertools::Itertools;
use models::{ErrorData, FromStrParser};
use openssl::pkey::{PKey, Private};
use openssl::x509::X509;
use rpc_toolkit::{from_fn_async, Context, HandlerExt, ParentHandler};
use serde::{Deserialize, Serialize};
use ts_rs::TS;
use url::Url;

use crate::context::{CliContext, RpcContext};
use crate::db::model::public::AcmeSettings;
use crate::db::model::Database;
use crate::prelude::*;
use crate::util::serde::{Pem, Pkcs8Doc};

#[derive(Debug, Default, Deserialize, Serialize, HasModel)]
#[model = "Model<Self>"]
pub struct AcmeCertStore {
    pub accounts: BTreeMap<JsonKey<Vec<String>>, Pem<Pkcs8Doc>>,
    pub certs: BTreeMap<Url, BTreeMap<JsonKey<BTreeSet<InternedString>>, AcmeCert>>,
}
impl AcmeCertStore {
    pub fn new() -> Self {
        Self::default()
    }
}

#[derive(Debug, Deserialize, Serialize)]
pub struct AcmeCert {
    pub key: Pem<PKey<Private>>,
    pub fullchain: Vec<Pem<X509>>,
}

pub struct AcmeCertCache<'a>(pub &'a TypedPatchDb<Database>);
#[async_trait::async_trait]
impl<'a> async_acme::cache::AcmeCache for AcmeCertCache<'a> {
    type Error = ErrorData;

    async fn read_account(&self, contacts: &[&str]) -> Result<Option<Vec<u8>>, Self::Error> {
        let contacts = JsonKey::new(contacts.into_iter().map(|s| (*s).to_owned()).collect_vec());
        let Some(account) = self
            .0
            .peek()
            .await
            .into_private()
            .into_key_store()
            .into_acme()
            .into_accounts()
            .into_idx(&contacts)
        else {
            return Ok(None);
        };
        Ok(Some(account.de()?.0.document.into_vec()))
    }

    async fn write_account(&self, contacts: &[&str], contents: &[u8]) -> Result<(), Self::Error> {
        let contacts = JsonKey::new(contacts.into_iter().map(|s| (*s).to_owned()).collect_vec());
        let key = Pkcs8Doc {
            tag: "EC PRIVATE KEY".into(),
            document: pkcs8::Document::try_from(contents).with_kind(ErrorKind::Pem)?,
        };
        self.0
            .mutate(|db| {
                db.as_private_mut()
                    .as_key_store_mut()
                    .as_acme_mut()
                    .as_accounts_mut()
                    .insert(&contacts, &Pem::new(key))
            })
            .await?;
        Ok(())
    }

    async fn read_certificate(
        &self,
        identifiers: &[Identifier],
        directory_url: &str,
    ) -> Result<Option<(String, String)>, Self::Error> {
        let identifiers = JsonKey::new(
            identifiers
                .into_iter()
                .map(|d| match d {
                    Identifier::Dns(d) => d.into(),
                    Identifier::Ip(ip) => InternedString::from_display(ip),
                })
                .collect(),
        );
        let directory_url = directory_url
            .parse::<Url>()
            .with_kind(ErrorKind::ParseUrl)?;
        let Some(cert) = self
            .0
            .peek()
            .await
            .into_private()
            .into_key_store()
            .into_acme()
            .into_certs()
            .into_idx(&directory_url)
            .and_then(|a| a.into_idx(&identifiers))
        else {
            return Ok(None);
        };
        let cert = cert.de()?;
        Ok(Some((
            String::from_utf8(
                cert.key
                    .0
                    .private_key_to_pem_pkcs8()
                    .with_kind(ErrorKind::OpenSsl)?,
            )
            .with_kind(ErrorKind::Utf8)?,
            cert.fullchain
                .into_iter()
                .map(|cert| {
                    String::from_utf8(cert.0.to_pem().with_kind(ErrorKind::OpenSsl)?)
                        .with_kind(ErrorKind::Utf8)
                })
                .collect::<Result<Vec<_>, _>>()?
                .join("\n"),
        )))
    }

    async fn write_certificate(
        &self,
        identifiers: &[Identifier],
        directory_url: &str,
        key_pem: &str,
        certificate_pem: &str,
    ) -> Result<(), Self::Error> {
        tracing::info!("Saving new certificate for {identifiers:?}");
        let identifiers = JsonKey::new(
            identifiers
                .into_iter()
                .map(|d| match d {
                    Identifier::Dns(d) => d.into(),
                    Identifier::Ip(ip) => InternedString::from_display(ip),
                })
                .collect(),
        );
        let directory_url = directory_url
            .parse::<Url>()
            .with_kind(ErrorKind::ParseUrl)?;
        let cert = AcmeCert {
            key: Pem(PKey::<Private>::private_key_from_pem(key_pem.as_bytes())
                .with_kind(ErrorKind::OpenSsl)?),
            fullchain: X509::stack_from_pem(certificate_pem.as_bytes())
                .with_kind(ErrorKind::OpenSsl)?
                .into_iter()
                .map(Pem)
                .collect(),
        };
        self.0
            .mutate(|db| {
                db.as_private_mut()
                    .as_key_store_mut()
                    .as_acme_mut()
                    .as_certs_mut()
                    .upsert(&directory_url, || Ok(BTreeMap::new()))?
                    .insert(&identifiers, &cert)
            })
            .await?;

        Ok(())
    }
}

pub fn acme<C: Context>() -> ParentHandler<C> {
    ParentHandler::new()
        .subcommand(
            "init",
            from_fn_async(init)
                .with_metadata("sync_db", Value::Bool(true))
                .no_display()
                .with_about("Setup ACME certificate acquisition")
                .with_call_remote::<CliContext>(),
        )
        .subcommand(
            "remove",
            from_fn_async(remove)
                .with_metadata("sync_db", Value::Bool(true))
                .no_display()
<<<<<<< HEAD
                .with_about("Setup ACME certificate acquisition")
=======
                .with_about("Remove ACME certificate acquisition configuration")
>>>>>>> 63bc71da
                .with_call_remote::<CliContext>(),
        )
}

#[derive(Debug, Clone, PartialEq, Eq, PartialOrd, Ord, Serialize, TS)]
#[ts(type = "string")]
pub struct AcmeProvider(pub Url);
impl FromStr for AcmeProvider {
    type Err = <Url as FromStr>::Err;
    fn from_str(s: &str) -> Result<Self, Self::Err> {
        match s {
            "letsencrypt" => async_acme::acme::LETS_ENCRYPT_PRODUCTION_DIRECTORY.parse(),
            "letsencrypt-staging" => async_acme::acme::LETS_ENCRYPT_STAGING_DIRECTORY.parse(),
            s => s.parse(),
        }
        .map(|mut u: Url| {
            let path = u
                .path_segments()
                .into_iter()
                .flatten()
                .filter(|p| !p.is_empty())
                .map(|p| p.to_owned())
                .collect::<Vec<_>>();
            if let Ok(mut path_mut) = u.path_segments_mut() {
                path_mut.clear();
                path_mut.extend(path);
            }
            u
        })
        .map(Self)
    }
}
impl<'de> Deserialize<'de> for AcmeProvider {
    fn deserialize<D>(deserializer: D) -> Result<Self, D::Error>
    where
        D: serde::Deserializer<'de>,
    {
        crate::util::serde::deserialize_from_str(deserializer)
    }
}
impl AsRef<str> for AcmeProvider {
    fn as_ref(&self) -> &str {
        self.0.as_str()
    }
}
impl ValueParserFactory for AcmeProvider {
    type Parser = FromStrParser<Self>;
    fn value_parser() -> Self::Parser {
        Self::Parser::new()
    }
}

#[derive(Deserialize, Serialize, Parser)]
pub struct InitAcmeParams {
    #[arg(long)]
    pub provider: AcmeProvider,
    #[arg(long)]
    pub contact: Vec<String>,
}

pub async fn init(
    ctx: RpcContext,
    InitAcmeParams { provider, contact }: InitAcmeParams,
) -> Result<(), Error> {
    ctx.db
        .mutate(|db| {
            db.as_public_mut()
                .as_server_info_mut()
                .as_acme_mut()
                .insert(&provider, &AcmeSettings { contact })
        })
        .await?;
    Ok(())
}

#[derive(Deserialize, Serialize, Parser)]
pub struct RemoveAcmeParams {
    #[arg(long)]
    pub provider: AcmeProvider,
}

pub async fn remove(
    ctx: RpcContext,
    RemoveAcmeParams { provider }: RemoveAcmeParams,
) -> Result<(), Error> {
    ctx.db
        .mutate(|db| {
            db.as_public_mut()
                .as_server_info_mut()
                .as_acme_mut()
                .remove(&provider)
        })
        .await?;
    Ok(())
}<|MERGE_RESOLUTION|>--- conflicted
+++ resolved
@@ -187,11 +187,7 @@
             from_fn_async(remove)
                 .with_metadata("sync_db", Value::Bool(true))
                 .no_display()
-<<<<<<< HEAD
-                .with_about("Setup ACME certificate acquisition")
-=======
                 .with_about("Remove ACME certificate acquisition configuration")
->>>>>>> 63bc71da
                 .with_call_remote::<CliContext>(),
         )
 }
