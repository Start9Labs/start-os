use std::collections::BTreeMap;
use std::net::SocketAddr;
use std::sync::atomic::AtomicBool;
use std::sync::{Arc, Weak};
use std::time::Duration;

use clap::Parser;
use color_eyre::eyre::eyre;
use futures::future::BoxFuture;
use futures::{FutureExt, TryStreamExt};
use helpers::NonDetachingJoinHandle;
use itertools::Itertools;
use lazy_static::lazy_static;
use regex::Regex;
<<<<<<< HEAD
use rpc_toolkit::yajrc::RpcError;
use rpc_toolkit::{command, from_fn_async, AnyContext, Empty, HandlerExt, ParentHandler};
=======
use rpc_toolkit::{from_fn_async, Context, Empty, HandlerExt, ParentHandler};
>>>>>>> 94a5075b
use serde::{Deserialize, Serialize};
use tokio::net::TcpStream;
use tokio::process::Command;
use tokio::sync::{mpsc, oneshot};
use tokio::time::Instant;
use torut::control::{AsyncEvent, AuthenticatedConn, ConnError};
use torut::onion::{OnionAddressV3, TorSecretKeyV3};
use tracing::instrument;
use ts_rs::TS;

use crate::context::{CliContext, RpcContext};
<<<<<<< HEAD
use crate::logs::{
    cli_logs_generic_follow, cli_logs_generic_nofollow, fetch_logs, follow_logs, journalctl,
    LogFollowResponse, LogResponse, LogSource,
};
=======
use crate::logs::{journalctl, LogSource, LogsParams};
>>>>>>> 94a5075b
use crate::prelude::*;
use crate::util::serde::{display_serializable, HandlerExtSerde, WithIoFormat};
use crate::util::Invoke;

pub const SYSTEMD_UNIT: &str = "tor@default";
const STARTING_HEALTH_TIMEOUT: u64 = 120; // 2min

#[derive(Debug, Default, Deserialize, Serialize)]
pub struct OnionStore(BTreeMap<OnionAddressV3, TorSecretKeyV3>);
impl Map for OnionStore {
    type Key = OnionAddressV3;
    type Value = TorSecretKeyV3;
    fn key_str(key: &Self::Key) -> Result<impl AsRef<str>, Error> {
        Ok(key.get_address_without_dot_onion())
    }
}
impl OnionStore {
    pub fn new() -> Self {
        Self::default()
    }
    pub fn insert(&mut self, key: TorSecretKeyV3) {
        self.0.insert(key.public().get_onion_address(), key);
    }
}
impl Model<OnionStore> {
    pub fn new_key(&mut self) -> Result<TorSecretKeyV3, Error> {
        let key = TorSecretKeyV3::generate();
        self.insert(&key.public().get_onion_address(), &key)?;
        Ok(key)
    }
    pub fn insert_key(&mut self, key: &TorSecretKeyV3) -> Result<(), Error> {
        self.insert(&key.public().get_onion_address(), &key)
    }
    pub fn get_key(&self, address: &OnionAddressV3) -> Result<TorSecretKeyV3, Error> {
        self.as_idx(address).or_not_found(address)?.de()
    }
}

enum ErrorLogSeverity {
    Fatal { wipe_state: bool },
    Unknown { wipe_state: bool },
}

lazy_static! {
    static ref LOG_REGEXES: Vec<(Regex, ErrorLogSeverity)> = vec![(
        Regex::new("This could indicate a route manipulation attack, network overload, bad local network connectivity, or a bug\\.").unwrap(),
        ErrorLogSeverity::Unknown { wipe_state: true }
    ),(
        Regex::new("died due to an invalid selected path").unwrap(),
        ErrorLogSeverity::Fatal { wipe_state: false }
    ),(
        Regex::new("Tor has not observed any network activity for the past").unwrap(),
        ErrorLogSeverity::Unknown { wipe_state: false }
    )];
    static ref PROGRESS_REGEX: Regex = Regex::new("PROGRESS=([0-9]+)").unwrap();
}

<<<<<<< HEAD
pub fn tor() -> ParentHandler {
=======
pub fn tor<C: Context>() -> ParentHandler<C> {
>>>>>>> 94a5075b
    ParentHandler::new()
        .subcommand(
            "list-services",
            from_fn_async(list_services)
                .with_display_serializable()
<<<<<<< HEAD
                .with_custom_display_fn::<AnyContext, _>(|handle, result| {
                    Ok(display_services(handle.params, result))
                })
                .with_remote_cli::<CliContext>(),
        )
        .subcommand("logs", logs())
        .subcommand(
            "reset",
            from_fn_async(reset)
                .no_display()
                .with_remote_cli::<CliContext>(),
=======
                .with_custom_display_fn(|handle, result| {
                    Ok(display_services(handle.params, result))
                })
                .with_call_remote::<CliContext>(),
        )
        .subcommand("logs", logs())
        .subcommand(
            "logs",
            from_fn_async(crate::logs::cli_logs::<RpcContext, Empty>).no_display(),
        )
        .subcommand(
            "reset",
            from_fn_async(reset)
                .no_display()
                .with_call_remote::<CliContext>(),
>>>>>>> 94a5075b
        )
}
#[derive(Deserialize, Serialize, Parser, TS)]
#[serde(rename_all = "camelCase")]
#[command(rename_all = "kebab-case")]
pub struct ResetParams {
    #[arg(name = "wipe-state", short = 'w', long = "wipe-state")]
    wipe_state: bool,
    reason: String,
}

pub async fn reset(
    ctx: RpcContext,
    ResetParams { reason, wipe_state }: ResetParams,
) -> Result<(), Error> {
    ctx.net_controller
        .tor
        .reset(wipe_state, Error::new(eyre!("{reason}"), ErrorKind::Tor))
        .await
}

pub fn display_services(params: WithIoFormat<Empty>, services: Vec<OnionAddressV3>) {
    use prettytable::*;

    if let Some(format) = params.format {
        return display_serializable(format, services);
    }

    let mut table = Table::new();
    for service in services {
        let row = row![&service.to_string()];
        table.add_row(row);
    }
    table.print_tty(false).unwrap();
}

pub async fn list_services(ctx: RpcContext, _: Empty) -> Result<Vec<OnionAddressV3>, Error> {
    ctx.net_controller.tor.list_services().await
}

<<<<<<< HEAD
#[derive(Deserialize, Serialize, Parser, TS)]
#[serde(rename_all = "camelCase")]
#[command(rename_all = "kebab-case")]
pub struct LogsParams {
    #[arg(short = 'l', long = "limit")]
    #[ts(type = "number | null")]
    limit: Option<usize>,
    #[arg(short = 'c', long = "cursor")]
    cursor: Option<String>,
    #[arg(short = 'B', long = "before")]
    #[serde(default)]
    before: bool,
    #[arg(short = 'f', long = "follow")]
    #[serde(default)]
    follow: bool,
}

pub fn logs() -> ParentHandler<LogsParams> {
    ParentHandler::new()
        .root_handler(
            from_fn_async(cli_logs)
                .no_display()
                .with_inherited(|params, _| params),
        )
        .root_handler(
            from_fn_async(logs_nofollow)
                .with_inherited(|params, _| params)
                .no_cli(),
        )
        .subcommand(
            "follow",
            from_fn_async(logs_follow)
                .with_inherited(|params, _| params)
                .no_cli(),
        )
}
pub async fn cli_logs(
    ctx: CliContext,
    _: Empty,
    LogsParams {
        limit,
        cursor,
        before,
        follow,
    }: LogsParams,
) -> Result<(), RpcError> {
    if follow {
        if cursor.is_some() {
            return Err(RpcError::from(Error::new(
                eyre!("The argument '--cursor <cursor>' cannot be used with '--follow'"),
                crate::ErrorKind::InvalidRequest,
            )));
        }
        if before {
            return Err(RpcError::from(Error::new(
                eyre!("The argument '--before' cannot be used with '--follow'"),
                crate::ErrorKind::InvalidRequest,
            )));
        }
        cli_logs_generic_follow(ctx, "net.tor.logs.follow", None, limit).await
    } else {
        cli_logs_generic_nofollow(ctx, "net.tor.logs", None, limit, cursor, before).await
    }
}
pub async fn logs_nofollow(
    _: AnyContext,
    _: Empty,
    LogsParams {
        limit,
        cursor,
        before,
        ..
    }: LogsParams,
) -> Result<LogResponse, Error> {
    fetch_logs(LogSource::Unit(SYSTEMD_UNIT), limit, cursor, before).await
}

pub async fn logs_follow(
    ctx: RpcContext,
    _: Empty,
    LogsParams { limit, .. }: LogsParams,
) -> Result<LogFollowResponse, Error> {
    follow_logs(ctx, LogSource::Unit(SYSTEMD_UNIT), limit).await
=======
pub fn logs() -> ParentHandler<RpcContext, LogsParams> {
    crate::logs::logs::<RpcContext, Empty>(|_: &RpcContext, _| async {
        Ok(LogSource::Unit(SYSTEMD_UNIT))
    })
>>>>>>> 94a5075b
}

fn event_handler(_event: AsyncEvent<'static>) -> BoxFuture<'static, Result<(), ConnError>> {
    async move { Ok(()) }.boxed()
}

pub struct TorController(TorControl);
impl TorController {
    pub fn new(tor_control: SocketAddr, tor_socks: SocketAddr) -> Self {
        TorController(TorControl::new(tor_control, tor_socks))
    }

    pub async fn add(
        &self,
        key: TorSecretKeyV3,
        bindings: Vec<(u16, SocketAddr)>,
    ) -> Result<Vec<Arc<()>>, Error> {
        let (reply, res) = oneshot::channel();
        self.0
            .send
            .send(TorCommand::AddOnion {
                key,
                bindings,
                reply,
            })
            .map_err(|_| Error::new(eyre!("TorControl died"), ErrorKind::Tor))?;
        res.await
            .map_err(|_| Error::new(eyre!("TorControl died"), ErrorKind::Tor))
    }

    pub async fn gc(
        &self,
        addr: Option<OnionAddressV3>,
        external: Option<u16>,
    ) -> Result<(), Error> {
        self.0
            .send
            .send(TorCommand::GC { addr, external })
            .ok()
            .ok_or_else(|| Error::new(eyre!("TorControl died"), ErrorKind::Tor))
    }

    pub async fn reset(&self, wipe_state: bool, context: Error) -> Result<(), Error> {
        self.0
            .send
            .send(TorCommand::Reset {
                wipe_state,
                context,
            })
            .ok()
            .ok_or_else(|| Error::new(eyre!("TorControl died"), ErrorKind::Tor))
    }

    pub async fn list_services(&self) -> Result<Vec<OnionAddressV3>, Error> {
        let (reply, res) = oneshot::channel();
        self.0
            .send
            .send(TorCommand::GetInfo {
                query: "onions/current".into(),
                reply,
            })
            .ok()
            .ok_or_else(|| Error::new(eyre!("TorControl died"), ErrorKind::Tor))?;
        res.await
            .ok()
            .ok_or_else(|| Error::new(eyre!("TorControl died"), ErrorKind::Tor))??
            .lines()
            .map(|l| l.trim())
            .filter(|l| !l.is_empty())
            .map(|l| l.parse::<OnionAddressV3>().with_kind(ErrorKind::Tor))
            .collect()
    }
}

type AuthenticatedConnection = AuthenticatedConn<
    TcpStream,
    Box<dyn Fn(AsyncEvent<'static>) -> BoxFuture<'static, Result<(), ConnError>> + Send + Sync>,
>;

enum TorCommand {
    AddOnion {
        key: TorSecretKeyV3,
        bindings: Vec<(u16, SocketAddr)>,
        reply: oneshot::Sender<Vec<Arc<()>>>,
    },
    GC {
        addr: Option<OnionAddressV3>,
        external: Option<u16>,
    },
    GetInfo {
        query: String,
        reply: oneshot::Sender<Result<String, Error>>,
    },
    Reset {
        wipe_state: bool,
        context: Error,
    },
}

#[instrument(skip_all)]
async fn torctl(
    tor_control: SocketAddr,
    tor_socks: SocketAddr,
    recv: &mut mpsc::UnboundedReceiver<TorCommand>,
    services: &mut BTreeMap<
        OnionAddressV3,
        (
            TorSecretKeyV3,
            BTreeMap<u16, BTreeMap<SocketAddr, Weak<()>>>,
        ),
    >,
    wipe_state: &AtomicBool,
    health_timeout: &mut Duration,
) -> Result<(), Error> {
    let bootstrap = async {
        if Command::new("systemctl")
            .arg("is-active")
            .arg("--quiet")
            .arg("tor")
            .invoke(ErrorKind::Tor)
            .await
            .is_ok()
        {
            Command::new("systemctl")
                .arg("stop")
                .arg("tor")
                .invoke(ErrorKind::Tor)
                .await?;
            for _ in 0..30 {
                if TcpStream::connect(tor_control).await.is_err() {
                    break;
                }
                tokio::time::sleep(Duration::from_secs(1)).await;
            }
            if TcpStream::connect(tor_control).await.is_ok() {
                return Err(Error::new(
                    eyre!("Tor is failing to shut down"),
                    ErrorKind::Tor,
                ));
            }
        }
        if wipe_state.load(std::sync::atomic::Ordering::SeqCst) {
            tokio::fs::remove_dir_all("/var/lib/tor").await?;
            wipe_state.store(false, std::sync::atomic::Ordering::SeqCst);
        }
        tokio::fs::create_dir_all("/var/lib/tor").await?;
        Command::new("chown")
            .arg("-R")
            .arg("debian-tor")
            .arg("/var/lib/tor")
            .invoke(ErrorKind::Filesystem)
            .await?;
        Command::new("systemctl")
            .arg("start")
            .arg("tor")
            .invoke(ErrorKind::Tor)
            .await?;

        let logs = journalctl(
            LogSource::Unit(SYSTEMD_UNIT),
            0,
            None,
            Some("0"),
            false,
            true,
        )
        .await?;

        let mut tcp_stream = None;
        for _ in 0..60 {
            if let Ok(conn) = TcpStream::connect(tor_control).await {
                tcp_stream = Some(conn);
                break;
            }
            tokio::time::sleep(Duration::from_secs(1)).await;
        }
        let tcp_stream = tcp_stream.ok_or_else(|| {
            Error::new(eyre!("Timed out waiting for tor to start"), ErrorKind::Tor)
        })?;
        tracing::info!("Tor is started");

        let mut conn = torut::control::UnauthenticatedConn::new(tcp_stream);
        let auth = conn
            .load_protocol_info()
            .await?
            .make_auth_data()?
            .ok_or_else(|| eyre!("Cookie Auth Not Available"))
            .with_kind(crate::ErrorKind::Tor)?;
        conn.authenticate(&auth).await?;
        let mut connection: AuthenticatedConnection = conn.into_authenticated().await;
        connection.set_async_event_handler(Some(Box::new(|event| event_handler(event))));

        let mut bootstrapped = false;
        let mut last_increment = (String::new(), Instant::now());
        for _ in 0..300 {
            match connection.get_info("status/bootstrap-phase").await {
                Ok(a) => {
                    if a.contains("TAG=done") {
                        bootstrapped = true;
                        break;
                    }
                    if let Some(p) = PROGRESS_REGEX.captures(&a) {
                        if let Some(p) = p.get(1) {
                            if p.as_str() != &*last_increment.0 {
                                last_increment = (p.as_str().into(), Instant::now());
                            }
                        }
                    }
                }
                Err(e) => {
                    let e = Error::from(e);
                    tracing::error!("{}", e);
                    tracing::debug!("{:?}", e);
                }
            }
            if last_increment.1.elapsed() > Duration::from_secs(30) {
                return Err(Error::new(
                    eyre!("Tor stuck bootstrapping at {}%", last_increment.0),
                    ErrorKind::Tor,
                ));
            }
            tokio::time::sleep(Duration::from_secs(1)).await;
        }
        if !bootstrapped {
            return Err(Error::new(
                eyre!("Timed out waiting for tor to bootstrap"),
                ErrorKind::Tor,
            ));
        }
        Ok((connection, logs))
    };
    let pre_handler = async {
        while let Some(command) = recv.recv().await {
            match command {
                TorCommand::AddOnion {
                    key,
                    bindings,
                    reply,
                } => {
                    let addr = key.public().get_onion_address();
                    let mut service = if let Some((_key, service)) = services.remove(&addr) {
                        debug_assert_eq!(key, _key);
                        service
                    } else {
                        BTreeMap::new()
                    };
                    let mut rcs = Vec::with_capacity(bindings.len());
                    for (external, target) in bindings {
                        let mut binding = service.remove(&external).unwrap_or_default();
                        let rc = if let Some(rc) =
                            Weak::upgrade(&binding.remove(&target).unwrap_or_default())
                        {
                            rc
                        } else {
                            Arc::new(())
                        };
                        binding.insert(target, Arc::downgrade(&rc));
                        service.insert(external, binding);
                        rcs.push(rc);
                    }
                    services.insert(addr, (key, service));
                    reply.send(rcs).unwrap_or_default();
                }
                TorCommand::GetInfo { reply, .. } => {
                    reply
                        .send(Err(Error::new(
                            eyre!("Tor has not finished bootstrapping..."),
                            ErrorKind::Tor,
                        )))
                        .unwrap_or_default();
                }
                TorCommand::GC { .. } => (),
                TorCommand::Reset {
                    wipe_state: new_wipe_state,
                    context,
                } => {
                    wipe_state.fetch_or(new_wipe_state, std::sync::atomic::Ordering::SeqCst);
                    return Err(context);
                }
            }
        }
        Ok(())
    };

    let (mut connection, mut logs) = tokio::select! {
        res = bootstrap => res?,
        res = pre_handler => return res,
    };

    let hck_key = TorSecretKeyV3::generate();
    connection
        .add_onion_v3(
            &hck_key,
            false,
            false,
            false,
            None,
            &mut [(80, SocketAddr::from(([127, 0, 0, 1], 80)))].iter(),
        )
        .await?;

    for (addr, (key, service)) in std::mem::take(services) {
        let bindings = service
            .iter()
            .flat_map(|(ext, int)| {
                int.iter()
                    .find(|(_, rc)| rc.strong_count() > 0)
                    .map(|(addr, _)| (*ext, SocketAddr::from(*addr)))
            })
            .collect::<Vec<_>>();
        if !bindings.is_empty() {
            services.insert(addr, (key.clone(), service));
            connection
                .add_onion_v3(&key, false, false, false, None, &mut bindings.iter())
                .await?;
        }
    }

    let handler = async {
        while let Some(command) = recv.recv().await {
            match command {
                TorCommand::AddOnion {
                    key,
                    bindings,
                    reply,
                } => {
                    let mut rm_res = Ok(());
                    let addr = key.public().get_onion_address();
                    let onion_base = addr.get_address_without_dot_onion();
                    let mut service = if let Some((_key, service)) = services.remove(&addr) {
                        debug_assert_eq!(_key, key);
                        rm_res = connection.del_onion(&onion_base).await;
                        service
                    } else {
                        BTreeMap::new()
                    };
                    let mut rcs = Vec::with_capacity(bindings.len());
                    for (external, target) in bindings {
                        let mut binding = service.remove(&external).unwrap_or_default();
                        let rc = if let Some(rc) =
                            Weak::upgrade(&binding.remove(&target).unwrap_or_default())
                        {
                            rc
                        } else {
                            Arc::new(())
                        };
                        binding.insert(target, Arc::downgrade(&rc));
                        service.insert(external, binding);
                        rcs.push(rc);
                    }
                    let bindings = service
                        .iter()
                        .flat_map(|(ext, int)| {
                            int.iter()
                                .find(|(_, rc)| rc.strong_count() > 0)
                                .map(|(addr, _)| (*ext, SocketAddr::from(*addr)))
                        })
                        .collect::<Vec<_>>();
                    services.insert(addr, (key.clone(), service));
                    reply.send(rcs).unwrap_or_default();
                    rm_res?;
                    connection
                        .add_onion_v3(&key, false, false, false, None, &mut bindings.iter())
                        .await?;
                }
                TorCommand::GC { addr, external } => {
                    for addr in if addr.is_some() {
                        itertools::Either::Left(addr.into_iter())
                    } else {
                        itertools::Either::Right(services.keys().cloned().collect_vec().into_iter())
                    } {
                        if let Some((key, mut service)) = services.remove(&addr) {
                            let onion_base: String = addr.get_address_without_dot_onion();
                            for external in if external.is_some() {
                                itertools::Either::Left(external.into_iter())
                            } else {
                                itertools::Either::Right(
                                    service.keys().copied().collect_vec().into_iter(),
                                )
                            } {
                                if let Some(mut binding) = service.remove(&external) {
                                    binding = binding
                                        .into_iter()
                                        .filter(|(_, rc)| rc.strong_count() > 0)
                                        .collect();
                                    if !binding.is_empty() {
                                        service.insert(external, binding);
                                    }
                                }
                            }
                            let rm_res = connection.del_onion(&onion_base).await;
                            if !service.is_empty() {
                                let bindings = service
                                    .iter()
                                    .flat_map(|(ext, int)| {
                                        int.iter()
                                            .find(|(_, rc)| rc.strong_count() > 0)
                                            .map(|(addr, _)| (*ext, SocketAddr::from(*addr)))
                                    })
                                    .collect::<Vec<_>>();
                                if !bindings.is_empty() {
                                    services.insert(addr, (key.clone(), service));
                                }
                                rm_res?;
                                if !bindings.is_empty() {
                                    connection
                                        .add_onion_v3(
                                            &key,
                                            false,
                                            false,
                                            false,
                                            None,
                                            &mut bindings.iter(),
                                        )
                                        .await?;
                                }
                            } else {
                                rm_res?;
                            }
                        }
                    }
                }
                TorCommand::GetInfo { query, reply } => {
                    reply
                        .send(connection.get_info(&query).await.with_kind(ErrorKind::Tor))
                        .unwrap_or_default();
                }
                TorCommand::Reset {
                    wipe_state: new_wipe_state,
                    context,
                } => {
                    wipe_state.fetch_or(new_wipe_state, std::sync::atomic::Ordering::SeqCst);
                    return Err(context);
                }
            }
        }
        Ok(())
    };
    let log_parser = async {
        while let Some(log) = logs.try_next().await? {
            for (regex, severity) in &*LOG_REGEXES {
                if regex.is_match(&log.message) {
                    let (check, wipe_state) = match severity {
                        ErrorLogSeverity::Fatal { wipe_state } => (false, *wipe_state),
                        ErrorLogSeverity::Unknown { wipe_state } => (true, *wipe_state),
                    };
                    if !check
                        || tokio::time::timeout(
                            Duration::from_secs(30),
                            tokio_socks::tcp::Socks5Stream::connect(
                                tor_socks,
                                (hck_key.public().get_onion_address().to_string(), 80),
                            ),
                        )
                        .await
                        .map_err(|e| tracing::warn!("Tor is confirmed to be down: {e}"))
                        .and_then(|a| {
                            a.map_err(|e| tracing::warn!("Tor is confirmed to be down: {e}"))
                        })
                        .is_err()
                    {
                        if wipe_state {
                            Command::new("systemctl")
                                .arg("stop")
                                .arg("tor")
                                .invoke(ErrorKind::Tor)
                                .await?;
                            tokio::fs::remove_dir_all("/var/lib/tor").await?;
                        }
                        return Err(Error::new(eyre!("{}", log.message), ErrorKind::Tor));
                    }
                }
            }
        }
        Err(Error::new(eyre!("Log stream terminated"), ErrorKind::Tor))
    };
    let health_checker = async {
        let mut last_success = Instant::now();
        loop {
            tokio::time::sleep(Duration::from_secs(30)).await;
            if tokio::time::timeout(
                Duration::from_secs(30),
                tokio_socks::tcp::Socks5Stream::connect(
                    tor_socks,
                    (hck_key.public().get_onion_address().to_string(), 80),
                ),
            )
            .await
            .map_err(|e| e.to_string())
            .and_then(|e| e.map_err(|e| e.to_string()))
            .is_err()
            {
                if last_success.elapsed() > *health_timeout {
                    let err = Error::new(eyre!("Tor health check failed for longer than current timeout ({health_timeout:?})"), crate::ErrorKind::Tor);
                    *health_timeout *= 2;
                    wipe_state.store(true, std::sync::atomic::Ordering::SeqCst);
                    return Err(err);
                }
            } else {
                last_success = Instant::now();
            }
        }
    };

    tokio::select! {
        res = handler => res?,
        res = log_parser => res?,
        res = health_checker => res?,
    }

    Ok(())
}

struct TorControl {
    _thread: NonDetachingJoinHandle<()>,
    send: mpsc::UnboundedSender<TorCommand>,
}
impl TorControl {
    pub fn new(tor_control: SocketAddr, tor_socks: SocketAddr) -> Self {
        let (send, mut recv) = mpsc::unbounded_channel();
        Self {
            _thread: tokio::spawn(async move {
                let mut services = BTreeMap::new();
                let wipe_state = AtomicBool::new(false);
                let mut health_timeout = Duration::from_secs(STARTING_HEALTH_TIMEOUT);
                while let Err(e) = torctl(
                    tor_control,
                    tor_socks,
                    &mut recv,
                    &mut services,
                    &wipe_state,
                    &mut health_timeout,
                )
                .await
                {
                    tracing::error!("{e}: Restarting tor");
                    tracing::debug!("{e:?}");
                }
                tracing::info!("TorControl is shut down.")
            })
            .into(),
            send,
        }
    }
}

#[tokio::test]
#[ignore]
async fn test() {
    let mut conn = torut::control::UnauthenticatedConn::new(
        TcpStream::connect(SocketAddr::from(([127, 0, 0, 1], 9051)))
            .await
            .unwrap(),
    );
    let auth = conn
        .load_protocol_info()
        .await
        .unwrap()
        .make_auth_data()
        .unwrap()
        .ok_or_else(|| eyre!("Cookie Auth Not Available"))
        .with_kind(crate::ErrorKind::Tor)
        .unwrap();
    conn.authenticate(&auth).await.unwrap();
    let mut connection: AuthenticatedConn<
        TcpStream,
        fn(AsyncEvent<'static>) -> BoxFuture<'static, Result<(), ConnError>>,
    > = conn.into_authenticated().await;
    let tor_key = torut::onion::TorSecretKeyV3::generate();
    connection.get_conf("SocksPort").await.unwrap();
    connection
        .add_onion_v3(
            &tor_key,
            false,
            false,
            false,
            None,
            &mut [(443_u16, SocketAddr::from(([127, 0, 0, 1], 8443)))].iter(),
        )
        .await
        .unwrap();
    connection
        .del_onion(
            &tor_key
                .public()
                .get_onion_address()
                .get_address_without_dot_onion(),
        )
        .await
        .unwrap();
    connection
        .add_onion_v3(
            &tor_key,
            false,
            false,
            false,
            None,
            &mut [(8443_u16, SocketAddr::from(([127, 0, 0, 1], 8443)))].iter(),
        )
        .await
        .unwrap();
}<|MERGE_RESOLUTION|>--- conflicted
+++ resolved
@@ -12,12 +12,7 @@
 use itertools::Itertools;
 use lazy_static::lazy_static;
 use regex::Regex;
-<<<<<<< HEAD
-use rpc_toolkit::yajrc::RpcError;
-use rpc_toolkit::{command, from_fn_async, AnyContext, Empty, HandlerExt, ParentHandler};
-=======
 use rpc_toolkit::{from_fn_async, Context, Empty, HandlerExt, ParentHandler};
->>>>>>> 94a5075b
 use serde::{Deserialize, Serialize};
 use tokio::net::TcpStream;
 use tokio::process::Command;
@@ -29,14 +24,7 @@
 use ts_rs::TS;
 
 use crate::context::{CliContext, RpcContext};
-<<<<<<< HEAD
-use crate::logs::{
-    cli_logs_generic_follow, cli_logs_generic_nofollow, fetch_logs, follow_logs, journalctl,
-    LogFollowResponse, LogResponse, LogSource,
-};
-=======
 use crate::logs::{journalctl, LogSource, LogsParams};
->>>>>>> 94a5075b
 use crate::prelude::*;
 use crate::util::serde::{display_serializable, HandlerExtSerde, WithIoFormat};
 use crate::util::Invoke;
@@ -94,29 +82,12 @@
     static ref PROGRESS_REGEX: Regex = Regex::new("PROGRESS=([0-9]+)").unwrap();
 }
 
-<<<<<<< HEAD
-pub fn tor() -> ParentHandler {
-=======
 pub fn tor<C: Context>() -> ParentHandler<C> {
->>>>>>> 94a5075b
     ParentHandler::new()
         .subcommand(
             "list-services",
             from_fn_async(list_services)
                 .with_display_serializable()
-<<<<<<< HEAD
-                .with_custom_display_fn::<AnyContext, _>(|handle, result| {
-                    Ok(display_services(handle.params, result))
-                })
-                .with_remote_cli::<CliContext>(),
-        )
-        .subcommand("logs", logs())
-        .subcommand(
-            "reset",
-            from_fn_async(reset)
-                .no_display()
-                .with_remote_cli::<CliContext>(),
-=======
                 .with_custom_display_fn(|handle, result| {
                     Ok(display_services(handle.params, result))
                 })
@@ -132,7 +103,6 @@
             from_fn_async(reset)
                 .no_display()
                 .with_call_remote::<CliContext>(),
->>>>>>> 94a5075b
         )
 }
 #[derive(Deserialize, Serialize, Parser, TS)]
@@ -173,96 +143,10 @@
     ctx.net_controller.tor.list_services().await
 }
 
-<<<<<<< HEAD
-#[derive(Deserialize, Serialize, Parser, TS)]
-#[serde(rename_all = "camelCase")]
-#[command(rename_all = "kebab-case")]
-pub struct LogsParams {
-    #[arg(short = 'l', long = "limit")]
-    #[ts(type = "number | null")]
-    limit: Option<usize>,
-    #[arg(short = 'c', long = "cursor")]
-    cursor: Option<String>,
-    #[arg(short = 'B', long = "before")]
-    #[serde(default)]
-    before: bool,
-    #[arg(short = 'f', long = "follow")]
-    #[serde(default)]
-    follow: bool,
-}
-
-pub fn logs() -> ParentHandler<LogsParams> {
-    ParentHandler::new()
-        .root_handler(
-            from_fn_async(cli_logs)
-                .no_display()
-                .with_inherited(|params, _| params),
-        )
-        .root_handler(
-            from_fn_async(logs_nofollow)
-                .with_inherited(|params, _| params)
-                .no_cli(),
-        )
-        .subcommand(
-            "follow",
-            from_fn_async(logs_follow)
-                .with_inherited(|params, _| params)
-                .no_cli(),
-        )
-}
-pub async fn cli_logs(
-    ctx: CliContext,
-    _: Empty,
-    LogsParams {
-        limit,
-        cursor,
-        before,
-        follow,
-    }: LogsParams,
-) -> Result<(), RpcError> {
-    if follow {
-        if cursor.is_some() {
-            return Err(RpcError::from(Error::new(
-                eyre!("The argument '--cursor <cursor>' cannot be used with '--follow'"),
-                crate::ErrorKind::InvalidRequest,
-            )));
-        }
-        if before {
-            return Err(RpcError::from(Error::new(
-                eyre!("The argument '--before' cannot be used with '--follow'"),
-                crate::ErrorKind::InvalidRequest,
-            )));
-        }
-        cli_logs_generic_follow(ctx, "net.tor.logs.follow", None, limit).await
-    } else {
-        cli_logs_generic_nofollow(ctx, "net.tor.logs", None, limit, cursor, before).await
-    }
-}
-pub async fn logs_nofollow(
-    _: AnyContext,
-    _: Empty,
-    LogsParams {
-        limit,
-        cursor,
-        before,
-        ..
-    }: LogsParams,
-) -> Result<LogResponse, Error> {
-    fetch_logs(LogSource::Unit(SYSTEMD_UNIT), limit, cursor, before).await
-}
-
-pub async fn logs_follow(
-    ctx: RpcContext,
-    _: Empty,
-    LogsParams { limit, .. }: LogsParams,
-) -> Result<LogFollowResponse, Error> {
-    follow_logs(ctx, LogSource::Unit(SYSTEMD_UNIT), limit).await
-=======
 pub fn logs() -> ParentHandler<RpcContext, LogsParams> {
     crate::logs::logs::<RpcContext, Empty>(|_: &RpcContext, _| async {
         Ok(LogSource::Unit(SYSTEMD_UNIT))
     })
->>>>>>> 94a5075b
 }
 
 fn event_handler(_event: AsyncEvent<'static>) -> BoxFuture<'static, Result<(), ConnError>> {
