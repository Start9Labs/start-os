--- conflicted
+++ resolved
@@ -17,11 +17,7 @@
 use openssl::*;
 use patch_db::HasModel;
 use serde::{Deserialize, Serialize};
-<<<<<<< HEAD
-use tokio::sync::Mutex;
-=======
 use tokio::time::Instant;
->>>>>>> 94a5075b
 use tracing::instrument;
 
 use crate::account::AccountInfo;
@@ -131,18 +127,11 @@
     }
 }
 
-<<<<<<< HEAD
-#[derive(Debug, Clone, Deserialize, Serialize)]
-=======
 #[derive(Debug, Clone, Deserialize, Serialize, PartialEq, Eq)]
->>>>>>> 94a5075b
 pub struct CertData {
     pub keys: PKeyPair,
     pub certs: CertPair,
 }
-<<<<<<< HEAD
-
-=======
 impl CertData {
     pub fn expiration(&self) -> Result<SystemTime, Error> {
         self.certs.expiration()
@@ -150,7 +139,6 @@
 }
 
 #[derive(Debug, Clone, PartialEq, Eq)]
->>>>>>> 94a5075b
 pub struct FullchainCertData {
     pub root: X509,
     pub int: X509,
@@ -163,8 +151,6 @@
     pub fn fullchain_nistp256(&self) -> Vec<&X509> {
         vec![&self.leaf.certs.nistp256, &self.int, &self.root]
     }
-<<<<<<< HEAD
-=======
     pub fn expiration(&self) -> Result<SystemTime, Error> {
         [
             asn1_time_to_system_time(self.root.not_after())?,
@@ -175,7 +161,6 @@
         .min()
         .ok_or_else(|| Error::new(eyre!("unreachable"), ErrorKind::Unknown))
     }
->>>>>>> 94a5075b
 }
 
 static CERTIFICATE_VERSION: i32 = 2; // X509 version 3 is actually encoded as '2' in the cert because fuck you.
@@ -187,8 +172,6 @@
         .unwrap_or_default()
 }
 
-<<<<<<< HEAD
-=======
 lazy_static::lazy_static! {
     static ref ASN1_UNIX_EPOCH: Asn1Time = Asn1Time::from_unix(0).unwrap();
 }
@@ -209,7 +192,6 @@
     Ok(res)
 }
 
->>>>>>> 94a5075b
 #[derive(Debug, Clone, Deserialize, Serialize)]
 pub struct PKeyPair {
     #[serde(with = "crate::util::serde::pem")]
@@ -217,15 +199,12 @@
     #[serde(with = "crate::util::serde::pem")]
     pub nistp256: PKey<Private>,
 }
-<<<<<<< HEAD
-=======
 impl PartialEq for PKeyPair {
     fn eq(&self, other: &Self) -> bool {
         self.ed25519.public_eq(&other.ed25519) && self.nistp256.public_eq(&other.nistp256)
     }
 }
 impl Eq for PKeyPair {}
->>>>>>> 94a5075b
 
 #[derive(Debug, Clone, PartialEq, Eq, PartialOrd, Ord, Deserialize, Serialize)]
 pub struct CertPair {
@@ -234,8 +213,6 @@
     #[serde(with = "crate::util::serde::pem")]
     pub nistp256: X509,
 }
-<<<<<<< HEAD
-=======
 impl CertPair {
     pub fn expiration(&self) -> Result<SystemTime, Error> {
         Ok(min(
@@ -244,7 +221,6 @@
         ))
     }
 }
->>>>>>> 94a5075b
 
 pub async fn root_ca_start_time() -> Result<SystemTime, Error> {
     Ok(if check_time_is_synchronized().await? {
