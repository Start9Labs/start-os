<<<<<<< HEAD
use rpc_toolkit::ParentHandler;
=======
use rpc_toolkit::{Context, ParentHandler};
>>>>>>> 94a5075b

pub mod dhcp;
pub mod dns;
pub mod forward;
pub mod host;
pub mod keys;
pub mod mdns;
pub mod net_controller;
pub mod service_interface;
pub mod ssl;
pub mod static_server;
pub mod tor;
pub mod utils;
pub mod vhost;
pub mod web_server;
pub mod wifi;

pub const PACKAGE_CERT_PATH: &str = "/var/lib/embassy/ssl";

<<<<<<< HEAD
pub fn net() -> ParentHandler {
    ParentHandler::new()
        .subcommand("tor", tor::tor())
        .subcommand("dhcp", dhcp::dhcp())
=======
pub fn net<C: Context>() -> ParentHandler<C> {
    ParentHandler::new()
        .subcommand("tor", tor::tor::<C>())
        .subcommand("dhcp", dhcp::dhcp::<C>())
>>>>>>> 94a5075b
}<|MERGE_RESOLUTION|>--- conflicted
+++ resolved
@@ -1,8 +1,4 @@
-<<<<<<< HEAD
-use rpc_toolkit::ParentHandler;
-=======
 use rpc_toolkit::{Context, ParentHandler};
->>>>>>> 94a5075b
 
 pub mod dhcp;
 pub mod dns;
@@ -22,15 +18,8 @@
 
 pub const PACKAGE_CERT_PATH: &str = "/var/lib/embassy/ssl";
 
-<<<<<<< HEAD
-pub fn net() -> ParentHandler {
-    ParentHandler::new()
-        .subcommand("tor", tor::tor())
-        .subcommand("dhcp", dhcp::dhcp())
-=======
 pub fn net<C: Context>() -> ParentHandler<C> {
     ParentHandler::new()
         .subcommand("tor", tor::tor::<C>())
         .subcommand("dhcp", dhcp::dhcp::<C>())
->>>>>>> 94a5075b
 }