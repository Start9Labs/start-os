use std::future::Future;
use std::net::SocketAddr;
use std::ops::Deref;
use std::sync::atomic::AtomicBool;
use std::sync::{Arc, RwLock};
use std::task::Poll;
use std::time::Duration;

use axum::Router;
use futures::future::Either;
use futures::FutureExt;
use helpers::NonDetachingJoinHandle;
use hyper_util::rt::{TokioIo, TokioTimer};
use tokio::net::{TcpListener, TcpStream};
use tokio::sync::oneshot;

use crate::context::{DiagnosticContext, InitContext, InstallContext, RpcContext, SetupContext};
use crate::net::network_interface::{
    NetworkInterfaceListener, SelfContainedNetworkInterfaceListener,
};
use crate::net::static_server::{
    diagnostic_ui_router, init_ui_router, install_ui_router, main_ui_router, redirecter, refresher,
    setup_ui_router,
};
use crate::prelude::*;
use crate::util::actor::background::BackgroundJobQueue;
use crate::util::sync::Watch;

pub struct Accepted {
    pub https_redirect: bool,
    pub stream: TcpStream,
}

pub trait Accept {
    fn poll_accept(&mut self, cx: &mut std::task::Context<'_>) -> Poll<Result<Accepted, Error>>;
}

impl Accept for Vec<TcpListener> {
    fn poll_accept(&mut self, cx: &mut std::task::Context<'_>) -> Poll<Result<Accepted, Error>> {
        for listener in &*self {
            if let Poll::Ready((stream, _)) = listener.poll_accept(cx)? {
                return Poll::Ready(Ok(Accepted {
                    https_redirect: false,
                    stream,
                }));
            }
        }
        Poll::Pending
    }
}
impl Accept for NetworkInterfaceListener {
    fn poll_accept(&mut self, cx: &mut std::task::Context<'_>) -> Poll<Result<Accepted, Error>> {
        NetworkInterfaceListener::poll_accept(self, cx, true).map(|res| {
            res.map(|a| Accepted {
                https_redirect: a.is_public,
                stream: a.stream,
            })
        })
    }
}

impl<A: Accept, B: Accept> Accept for Either<A, B> {
    fn poll_accept(&mut self, cx: &mut std::task::Context<'_>) -> Poll<Result<Accepted, Error>> {
        match self {
            Either::Left(a) => a.poll_accept(cx),
            Either::Right(b) => b.poll_accept(cx),
        }
    }
}
impl<A: Accept> Accept for Option<A> {
    fn poll_accept(&mut self, cx: &mut std::task::Context<'_>) -> Poll<Result<Accepted, Error>> {
        match self {
            None => Poll::Pending,
            Some(a) => a.poll_accept(cx),
        }
    }
}

#[pin_project::pin_project]
pub struct Acceptor<A: Accept> {
    acceptor: Watch<A>,
}
impl<A: Accept + Send + Sync + 'static> Acceptor<A> {
    pub fn new(acceptor: A) -> Self {
        Self {
            acceptor: Watch::new(acceptor),
        }
    }

    fn poll_changed(&mut self, cx: &mut std::task::Context<'_>) -> Poll<()> {
        self.acceptor.poll_changed(cx)
    }

    fn poll_accept(&mut self, cx: &mut std::task::Context<'_>) -> Poll<Result<Accepted, Error>> {
        let _ = self.poll_changed(cx);
        self.acceptor.peek_mut(|a| a.poll_accept(cx))
    }

    async fn accept(&mut self) -> Result<Accepted, Error> {
        std::future::poll_fn(|cx| self.poll_accept(cx)).await
    }
}
impl Acceptor<Vec<TcpListener>> {
    pub async fn bind(listen: impl IntoIterator<Item = SocketAddr>) -> Result<Self, Error> {
        Ok(Self::new(
            futures::future::try_join_all(listen.into_iter().map(TcpListener::bind)).await?,
        ))
    }
}

pub type UpgradableListener =
    Option<Either<SelfContainedNetworkInterfaceListener, NetworkInterfaceListener>>;

impl Acceptor<UpgradableListener> {
    pub fn bind_upgradable(listener: SelfContainedNetworkInterfaceListener) -> Self {
        Self::new(Some(Either::Left(listener)))
    }
}

pub struct WebServerAcceptorSetter<A: Accept> {
    acceptor: Watch<A>,
}
impl<A: Accept, B: Accept> WebServerAcceptorSetter<Option<Either<A, B>>> {
    pub fn try_upgrade<F: FnOnce(A) -> Result<B, Error>>(&self, f: F) -> Result<(), Error> {
        let mut res = Ok(());
        self.acceptor.send_modify(|a| {
            *a = match a.take() {
                Some(Either::Left(a)) => match f(a) {
                    Ok(b) => Some(Either::Right(b)),
                    Err(e) => {
                        res = Err(e);
                        None
                    }
                },
                x => x,
            }
        });
        res
    }
}
impl<A: Accept> Deref for WebServerAcceptorSetter<A> {
    type Target = Watch<A>;
    fn deref(&self) -> &Self::Target {
        &self.acceptor
    }
}

pub struct WebServer<A: Accept> {
    shutdown: oneshot::Sender<()>,
    router: Watch<Option<Router>>,
    acceptor: Watch<A>,
    thread: NonDetachingJoinHandle<()>,
}
impl<A: Accept + Send + Sync + 'static> WebServer<A> {
    pub fn acceptor_setter(&self) -> WebServerAcceptorSetter<A> {
        WebServerAcceptorSetter {
            acceptor: self.acceptor.clone(),
        }
    }

    pub fn new(mut acceptor: Acceptor<A>) -> Self {
        let acceptor_send = acceptor.acceptor.clone();
        let router = Watch::<Option<Router>>::new(None);
        let service = router.clone_unseen();
        let (shutdown, shutdown_recv) = oneshot::channel();
        let thread = NonDetachingJoinHandle::from(tokio::spawn(async move {
            #[derive(Clone)]
            struct QueueRunner {
                queue: Arc<RwLock<Option<BackgroundJobQueue>>>,
            }
            impl<Fut> hyper::rt::Executor<Fut> for QueueRunner
            where
                Fut: Future + Send + 'static,
            {
                fn execute(&self, fut: Fut) {
                    if let Some(q) = &*self.queue.read().unwrap() {
                        q.add_job(fut);
                    } else {
                        tracing::warn!("job queued after shutdown");
                    }
                }
            }

            struct SwappableRouter(Watch<Option<Router>>, bool);
            impl hyper::service::Service<hyper::Request<hyper::body::Incoming>> for SwappableRouter {
                type Response = <Router as tower_service::Service<
                    hyper::Request<hyper::body::Incoming>,
                >>::Response;
                type Error = <Router as tower_service::Service<
                    hyper::Request<hyper::body::Incoming>,
                >>::Error;
                type Future = <Router as tower_service::Service<
                    hyper::Request<hyper::body::Incoming>,
                >>::Future;

                fn call(&self, req: hyper::Request<hyper::body::Incoming>) -> Self::Future {
                    use tower_service::Service;

                    if self.1 {
                        redirecter().call(req)
                    } else {
                        let router = self.0.read();
                        if let Some(mut router) = router {
                            router.call(req)
                        } else {
                            refresher().call(req)
                        }
                    }
                }
            }

            let accept = AtomicBool::new(true);
            let queue_cell = Arc::new(RwLock::new(None));
            let graceful = hyper_util::server::graceful::GracefulShutdown::new();
            let mut server = hyper_util::server::conn::auto::Builder::new(QueueRunner {
                queue: queue_cell.clone(),
            });
            server
                .http1()
                .timer(TokioTimer::new())
                .title_case_headers(true)
                .preserve_header_case(true)
                .http2()
                .timer(TokioTimer::new())
                .enable_connect_protocol()
                .keep_alive_interval(Duration::from_secs(60))
                .keep_alive_timeout(Duration::from_secs(300));
            let (queue, mut runner) = BackgroundJobQueue::new();
            *queue_cell.write().unwrap() = Some(queue.clone());

            let handler = async {
                loop {
                    if let Err(e) = async {
                        let accepted = acceptor.accept().await?;
                        queue.add_job(
                            graceful.watch(
                                server
                                    .serve_connection_with_upgrades(
                                        TokioIo::new(accepted.stream),
                                        SwappableRouter(service.clone(), accepted.https_redirect),
                                    )
                                    .into_owned(),
                            ),
                        );

                        Ok::<_, Error>(())
                    }
                    .await
                    {
                        tracing::error!("Error accepting HTTP connection: {e}");
                        tracing::debug!("{e:?}");
                    }
                }
            }
            .boxed();

            tokio::select! {
                _ = shutdown_recv => (),
                _ = handler => (),
                _ = &mut runner => (),
            }

            accept.store(false, std::sync::atomic::Ordering::SeqCst);
            drop(queue);
            drop(queue_cell.write().unwrap().take());

            if !runner.is_empty() {
<<<<<<< HEAD
                runner.await;
=======
                tokio::time::timeout(Duration::from_secs(60), runner)
                    .await
                    .log_err();
>>>>>>> 63bc71da
            }
        }));
        Self {
            shutdown,
            router,
            thread,
            acceptor: acceptor_send,
        }
    }

    pub async fn shutdown(self) {
        self.shutdown.send(()).unwrap_or_default();
        self.thread.await.unwrap()
    }

    pub fn serve_router(&mut self, router: Router) {
        self.router.send(Some(router))
    }

    pub fn serve_main(&mut self, ctx: RpcContext) {
        self.serve_router(main_ui_router(ctx))
    }

    pub fn serve_setup(&mut self, ctx: SetupContext) {
        self.serve_router(setup_ui_router(ctx))
    }

    pub fn serve_diagnostic(&mut self, ctx: DiagnosticContext) {
        self.serve_router(diagnostic_ui_router(ctx))
    }

    pub fn serve_install(&mut self, ctx: InstallContext) {
        self.serve_router(install_ui_router(ctx))
    }

    pub fn serve_init(&mut self, ctx: InitContext) {
        self.serve_router(init_ui_router(ctx))
    }
}<|MERGE_RESOLUTION|>--- conflicted
+++ resolved
@@ -265,13 +265,9 @@
             drop(queue_cell.write().unwrap().take());
 
             if !runner.is_empty() {
-<<<<<<< HEAD
-                runner.await;
-=======
                 tokio::time::timeout(Duration::from_secs(60), runner)
                     .await
                     .log_err();
->>>>>>> 63bc71da
             }
         }));
         Self {
