--- conflicted
+++ resolved
@@ -1,12 +1,5 @@
+use std::convert::Infallible;
 use std::net::SocketAddr;
-<<<<<<< HEAD
-use std::time::Duration;
-
-use axum::Router;
-use axum_server::Handle;
-use helpers::NonDetachingJoinHandle;
-use tokio::sync::oneshot;
-=======
 use std::task::Poll;
 use std::time::Duration;
 
@@ -18,16 +11,12 @@
 use futures::FutureExt;
 use helpers::NonDetachingJoinHandle;
 use tokio::sync::{oneshot, watch};
->>>>>>> 94a5075b
 
 use crate::context::{DiagnosticContext, InitContext, InstallContext, RpcContext, SetupContext};
 use crate::net::static_server::{
     diagnostic_ui_router, init_ui_router, install_ui_router, main_ui_router, refresher,
     setup_ui_router,
 };
-<<<<<<< HEAD
-use crate::Error;
-=======
 use crate::prelude::*;
 
 #[derive(Clone)]
@@ -80,7 +69,6 @@
         ready(Ok(SwappableRouterService(self.0.subscribe())))
     }
 }
->>>>>>> 94a5075b
 
 pub struct WebServer {
     shutdown: oneshot::Sender<()>,
@@ -88,13 +76,9 @@
     thread: NonDetachingJoinHandle<()>,
 }
 impl WebServer {
-<<<<<<< HEAD
-    pub fn new(bind: SocketAddr, router: Router) -> Self {
-=======
     pub fn new(bind: SocketAddr) -> Self {
         let router = SwappableRouter::new(refresher());
         let thread_router = router.clone();
->>>>>>> 94a5075b
         let (shutdown, shutdown_recv) = oneshot::channel();
         let thread = NonDetachingJoinHandle::from(tokio::spawn(async move {
             let handle = Handle::new();
@@ -102,11 +86,7 @@
             server.http_builder().http1().preserve_header_case(true);
             server.http_builder().http1().title_case_headers(true);
 
-<<<<<<< HEAD
-            if let (Err(e), _) = tokio::join!(server.serve(router.into_make_service()), async {
-=======
             if let (Err(e), _) = tokio::join!(server.serve(thread_router), async {
->>>>>>> 94a5075b
                 let _ = shutdown_recv.await;
                 handle.graceful_shutdown(Some(Duration::from_secs(0)));
             }) {
@@ -125,22 +105,6 @@
         self.thread.await.unwrap()
     }
 
-<<<<<<< HEAD
-    pub fn main(bind: SocketAddr, ctx: RpcContext) -> Result<Self, Error> {
-        Ok(Self::new(bind, main_ui_server_router(ctx)))
-    }
-
-    pub fn setup(bind: SocketAddr, ctx: SetupContext) -> Result<Self, Error> {
-        Ok(Self::new(bind, setup_ui_file_router(ctx)))
-    }
-
-    pub fn diagnostic(bind: SocketAddr, ctx: DiagnosticContext) -> Result<Self, Error> {
-        Ok(Self::new(bind, diag_ui_file_router(ctx)))
-    }
-
-    pub fn install(bind: SocketAddr, ctx: InstallContext) -> Result<Self, Error> {
-        Ok(Self::new(bind, install_ui_file_router(ctx)))
-=======
     pub fn serve_router(&mut self, router: Router) {
         self.router.swap(router)
     }
@@ -163,6 +127,5 @@
 
     pub fn serve_init(&mut self, ctx: InitContext) {
         self.serve_router(init_ui_router(ctx))
->>>>>>> 94a5075b
     }
 }