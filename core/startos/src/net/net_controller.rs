use std::collections::{BTreeMap, BTreeSet};
use std::net::{Ipv4Addr, SocketAddr};
use std::sync::{Arc, Weak};

use color_eyre::eyre::eyre;
use imbl::OrdMap;
<<<<<<< HEAD
use lazy_format::lazy_format;
use models::{HostId, OptionExt, PackageId};
use patch_db::PatchDb;
use torut::onion::{OnionAddressV3, TorSecretKeyV3};
use tracing::instrument;

use crate::db::prelude::PatchDbExt;
=======
use imbl_value::InternedString;
use models::{HostId, OptionExt, PackageId};
use torut::onion::{OnionAddressV3, TorSecretKeyV3};
use tracing::instrument;

use crate::db::model::Database;
>>>>>>> 94a5075b
use crate::error::ErrorCollection;
use crate::hostname::Hostname;
use crate::net::dns::DnsController;
use crate::net::forward::LanPortForwardController;
use crate::net::host::address::HostAddress;
<<<<<<< HEAD
use crate::net::host::binding::{AddSslOptions, BindOptions};
use crate::net::host::{Host, HostKind};
use crate::net::tor::TorController;
use crate::net::vhost::{AlpnInfo, VHostController};
use crate::util::serde::MaybeUtf8String;
use crate::{Error, HOST_IP};

pub struct NetController {
    db: PatchDb,
    pub(super) tor: TorController,
    pub(super) vhost: VHostController,
    pub(super) dns: DnsController,
    pub(super) forward: LanPortForwardController,
    pub(super) os_bindings: Vec<Arc<()>>,
=======
use crate::net::host::binding::{AddSslOptions, BindOptions, LanInfo};
use crate::net::host::{host_for, Host, HostKind};
use crate::net::service_interface::{HostnameInfo, IpHostname, OnionHostname};
use crate::net::tor::TorController;
use crate::net::vhost::{AlpnInfo, VHostController};
use crate::prelude::*;
use crate::util::serde::MaybeUtf8String;
use crate::HOST_IP;

pub struct PreInitNetController {
    pub db: TypedPatchDb<Database>,
    tor: TorController,
    vhost: VHostController,
    os_bindings: Vec<Arc<()>>,
    server_hostnames: Vec<Option<InternedString>>,
>>>>>>> 94a5075b
}
impl PreInitNetController {
    #[instrument(skip_all)]
    pub async fn init(
<<<<<<< HEAD
        db: PatchDb,
        tor_control: SocketAddr,
        tor_socks: SocketAddr,
        dns_bind: &[SocketAddr],
=======
        db: TypedPatchDb<Database>,
        tor_control: SocketAddr,
        tor_socks: SocketAddr,
>>>>>>> 94a5075b
        hostname: &Hostname,
        os_tor_key: TorSecretKeyV3,
    ) -> Result<Self, Error> {
        let mut res = Self {
            db: db.clone(),
            tor: TorController::new(tor_control, tor_socks),
            vhost: VHostController::new(db),
<<<<<<< HEAD
            dns: DnsController::init(dns_bind).await?,
            forward: LanPortForwardController::new(),
=======
>>>>>>> 94a5075b
            os_bindings: Vec::new(),
            server_hostnames: Vec::new(),
        };
        res.add_os_bindings(hostname, os_tor_key).await?;
        Ok(res)
    }

    async fn add_os_bindings(
        &mut self,
        hostname: &Hostname,
        tor_key: TorSecretKeyV3,
    ) -> Result<(), Error> {
        let alpn = Err(AlpnInfo::Specified(vec![
            MaybeUtf8String("http/1.1".into()),
            MaybeUtf8String("h2".into()),
        ]));
<<<<<<< HEAD

        // Internal DNS
        self.vhost
            .add(
                Some("embassy".into()),
                443,
                ([127, 0, 0, 1], 80).into(),
                alpn.clone(),
            )
            .await?;
        self.os_bindings
            .push(self.dns.add(None, HOST_IP.into()).await?);

        // LAN IP
        self.os_bindings.push(
            self.vhost
                .add(None, 443, ([127, 0, 0, 1], 80).into(), alpn.clone())
                .await?,
        );

        // localhost
        self.os_bindings.push(
            self.vhost
                .add(
                    Some("localhost".into()),
                    443,
                    ([127, 0, 0, 1], 80).into(),
                    alpn.clone(),
                )
                .await?,
        );
        self.os_bindings.push(
            self.vhost
                .add(
                    Some(hostname.no_dot_host_name()),
                    443,
                    ([127, 0, 0, 1], 80).into(),
                    alpn.clone(),
                )
                .await?,
        );
=======

        self.server_hostnames = vec![
            // LAN IP
            None,
            // Internal DNS
            Some("embassy".into()),
            Some("startos".into()),
            // localhost
            Some("localhost".into()),
            Some(hostname.no_dot_host_name()),
            // LAN mDNS
            Some(hostname.local_domain_name()),
        ];

        for hostname in self.server_hostnames.iter().cloned() {
            self.os_bindings.push(
                self.vhost
                    .add(hostname, 443, ([127, 0, 0, 1], 80).into(), alpn.clone())
                    .await?,
            );
        }
>>>>>>> 94a5075b

        // Tor
        self.os_bindings.push(
            self.vhost
                .add(
<<<<<<< HEAD
                    Some(hostname.local_domain_name()),
=======
                    Some(InternedString::from_display(
                        &tor_key.public().get_onion_address(),
                    )),
>>>>>>> 94a5075b
                    443,
                    ([127, 0, 0, 1], 80).into(),
                    alpn.clone(),
                )
                .await?,
        );
<<<<<<< HEAD

        // Tor
        self.os_bindings.push(
            self.vhost
                .add(
                    Some(tor_key.public().get_onion_address().to_string()),
                    443,
                    ([127, 0, 0, 1], 80).into(),
                    alpn.clone(),
                )
                .await?,
        );
        self.os_bindings.extend(
            self.tor
                .add(
                    tor_key,
                    vec![
                        (80, ([127, 0, 0, 1], 80).into()),   // http
                        (443, ([127, 0, 0, 1], 443).into()), // https
                    ],
                )
                .await?,
        );
=======
        self.os_bindings.extend(
            self.tor
                .add(
                    tor_key,
                    vec![
                        (80, ([127, 0, 0, 1], 80).into()),   // http
                        (443, ([127, 0, 0, 1], 443).into()), // https
                    ],
                )
                .await?,
        );
>>>>>>> 94a5075b

        Ok(())
    }
}

pub struct NetController {
    db: TypedPatchDb<Database>,
    pub(super) tor: TorController,
    pub(super) vhost: VHostController,
    pub(super) dns: DnsController,
    pub(super) forward: LanPortForwardController,
    pub(super) os_bindings: Vec<Arc<()>>,
    pub(super) server_hostnames: Vec<Option<InternedString>>,
}

impl NetController {
    pub async fn init(
        PreInitNetController {
            db,
            tor,
            vhost,
            os_bindings,
            server_hostnames,
        }: PreInitNetController,
        dns_bind: &[SocketAddr],
    ) -> Result<Self, Error> {
        let mut res = Self {
            db,
            tor,
            vhost,
            dns: DnsController::init(dns_bind).await?,
            forward: LanPortForwardController::new(),
            os_bindings,
            server_hostnames,
        };
        res.os_bindings
            .push(res.dns.add(None, HOST_IP.into()).await?);
        Ok(res)
    }

    #[instrument(skip_all)]
    pub async fn create_service(
        self: &Arc<Self>,
        package: PackageId,
        ip: Ipv4Addr,
    ) -> Result<NetService, Error> {
        let dns = self.dns.add(Some(package.clone()), ip).await?;

        Ok(NetService {
            shutdown: false,
            id: package,
            ip,
            dns,
            controller: Arc::downgrade(self),
            binds: BTreeMap::new(),
        })
    }
}

<<<<<<< HEAD
#[derive(Default)]
struct HostBinds {
    lan: BTreeMap<u16, (u16, Option<AddSslOptions>, Arc<()>)>,
=======
#[derive(Default, Debug)]
struct HostBinds {
    lan: BTreeMap<
        u16,
        (
            LanInfo,
            Option<AddSslOptions>,
            BTreeSet<InternedString>,
            Vec<Arc<()>>,
        ),
    >,
>>>>>>> 94a5075b
    tor: BTreeMap<OnionAddressV3, (OrdMap<u16, SocketAddr>, Vec<Arc<()>>)>,
}

pub struct NetService {
    shutdown: bool,
    id: PackageId,
    ip: Ipv4Addr,
    dns: Arc<()>,
    controller: Weak<NetController>,
    binds: BTreeMap<HostId, HostBinds>,
}
impl NetService {
    fn net_controller(&self) -> Result<Arc<NetController>, Error> {
        Weak::upgrade(&self.controller).ok_or_else(|| {
            Error::new(
                eyre!("NetController is shutdown"),
                crate::ErrorKind::Network,
            )
        })
    }

    pub async fn bind(
        &mut self,
        kind: HostKind,
        id: HostId,
        internal_port: u16,
        options: BindOptions,
    ) -> Result<(), Error> {
<<<<<<< HEAD
        let id_ref = &id;
=======
        dbg!("bind", &kind, &id, internal_port, &options);
>>>>>>> 94a5075b
        let pkg_id = &self.id;
        let host = self
            .net_controller()?
            .db
<<<<<<< HEAD
            .mutate(|d| {
                let mut ports = d.as_private().as_available_ports().de()?;
                let hosts = d
                    .as_public_mut()
                    .as_package_data_mut()
                    .as_idx_mut(pkg_id)
                    .or_not_found(pkg_id)?
                    .as_hosts_mut();
                hosts.add_binding(&mut ports, kind, &id, internal_port, options)?;
                let host = hosts
                    .as_idx(&id)
                    .or_not_found(lazy_format!("Host {id_ref} for {pkg_id}"))?
                    .de()?;
                d.as_private_mut().as_available_ports_mut().ser(&ports)?;
=======
            .mutate(|db| {
                let mut ports = db.as_private().as_available_ports().de()?;
                let host = host_for(db, pkg_id, &id, kind)?;
                host.add_binding(&mut ports, internal_port, options)?;
                let host = host.de()?;
                db.as_private_mut().as_available_ports_mut().ser(&ports)?;
>>>>>>> 94a5075b
                Ok(host)
            })
            .await?;
        self.update(id, host).await
    }

<<<<<<< HEAD
    async fn update(&mut self, id: HostId, host: Host) -> Result<(), Error> {
        let ctrl = self.net_controller()?;
        let binds = {
            if !self.binds.contains_key(&id) {
                self.binds.insert(id.clone(), Default::default());
            }
            self.binds.get_mut(&id).unwrap()
        };
        if true
        // TODO: if should listen lan
        {
            for (port, bind) in &host.bindings {
                let old_lan_bind = binds.lan.remove(port);
                let old_lan_port = old_lan_bind.as_ref().map(|(external, _, _)| *external);
                let lan_bind = old_lan_bind.filter(|(external, ssl, _)| {
                    ssl == &bind.options.add_ssl
                        && bind.assigned_lan_port.as_ref() == Some(external)
                }); // only keep existing binding if relevant details match
                if let Some(external) = bind.assigned_lan_port {
                    let new_lan_bind = if let Some(b) = lan_bind {
                        b
                    } else {
                        if let Some(ssl) = &bind.options.add_ssl {
                            let rc = ctrl
                                .vhost
                                .add(
                                    None,
                                    external,
                                    (self.ip, *port).into(),
                                    if bind.options.secure.as_ref().map_or(false, |s| s.ssl) {
                                        Ok(())
                                    } else {
                                        Err(ssl.alpn.clone())
                                    },
                                )
                                .await?;
                            (*port, Some(ssl.clone()), rc)
                        } else {
                            let rc = ctrl.forward.add(external, (self.ip, *port).into()).await?;
                            (*port, None, rc)
                        }
                    };
                    binds.lan.insert(*port, new_lan_bind);
                }
                if let Some(external) = old_lan_port {
                    ctrl.vhost.gc(None, external).await?;
                    ctrl.forward.gc(external).await?;
                }
            }
            let mut removed = BTreeSet::new();
            let mut removed_ssl = BTreeSet::new();
            binds.lan.retain(|internal, (external, ssl, _)| {
                if host.bindings.contains_key(internal) {
                    true
                } else {
                    if ssl.is_some() {
                        removed_ssl.insert(*external);
                    } else {
                        removed.insert(*external);
                    }
                    false
                }
            });
            for external in removed {
                ctrl.forward.gc(external).await?;
            }
            for external in removed_ssl {
                ctrl.vhost.gc(None, external).await?;
            }
        }
        let tor_binds: OrdMap<u16, SocketAddr> = host
            .bindings
            .iter()
            .flat_map(|(internal, info)| {
                let non_ssl = (
                    info.options.preferred_external_port,
                    SocketAddr::from((self.ip, *internal)),
                );
                if let (Some(ssl), Some(ssl_internal)) =
                    (&info.options.add_ssl, info.assigned_lan_port)
                {
                    itertools::Either::Left(
                        [
                            (
                                ssl.preferred_external_port,
                                SocketAddr::from(([127, 0, 0, 1], ssl_internal)),
                            ),
                            non_ssl,
                        ]
                        .into_iter(),
                    )
                } else {
                    itertools::Either::Right([non_ssl].into_iter())
                }
            })
            .collect();
        let mut keep_tor_addrs = BTreeSet::new();
        for addr in match host.kind {
            HostKind::Multi => {
                // itertools::Either::Left(
                host.addresses.iter()
                // )
            } // HostKind::Single | HostKind::Static => itertools::Either::Right(&host.primary),
        } {
            match addr {
                HostAddress::Onion { address } => {
                    keep_tor_addrs.insert(address);
                    let old_tor_bind = binds.tor.remove(address);
                    let tor_bind = old_tor_bind.filter(|(ports, _)| ports == &tor_binds);
                    let new_tor_bind = if let Some(tor_bind) = tor_bind {
                        tor_bind
                    } else {
                        let key = ctrl
                            .db
                            .peek()
                            .await
                            .into_private()
                            .into_key_store()
                            .into_onion()
                            .get_key(address)?;
                        let rcs = ctrl
                            .tor
                            .add(key, tor_binds.clone().into_iter().collect())
                            .await?;
                        (tor_binds.clone(), rcs)
                    };
                    binds.tor.insert(address.clone(), new_tor_bind);
                }
            }
        }
        for addr in binds.tor.keys() {
            if !keep_tor_addrs.contains(addr) {
                ctrl.tor.gc(Some(addr.clone()), None).await?;
=======
    pub async fn clear_bindings(&mut self) -> Result<(), Error> {
        let ctrl = self.net_controller()?;
        let mut errors = ErrorCollection::new();
        for (_, binds) in std::mem::take(&mut self.binds) {
            for (_, (lan, _, hostnames, rc)) in binds.lan {
                drop(rc);
                if let Some(external) = lan.assigned_ssl_port {
                    for hostname in ctrl.server_hostnames.iter().cloned() {
                        ctrl.vhost.gc(hostname, external).await?;
                    }
                    for hostname in hostnames {
                        ctrl.vhost.gc(Some(hostname), external).await?;
                    }
                }
                if let Some(external) = lan.assigned_port {
                    ctrl.forward.gc(external).await?;
                }
            }
            for (addr, (_, rcs)) in binds.tor {
                drop(rcs);
                errors.handle(ctrl.tor.gc(Some(addr), None).await);
            }
        }
        std::mem::take(&mut self.dns);
        errors.handle(ctrl.dns.gc(Some(self.id.clone()), self.ip).await);
        errors.into_result()
    }

    async fn update(&mut self, id: HostId, host: Host) -> Result<(), Error> {
        let ctrl = self.net_controller()?;
        let mut hostname_info = BTreeMap::new();
        let binds = self.binds.entry(id.clone()).or_default();

        let peek = ctrl.db.peek().await;

        // LAN
        let server_info = peek.as_public().as_server_info();
        let ip_info = server_info.as_ip_info().de()?;
        let hostname = server_info.as_hostname().de()?;
        for (port, bind) in &host.bindings {
            let old_lan_bind = binds.lan.remove(port);
            let lan_bind = old_lan_bind
                .as_ref()
                .filter(|(external, ssl, _, _)| {
                    ssl == &bind.options.add_ssl && bind.lan == *external
                })
                .cloned(); // only keep existing binding if relevant details match
            if bind.lan.assigned_port.is_some() || bind.lan.assigned_ssl_port.is_some() {
                let new_lan_bind = if let Some(b) = lan_bind {
                    b
                } else {
                    let mut rcs = Vec::with_capacity(2 + host.addresses.len());
                    let mut hostnames = BTreeSet::new();
                    if let Some(ssl) = &bind.options.add_ssl {
                        let external = bind
                            .lan
                            .assigned_ssl_port
                            .or_not_found("assigned ssl port")?;
                        let target = (self.ip, *port).into();
                        let connect_ssl = if let Some(alpn) = ssl.alpn.clone() {
                            Err(alpn)
                        } else {
                            if bind.options.secure.as_ref().map_or(false, |s| s.ssl) {
                                Ok(())
                            } else {
                                Err(AlpnInfo::Reflect)
                            }
                        };
                        for hostname in ctrl.server_hostnames.iter().cloned() {
                            rcs.push(
                                ctrl.vhost
                                    .add(hostname, external, target, connect_ssl.clone())
                                    .await?,
                            );
                        }
                        for address in host.addresses() {
                            match address {
                                HostAddress::Onion { address } => {
                                    let hostname = InternedString::from_display(address);
                                    if hostnames.insert(hostname.clone()) {
                                        rcs.push(
                                            ctrl.vhost
                                                .add(
                                                    Some(hostname),
                                                    external,
                                                    target,
                                                    connect_ssl.clone(),
                                                )
                                                .await?,
                                        );
                                    }
                                }
                                HostAddress::Domain { address } => {
                                    if hostnames.insert(address.clone()) {
                                        rcs.push(
                                            ctrl.vhost
                                                .add(
                                                    Some(address.clone()),
                                                    external,
                                                    target,
                                                    connect_ssl.clone(),
                                                )
                                                .await?,
                                        );
                                    }
                                }
                            }
                        }
                    }
                    if let Some(security) = bind.options.secure {
                        if bind.options.add_ssl.is_some() && security.ssl {
                            // doesn't make sense to have 2 listening ports, both with ssl
                        } else {
                            let external =
                                bind.lan.assigned_port.or_not_found("assigned lan port")?;
                            rcs.push(ctrl.forward.add(external, (self.ip, *port).into()).await?);
                        }
                    }
                    (bind.lan, bind.options.add_ssl.clone(), hostnames, rcs)
                };
                let mut bind_hostname_info: Vec<HostnameInfo> =
                    hostname_info.remove(port).unwrap_or_default();
                for (interface, ip_info) in &ip_info {
                    bind_hostname_info.push(HostnameInfo::Ip {
                        network_interface_id: interface.clone(),
                        public: false,
                        hostname: IpHostname::Local {
                            value: format!("{hostname}.local"),
                            port: new_lan_bind.0.assigned_port,
                            ssl_port: new_lan_bind.0.assigned_ssl_port,
                        },
                    });
                    if let Some(ipv4) = ip_info.ipv4 {
                        bind_hostname_info.push(HostnameInfo::Ip {
                            network_interface_id: interface.clone(),
                            public: false,
                            hostname: IpHostname::Ipv4 {
                                value: ipv4,
                                port: new_lan_bind.0.assigned_port,
                                ssl_port: new_lan_bind.0.assigned_ssl_port,
                            },
                        });
                    }
                    if let Some(ipv6) = ip_info.ipv6 {
                        bind_hostname_info.push(HostnameInfo::Ip {
                            network_interface_id: interface.clone(),
                            public: false,
                            hostname: IpHostname::Ipv6 {
                                value: ipv6,
                                port: new_lan_bind.0.assigned_port,
                                ssl_port: new_lan_bind.0.assigned_ssl_port,
                            },
                        });
                    }
                }
                hostname_info.insert(*port, bind_hostname_info);
                binds.lan.insert(*port, new_lan_bind);
            }
            if let Some((lan, _, hostnames, _)) = old_lan_bind {
                if let Some(external) = lan.assigned_ssl_port {
                    for hostname in ctrl.server_hostnames.iter().cloned() {
                        ctrl.vhost.gc(hostname, external).await?;
                    }
                    for hostname in hostnames {
                        ctrl.vhost.gc(Some(hostname), external).await?;
                    }
                }
                if let Some(external) = lan.assigned_port {
                    ctrl.forward.gc(external).await?;
                }
>>>>>>> 94a5075b
            }
        }
        let mut removed = BTreeSet::new();
        binds.lan.retain(|internal, (external, _, hostnames, _)| {
            if host.bindings.contains_key(internal) {
                true
            } else {
                removed.insert((*external, std::mem::take(hostnames)));

                false
            }
        });
        for (lan, hostnames) in removed {
            if let Some(external) = lan.assigned_ssl_port {
                for hostname in ctrl.server_hostnames.iter().cloned() {
                    ctrl.vhost.gc(hostname, external).await?;
                }
                for hostname in hostnames {
                    ctrl.vhost.gc(Some(hostname), external).await?;
                }
            }
            if let Some(external) = lan.assigned_port {
                ctrl.forward.gc(external).await?;
            }
        }

        struct TorHostnamePorts {
            non_ssl: Option<u16>,
            ssl: Option<u16>,
        }
        let mut tor_hostname_ports = BTreeMap::<u16, TorHostnamePorts>::new();
        let mut tor_binds = OrdMap::<u16, SocketAddr>::new();
        for (internal, info) in &host.bindings {
            tor_binds.insert(
                info.options.preferred_external_port,
                SocketAddr::from((self.ip, *internal)),
            );
            if let (Some(ssl), Some(ssl_internal)) =
                (&info.options.add_ssl, info.lan.assigned_ssl_port)
            {
                tor_binds.insert(
                    ssl.preferred_external_port,
                    SocketAddr::from(([127, 0, 0, 1], ssl_internal)),
                );
                tor_hostname_ports.insert(
                    *internal,
                    TorHostnamePorts {
                        non_ssl: Some(info.options.preferred_external_port)
                            .filter(|p| *p != ssl.preferred_external_port),
                        ssl: Some(ssl.preferred_external_port),
                    },
                );
            } else {
                tor_hostname_ports.insert(
                    *internal,
                    TorHostnamePorts {
                        non_ssl: Some(info.options.preferred_external_port),
                        ssl: None,
                    },
                );
            }
        }

        let mut keep_tor_addrs = BTreeSet::new();
        for tor_addr in host.addresses().filter_map(|a| {
            if let HostAddress::Onion { address } = a {
                Some(address)
            } else {
                None
            }
        }) {
            keep_tor_addrs.insert(tor_addr);
            let old_tor_bind = binds.tor.remove(tor_addr);
            let tor_bind = old_tor_bind.filter(|(ports, _)| ports == &tor_binds);
            let new_tor_bind = if let Some(tor_bind) = tor_bind {
                tor_bind
            } else {
                let key = peek
                    .as_private()
                    .as_key_store()
                    .as_onion()
                    .get_key(tor_addr)?;
                let rcs = ctrl
                    .tor
                    .add(key, tor_binds.clone().into_iter().collect())
                    .await?;
                (tor_binds.clone(), rcs)
            };
            for (internal, ports) in &tor_hostname_ports {
                let mut bind_hostname_info = hostname_info.remove(internal).unwrap_or_default();
                bind_hostname_info.push(HostnameInfo::Onion {
                    hostname: OnionHostname {
                        value: tor_addr.to_string(),
                        port: ports.non_ssl,
                        ssl_port: ports.ssl,
                    },
                });
                hostname_info.insert(*internal, bind_hostname_info);
            }
            binds.tor.insert(tor_addr.clone(), new_tor_bind);
        }
        for addr in binds.tor.keys() {
            if !keep_tor_addrs.contains(addr) {
                ctrl.tor.gc(Some(addr.clone()), None).await?;
            }
        }
        self.net_controller()?
            .db
            .mutate(|db| {
                host_for(db, &self.id, &id, host.kind)?
                    .as_hostname_info_mut()
                    .ser(&hostname_info)
            })
            .await?;
        Ok(())
    }

    pub async fn remove_all(mut self) -> Result<(), Error> {
        self.shutdown = true;
        if let Some(ctrl) = Weak::upgrade(&self.controller) {
<<<<<<< HEAD
            for (_, binds) in std::mem::take(&mut self.binds) {
                for (_, (external, ssl, rc)) in binds.lan {
                    drop(rc);
                    if ssl.is_some() {
                        errors.handle(ctrl.vhost.gc(None, external).await);
                    } else {
                        errors.handle(ctrl.forward.gc(external).await);
                    }
                }
                for (addr, (_, rcs)) in binds.tor {
                    drop(rcs);
                    errors.handle(ctrl.tor.gc(Some(addr), None).await);
                }
            }
            std::mem::take(&mut self.dns);
            errors.handle(ctrl.dns.gc(Some(self.id.clone()), self.ip).await);
            errors.into_result()
=======
            self.clear_bindings().await?;
            drop(ctrl);
            Ok(())
>>>>>>> 94a5075b
        } else {
            tracing::warn!("NetService dropped after NetController is shutdown");
            Err(Error::new(
                eyre!("NetController is shutdown"),
                crate::ErrorKind::Network,
            ))
        }
    }

    pub fn get_ip(&self) -> Ipv4Addr {
<<<<<<< HEAD
        self.ip.to_owned()
=======
        self.ip
    }

    pub fn get_lan_port(&self, host_id: HostId, internal_port: u16) -> Result<LanInfo, Error> {
        let host_id_binds = self.binds.get_key_value(&host_id);
        match host_id_binds {
            Some((_, binds)) => {
                if let Some((lan, _, _, _)) = binds.lan.get(&internal_port) {
                    Ok(*lan)
                } else {
                    Err(Error::new(
                        eyre!(
                            "Internal Port {} not found in NetService binds",
                            internal_port
                        ),
                        crate::ErrorKind::NotFound,
                    ))
                }
            }
            None => Err(Error::new(
                eyre!("HostID {} not found in NetService binds", host_id),
                crate::ErrorKind::NotFound,
            )),
        }
>>>>>>> 94a5075b
    }
}

impl Drop for NetService {
    fn drop(&mut self) {
        if !self.shutdown {
            tracing::debug!("Dropping NetService for {}", self.id);
            let svc = std::mem::replace(
                self,
                NetService {
                    shutdown: true,
                    id: Default::default(),
                    ip: Ipv4Addr::new(0, 0, 0, 0),
                    dns: Default::default(),
                    controller: Default::default(),
                    binds: BTreeMap::new(),
                },
            );
            tokio::spawn(async move { svc.remove_all().await.unwrap() });
        }
    }
}<|MERGE_RESOLUTION|>--- conflicted
+++ resolved
@@ -4,43 +4,17 @@
 
 use color_eyre::eyre::eyre;
 use imbl::OrdMap;
-<<<<<<< HEAD
-use lazy_format::lazy_format;
-use models::{HostId, OptionExt, PackageId};
-use patch_db::PatchDb;
-use torut::onion::{OnionAddressV3, TorSecretKeyV3};
-use tracing::instrument;
-
-use crate::db::prelude::PatchDbExt;
-=======
 use imbl_value::InternedString;
 use models::{HostId, OptionExt, PackageId};
 use torut::onion::{OnionAddressV3, TorSecretKeyV3};
 use tracing::instrument;
 
 use crate::db::model::Database;
->>>>>>> 94a5075b
 use crate::error::ErrorCollection;
 use crate::hostname::Hostname;
 use crate::net::dns::DnsController;
 use crate::net::forward::LanPortForwardController;
 use crate::net::host::address::HostAddress;
-<<<<<<< HEAD
-use crate::net::host::binding::{AddSslOptions, BindOptions};
-use crate::net::host::{Host, HostKind};
-use crate::net::tor::TorController;
-use crate::net::vhost::{AlpnInfo, VHostController};
-use crate::util::serde::MaybeUtf8String;
-use crate::{Error, HOST_IP};
-
-pub struct NetController {
-    db: PatchDb,
-    pub(super) tor: TorController,
-    pub(super) vhost: VHostController,
-    pub(super) dns: DnsController,
-    pub(super) forward: LanPortForwardController,
-    pub(super) os_bindings: Vec<Arc<()>>,
-=======
 use crate::net::host::binding::{AddSslOptions, BindOptions, LanInfo};
 use crate::net::host::{host_for, Host, HostKind};
 use crate::net::service_interface::{HostnameInfo, IpHostname, OnionHostname};
@@ -56,21 +30,13 @@
     vhost: VHostController,
     os_bindings: Vec<Arc<()>>,
     server_hostnames: Vec<Option<InternedString>>,
->>>>>>> 94a5075b
 }
 impl PreInitNetController {
     #[instrument(skip_all)]
     pub async fn init(
-<<<<<<< HEAD
-        db: PatchDb,
-        tor_control: SocketAddr,
-        tor_socks: SocketAddr,
-        dns_bind: &[SocketAddr],
-=======
         db: TypedPatchDb<Database>,
         tor_control: SocketAddr,
         tor_socks: SocketAddr,
->>>>>>> 94a5075b
         hostname: &Hostname,
         os_tor_key: TorSecretKeyV3,
     ) -> Result<Self, Error> {
@@ -78,11 +44,6 @@
             db: db.clone(),
             tor: TorController::new(tor_control, tor_socks),
             vhost: VHostController::new(db),
-<<<<<<< HEAD
-            dns: DnsController::init(dns_bind).await?,
-            forward: LanPortForwardController::new(),
-=======
->>>>>>> 94a5075b
             os_bindings: Vec::new(),
             server_hostnames: Vec::new(),
         };
@@ -99,49 +60,6 @@
             MaybeUtf8String("http/1.1".into()),
             MaybeUtf8String("h2".into()),
         ]));
-<<<<<<< HEAD
-
-        // Internal DNS
-        self.vhost
-            .add(
-                Some("embassy".into()),
-                443,
-                ([127, 0, 0, 1], 80).into(),
-                alpn.clone(),
-            )
-            .await?;
-        self.os_bindings
-            .push(self.dns.add(None, HOST_IP.into()).await?);
-
-        // LAN IP
-        self.os_bindings.push(
-            self.vhost
-                .add(None, 443, ([127, 0, 0, 1], 80).into(), alpn.clone())
-                .await?,
-        );
-
-        // localhost
-        self.os_bindings.push(
-            self.vhost
-                .add(
-                    Some("localhost".into()),
-                    443,
-                    ([127, 0, 0, 1], 80).into(),
-                    alpn.clone(),
-                )
-                .await?,
-        );
-        self.os_bindings.push(
-            self.vhost
-                .add(
-                    Some(hostname.no_dot_host_name()),
-                    443,
-                    ([127, 0, 0, 1], 80).into(),
-                    alpn.clone(),
-                )
-                .await?,
-        );
-=======
 
         self.server_hostnames = vec![
             // LAN IP
@@ -163,32 +81,14 @@
                     .await?,
             );
         }
->>>>>>> 94a5075b
 
         // Tor
         self.os_bindings.push(
             self.vhost
                 .add(
-<<<<<<< HEAD
-                    Some(hostname.local_domain_name()),
-=======
                     Some(InternedString::from_display(
                         &tor_key.public().get_onion_address(),
                     )),
->>>>>>> 94a5075b
-                    443,
-                    ([127, 0, 0, 1], 80).into(),
-                    alpn.clone(),
-                )
-                .await?,
-        );
-<<<<<<< HEAD
-
-        // Tor
-        self.os_bindings.push(
-            self.vhost
-                .add(
-                    Some(tor_key.public().get_onion_address().to_string()),
                     443,
                     ([127, 0, 0, 1], 80).into(),
                     alpn.clone(),
@@ -206,19 +106,6 @@
                 )
                 .await?,
         );
-=======
-        self.os_bindings.extend(
-            self.tor
-                .add(
-                    tor_key,
-                    vec![
-                        (80, ([127, 0, 0, 1], 80).into()),   // http
-                        (443, ([127, 0, 0, 1], 443).into()), // https
-                    ],
-                )
-                .await?,
-        );
->>>>>>> 94a5075b
 
         Ok(())
     }
@@ -278,11 +165,6 @@
     }
 }
 
-<<<<<<< HEAD
-#[derive(Default)]
-struct HostBinds {
-    lan: BTreeMap<u16, (u16, Option<AddSslOptions>, Arc<()>)>,
-=======
 #[derive(Default, Debug)]
 struct HostBinds {
     lan: BTreeMap<
@@ -294,7 +176,6 @@
             Vec<Arc<()>>,
         ),
     >,
->>>>>>> 94a5075b
     tor: BTreeMap<OnionAddressV3, (OrdMap<u16, SocketAddr>, Vec<Arc<()>>)>,
 }
 
@@ -323,179 +204,23 @@
         internal_port: u16,
         options: BindOptions,
     ) -> Result<(), Error> {
-<<<<<<< HEAD
-        let id_ref = &id;
-=======
         dbg!("bind", &kind, &id, internal_port, &options);
->>>>>>> 94a5075b
         let pkg_id = &self.id;
         let host = self
             .net_controller()?
             .db
-<<<<<<< HEAD
-            .mutate(|d| {
-                let mut ports = d.as_private().as_available_ports().de()?;
-                let hosts = d
-                    .as_public_mut()
-                    .as_package_data_mut()
-                    .as_idx_mut(pkg_id)
-                    .or_not_found(pkg_id)?
-                    .as_hosts_mut();
-                hosts.add_binding(&mut ports, kind, &id, internal_port, options)?;
-                let host = hosts
-                    .as_idx(&id)
-                    .or_not_found(lazy_format!("Host {id_ref} for {pkg_id}"))?
-                    .de()?;
-                d.as_private_mut().as_available_ports_mut().ser(&ports)?;
-=======
             .mutate(|db| {
                 let mut ports = db.as_private().as_available_ports().de()?;
                 let host = host_for(db, pkg_id, &id, kind)?;
                 host.add_binding(&mut ports, internal_port, options)?;
                 let host = host.de()?;
                 db.as_private_mut().as_available_ports_mut().ser(&ports)?;
->>>>>>> 94a5075b
                 Ok(host)
             })
             .await?;
         self.update(id, host).await
     }
 
-<<<<<<< HEAD
-    async fn update(&mut self, id: HostId, host: Host) -> Result<(), Error> {
-        let ctrl = self.net_controller()?;
-        let binds = {
-            if !self.binds.contains_key(&id) {
-                self.binds.insert(id.clone(), Default::default());
-            }
-            self.binds.get_mut(&id).unwrap()
-        };
-        if true
-        // TODO: if should listen lan
-        {
-            for (port, bind) in &host.bindings {
-                let old_lan_bind = binds.lan.remove(port);
-                let old_lan_port = old_lan_bind.as_ref().map(|(external, _, _)| *external);
-                let lan_bind = old_lan_bind.filter(|(external, ssl, _)| {
-                    ssl == &bind.options.add_ssl
-                        && bind.assigned_lan_port.as_ref() == Some(external)
-                }); // only keep existing binding if relevant details match
-                if let Some(external) = bind.assigned_lan_port {
-                    let new_lan_bind = if let Some(b) = lan_bind {
-                        b
-                    } else {
-                        if let Some(ssl) = &bind.options.add_ssl {
-                            let rc = ctrl
-                                .vhost
-                                .add(
-                                    None,
-                                    external,
-                                    (self.ip, *port).into(),
-                                    if bind.options.secure.as_ref().map_or(false, |s| s.ssl) {
-                                        Ok(())
-                                    } else {
-                                        Err(ssl.alpn.clone())
-                                    },
-                                )
-                                .await?;
-                            (*port, Some(ssl.clone()), rc)
-                        } else {
-                            let rc = ctrl.forward.add(external, (self.ip, *port).into()).await?;
-                            (*port, None, rc)
-                        }
-                    };
-                    binds.lan.insert(*port, new_lan_bind);
-                }
-                if let Some(external) = old_lan_port {
-                    ctrl.vhost.gc(None, external).await?;
-                    ctrl.forward.gc(external).await?;
-                }
-            }
-            let mut removed = BTreeSet::new();
-            let mut removed_ssl = BTreeSet::new();
-            binds.lan.retain(|internal, (external, ssl, _)| {
-                if host.bindings.contains_key(internal) {
-                    true
-                } else {
-                    if ssl.is_some() {
-                        removed_ssl.insert(*external);
-                    } else {
-                        removed.insert(*external);
-                    }
-                    false
-                }
-            });
-            for external in removed {
-                ctrl.forward.gc(external).await?;
-            }
-            for external in removed_ssl {
-                ctrl.vhost.gc(None, external).await?;
-            }
-        }
-        let tor_binds: OrdMap<u16, SocketAddr> = host
-            .bindings
-            .iter()
-            .flat_map(|(internal, info)| {
-                let non_ssl = (
-                    info.options.preferred_external_port,
-                    SocketAddr::from((self.ip, *internal)),
-                );
-                if let (Some(ssl), Some(ssl_internal)) =
-                    (&info.options.add_ssl, info.assigned_lan_port)
-                {
-                    itertools::Either::Left(
-                        [
-                            (
-                                ssl.preferred_external_port,
-                                SocketAddr::from(([127, 0, 0, 1], ssl_internal)),
-                            ),
-                            non_ssl,
-                        ]
-                        .into_iter(),
-                    )
-                } else {
-                    itertools::Either::Right([non_ssl].into_iter())
-                }
-            })
-            .collect();
-        let mut keep_tor_addrs = BTreeSet::new();
-        for addr in match host.kind {
-            HostKind::Multi => {
-                // itertools::Either::Left(
-                host.addresses.iter()
-                // )
-            } // HostKind::Single | HostKind::Static => itertools::Either::Right(&host.primary),
-        } {
-            match addr {
-                HostAddress::Onion { address } => {
-                    keep_tor_addrs.insert(address);
-                    let old_tor_bind = binds.tor.remove(address);
-                    let tor_bind = old_tor_bind.filter(|(ports, _)| ports == &tor_binds);
-                    let new_tor_bind = if let Some(tor_bind) = tor_bind {
-                        tor_bind
-                    } else {
-                        let key = ctrl
-                            .db
-                            .peek()
-                            .await
-                            .into_private()
-                            .into_key_store()
-                            .into_onion()
-                            .get_key(address)?;
-                        let rcs = ctrl
-                            .tor
-                            .add(key, tor_binds.clone().into_iter().collect())
-                            .await?;
-                        (tor_binds.clone(), rcs)
-                    };
-                    binds.tor.insert(address.clone(), new_tor_bind);
-                }
-            }
-        }
-        for addr in binds.tor.keys() {
-            if !keep_tor_addrs.contains(addr) {
-                ctrl.tor.gc(Some(addr.clone()), None).await?;
-=======
     pub async fn clear_bindings(&mut self) -> Result<(), Error> {
         let ctrl = self.net_controller()?;
         let mut errors = ErrorCollection::new();
@@ -666,7 +391,6 @@
                 if let Some(external) = lan.assigned_port {
                     ctrl.forward.gc(external).await?;
                 }
->>>>>>> 94a5075b
             }
         }
         let mut removed = BTreeSet::new();
@@ -787,29 +511,9 @@
     pub async fn remove_all(mut self) -> Result<(), Error> {
         self.shutdown = true;
         if let Some(ctrl) = Weak::upgrade(&self.controller) {
-<<<<<<< HEAD
-            for (_, binds) in std::mem::take(&mut self.binds) {
-                for (_, (external, ssl, rc)) in binds.lan {
-                    drop(rc);
-                    if ssl.is_some() {
-                        errors.handle(ctrl.vhost.gc(None, external).await);
-                    } else {
-                        errors.handle(ctrl.forward.gc(external).await);
-                    }
-                }
-                for (addr, (_, rcs)) in binds.tor {
-                    drop(rcs);
-                    errors.handle(ctrl.tor.gc(Some(addr), None).await);
-                }
-            }
-            std::mem::take(&mut self.dns);
-            errors.handle(ctrl.dns.gc(Some(self.id.clone()), self.ip).await);
-            errors.into_result()
-=======
             self.clear_bindings().await?;
             drop(ctrl);
             Ok(())
->>>>>>> 94a5075b
         } else {
             tracing::warn!("NetService dropped after NetController is shutdown");
             Err(Error::new(
@@ -820,9 +524,6 @@
     }
 
     pub fn get_ip(&self) -> Ipv4Addr {
-<<<<<<< HEAD
-        self.ip.to_owned()
-=======
         self.ip
     }
 
@@ -847,7 +548,6 @@
                 crate::ErrorKind::NotFound,
             )),
         }
->>>>>>> 94a5075b
     }
 }
 
