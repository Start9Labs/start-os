--- conflicted
+++ resolved
@@ -48,7 +48,6 @@
         }
     }
 }
-<<<<<<< HEAD
 
 impl StartOSLogger {
     pub fn enable(&self) {}
@@ -57,16 +56,6 @@
         *self.logfile.0.lock().unwrap() = logfile;
     }
 
-=======
-
-impl StartOSLogger {
-    pub fn enable(&self) {}
-
-    pub fn set_logfile(&self, logfile: Option<File>) {
-        *self.logfile.0.lock().unwrap() = logfile;
-    }
-
->>>>>>> 63bc71da
     fn base_subscriber(logfile: LogFile) -> impl Subscriber {
         use tracing_error::ErrorLayer;
         use tracing_subscriber::prelude::*;
