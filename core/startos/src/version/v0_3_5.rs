--- conflicted
+++ resolved
@@ -1,27 +1,9 @@
-<<<<<<< HEAD
-use emver::VersionRange;
-
-use super::VersionT;
-use crate::prelude::*;
-use crate::version::Current;
-
-lazy_static::lazy_static! {
-    pub static ref V0_3_0_COMPAT: VersionRange = VersionRange::Conj(
-        Box::new(VersionRange::Anchor(
-            emver::GTE,
-            emver::Version::new(0, 3, 0, 0),
-        )),
-        Box::new(VersionRange::Anchor(emver::LTE, Current::new().semver())),
-    );
-}
-=======
 use exver::{ExtendedVersion, VersionRange};
 
 use super::VersionT;
 use crate::db::model::Database;
 use crate::prelude::*;
 use crate::version::Current;
->>>>>>> 94a5075b
 
 lazy_static::lazy_static! {
     pub static ref V0_3_0_COMPAT: VersionRange = VersionRange::and(
@@ -57,17 +39,10 @@
     fn compat(&self) -> &'static VersionRange {
         &V0_3_0_COMPAT
     }
-<<<<<<< HEAD
-    async fn up(&self, _db: &PatchDb) -> Result<(), Error> {
-        Ok(())
-    }
-    async fn down(&self, _db: &PatchDb) -> Result<(), Error> {
-=======
     async fn up(&self, _db: &TypedPatchDb<Database>) -> Result<(), Error> {
         Ok(())
     }
     async fn down(&self, _db: &TypedPatchDb<Database>) -> Result<(), Error> {
->>>>>>> 94a5075b
         Ok(())
     }
 }