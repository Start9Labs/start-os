use std::cmp::Ordering;

use color_eyre::eyre::eyre;
use futures::future::BoxFuture;
use futures::{Future, FutureExt};
use imbl_value::InternedString;

use crate::prelude::*;
use crate::Error;

mod v0_3_5;
mod v0_3_5_1;
<<<<<<< HEAD
mod v0_3_6;

pub type Current = v0_3_6::Version;
=======
mod v0_3_5_2;

pub type Current = v0_3_5_2::Version;
>>>>>>> 2b885550

#[derive(serde::Serialize, serde::Deserialize, Debug, Clone)]
#[serde(untagged)]
enum Version {
    LT0_3_5(LTWrapper<v0_3_5::Version>),
    V0_3_5(Wrapper<v0_3_5::Version>),
    V0_3_5_1(Wrapper<v0_3_5_1::Version>),
<<<<<<< HEAD
    V0_3_6(Wrapper<v0_3_6::Version>),
=======
    V0_3_5_2(Wrapper<v0_3_5_2::Version>),
>>>>>>> 2b885550
    Other(emver::Version),
}

impl Version {
    fn from_util_version(version: crate::util::Version) -> Self {
        serde_json::to_value(version.clone())
            .and_then(serde_json::from_value)
            .unwrap_or_else(|_e| {
                tracing::warn!("Can't deserialize: {:?} and falling back to other", version);
                Version::Other(version.into_version())
            })
    }
    #[cfg(test)]
    fn as_sem_ver(&self) -> emver::Version {
        match self {
            Version::LT0_3_5(LTWrapper(_, x)) => x.clone(),
            Version::V0_3_5(Wrapper(x)) => x.semver(),
            Version::V0_3_5_1(Wrapper(x)) => x.semver(),
<<<<<<< HEAD
            Version::V0_3_6(Wrapper(x)) => x.semver(),
=======
            Version::V0_3_5_2(Wrapper(x)) => x.semver(),
>>>>>>> 2b885550
            Version::Other(x) => x.clone(),
        }
    }
}

pub trait VersionT
where
    Self: Sized + Send + Sync,
{
    type Previous: VersionT;
    fn new() -> Self;
    fn semver(&self) -> emver::Version;
    fn compat(&self) -> &'static emver::VersionRange;
    fn up(&self, db: &PatchDb) -> impl Future<Output = Result<(), Error>> + Send;
    fn down(&self, db: &PatchDb) -> impl Future<Output = Result<(), Error>> + Send;
    fn commit(&self, db: &PatchDb) -> impl Future<Output = Result<(), Error>> + Send {
        async {
            let semver = self.semver().into();
            let compat = self.compat().clone();
            db.mutate(|d| {
                d.as_public_mut()
                    .as_server_info_mut()
                    .as_version_mut()
                    .ser(&semver)?;
                d.as_public_mut()
                    .as_server_info_mut()
                    .as_eos_version_compat_mut()
                    .ser(&compat)?;
                Ok(())
            })
            .await?;
            Ok(())
        }
    }
    fn migrate_to<V: VersionT>(
        &self,
        version: &V,
        db: &PatchDb,
    ) -> impl Future<Output = Result<(), Error>> + Send {
        async {
            match self.semver().cmp(&version.semver()) {
                Ordering::Greater => self.rollback_to_unchecked(version, db).await,
                Ordering::Less => version.migrate_from_unchecked(self, db).await,
                Ordering::Equal => Ok(()),
            }
        }
    }
    fn migrate_from_unchecked<'a, V: VersionT>(
        &'a self,
        version: &'a V,
        db: &'a PatchDb,
    ) -> BoxFuture<'a, Result<(), Error>> {
        async {
            let previous = Self::Previous::new();
            if version.semver() < previous.semver() {
                previous.migrate_from_unchecked(version, db).await?;
            } else if version.semver() > previous.semver() {
                return Err(Error::new(
                    eyre!(
                        "NO PATH FROM {}, THIS IS LIKELY A MISTAKE IN THE VERSION DEFINITION",
                        version.semver()
                    ),
                    crate::ErrorKind::MigrationFailed,
                ));
            }
            tracing::info!("{} -> {}", previous.semver(), self.semver(),);
            self.up(db).await?;
            self.commit(db).await?;
            Ok(())
        }
        .boxed()
    }
    fn rollback_to_unchecked<'a, V: VersionT>(
        &'a self,
        version: &'a V,
        db: &'a PatchDb,
    ) -> BoxFuture<'a, Result<(), Error>> {
        async {
            let previous = Self::Previous::new();
            tracing::info!("{} -> {}", self.semver(), previous.semver(),);
            self.down(db).await?;
            previous.commit(db).await?;
            if version.semver() < previous.semver() {
                previous.rollback_to_unchecked(version, db).await?;
            } else if version.semver() > previous.semver() {
                return Err(Error::new(
                    eyre!(
                        "NO PATH TO {}, THIS IS LIKELY A MISTAKE IN THE VERSION DEFINITION",
                        version.semver()
                    ),
                    crate::ErrorKind::MigrationFailed,
                ));
            }
            Ok(())
        }
        .boxed()
    }
}

#[derive(Debug, Clone)]
struct LTWrapper<T>(T, emver::Version);
impl<T> serde::Serialize for LTWrapper<T>
where
    T: VersionT,
{
    fn serialize<S: serde::Serializer>(&self, serializer: S) -> Result<S::Ok, S::Error> {
        self.0.semver().serialize(serializer)
    }
}
impl<'de, T> serde::Deserialize<'de> for LTWrapper<T>
where
    T: VersionT,
{
    fn deserialize<D: serde::Deserializer<'de>>(deserializer: D) -> Result<Self, D::Error> {
        let v = crate::util::Version::deserialize(deserializer)?;
        let version = T::new();
        if *v < version.semver() {
            Ok(Self(version, v.into_version()))
        } else {
            Err(serde::de::Error::custom("Mismatched Version"))
        }
    }
}

#[derive(Debug, Clone)]
struct Wrapper<T>(T);
impl<T> serde::Serialize for Wrapper<T>
where
    T: VersionT,
{
    fn serialize<S: serde::Serializer>(&self, serializer: S) -> Result<S::Ok, S::Error> {
        self.0.semver().serialize(serializer)
    }
}
impl<'de, T> serde::Deserialize<'de> for Wrapper<T>
where
    T: VersionT,
{
    fn deserialize<D: serde::Deserializer<'de>>(deserializer: D) -> Result<Self, D::Error> {
        let v = crate::util::Version::deserialize(deserializer)?;
        let version = T::new();
        if *v == version.semver() {
            Ok(Wrapper(version))
        } else {
            Err(serde::de::Error::custom("Mismatched Version"))
        }
    }
}

pub async fn init(db: &PatchDb) -> Result<(), Error> {
    let version = Version::from_util_version(
        db.peek()
            .await
            .as_public()
            .as_server_info()
            .as_version()
            .de()?,
    );

    match version {
<<<<<<< HEAD
        Version::LT0_3_5(_) => {
            return Err(Error::new(
                eyre!("Cannot migrate from pre-0.3.5. Please update to v0.3.5 first."),
                ErrorKind::MigrationFailed,
            ));
        }
        Version::V0_3_5(v) => v.0.migrate_to(&Current::new(), &db).await?,
        Version::V0_3_5_1(v) => v.0.migrate_to(&Current::new(), &db).await?,
        Version::V0_3_6(v) => v.0.migrate_to(&Current::new(), &db).await?,
=======
        Version::V0_3_4(v) => v.0.migrate_to(&Current::new(), db.clone(), secrets).await?,
        Version::V0_3_4_1(v) => v.0.migrate_to(&Current::new(), db.clone(), secrets).await?,
        Version::V0_3_4_2(v) => v.0.migrate_to(&Current::new(), db.clone(), secrets).await?,
        Version::V0_3_4_3(v) => v.0.migrate_to(&Current::new(), db.clone(), secrets).await?,
        Version::V0_3_4_4(v) => v.0.migrate_to(&Current::new(), db.clone(), secrets).await?,
        Version::V0_3_5(v) => v.0.migrate_to(&Current::new(), db.clone(), secrets).await?,
        Version::V0_3_5_1(v) => v.0.migrate_to(&Current::new(), db.clone(), secrets).await?,
        Version::V0_3_5_2(v) => v.0.migrate_to(&Current::new(), db.clone(), secrets).await?,
>>>>>>> 2b885550
        Version::Other(_) => {
            return Err(Error::new(
                eyre!("Cannot downgrade"),
                crate::ErrorKind::InvalidRequest,
            ))
        }
    }
    Ok(())
}

pub const COMMIT_HASH: &str =
    include_str!(concat!(env!("CARGO_MANIFEST_DIR"), "/../../GIT_HASH.txt"));

pub fn git_info() -> Result<InternedString, Error> {
    Ok(InternedString::intern(COMMIT_HASH))
}

#[cfg(test)]
mod tests {
    use proptest::prelude::*;

    use super::*;

    fn em_version() -> impl Strategy<Value = emver::Version> {
        any::<(usize, usize, usize, usize)>().prop_map(|(major, minor, patch, super_minor)| {
            emver::Version::new(major, minor, patch, super_minor)
        })
    }

    fn versions() -> impl Strategy<Value = Version> {
        prop_oneof![
            Just(Version::V0_3_5(Wrapper(v0_3_5::Version::new()))),
            Just(Version::V0_3_5_1(Wrapper(v0_3_5_1::Version::new()))),
            Just(Version::V0_3_5_2(Wrapper(v0_3_5_2::Version::new()))),
            em_version().prop_map(Version::Other),
        ]
    }

    proptest! {
        #[test]
        fn emversion_isomorphic_version(original in em_version()) {
            let version = Version::from_util_version(original.clone().into());
            let back = version.as_sem_ver();
            prop_assert_eq!(original, back, "All versions should round trip");
        }
        #[test]
        fn version_isomorphic_em_version(version in versions()) {
            let sem_ver = version.as_sem_ver();
            let back = Version::from_util_version(sem_ver.into());
            prop_assert_eq!(format!("{:?}",version), format!("{:?}", back), "All versions should round trip");
        }
    }
}<|MERGE_RESOLUTION|>--- conflicted
+++ resolved
@@ -10,15 +10,10 @@
 
 mod v0_3_5;
 mod v0_3_5_1;
-<<<<<<< HEAD
+mod v0_3_5_2;
 mod v0_3_6;
 
 pub type Current = v0_3_6::Version;
-=======
-mod v0_3_5_2;
-
-pub type Current = v0_3_5_2::Version;
->>>>>>> 2b885550
 
 #[derive(serde::Serialize, serde::Deserialize, Debug, Clone)]
 #[serde(untagged)]
@@ -26,11 +21,8 @@
     LT0_3_5(LTWrapper<v0_3_5::Version>),
     V0_3_5(Wrapper<v0_3_5::Version>),
     V0_3_5_1(Wrapper<v0_3_5_1::Version>),
-<<<<<<< HEAD
+    V0_3_5_2(Wrapper<v0_3_5_2::Version>),
     V0_3_6(Wrapper<v0_3_6::Version>),
-=======
-    V0_3_5_2(Wrapper<v0_3_5_2::Version>),
->>>>>>> 2b885550
     Other(emver::Version),
 }
 
@@ -49,11 +41,8 @@
             Version::LT0_3_5(LTWrapper(_, x)) => x.clone(),
             Version::V0_3_5(Wrapper(x)) => x.semver(),
             Version::V0_3_5_1(Wrapper(x)) => x.semver(),
-<<<<<<< HEAD
+            Version::V0_3_5_2(Wrapper(x)) => x.semver(),
             Version::V0_3_6(Wrapper(x)) => x.semver(),
-=======
-            Version::V0_3_5_2(Wrapper(x)) => x.semver(),
->>>>>>> 2b885550
             Version::Other(x) => x.clone(),
         }
     }
@@ -214,7 +203,6 @@
     );
 
     match version {
-<<<<<<< HEAD
         Version::LT0_3_5(_) => {
             return Err(Error::new(
                 eyre!("Cannot migrate from pre-0.3.5. Please update to v0.3.5 first."),
@@ -223,17 +211,8 @@
         }
         Version::V0_3_5(v) => v.0.migrate_to(&Current::new(), &db).await?,
         Version::V0_3_5_1(v) => v.0.migrate_to(&Current::new(), &db).await?,
+        Version::V0_3_5_2(v) => v.0.migrate_to(&Current::new(), &db).await?,
         Version::V0_3_6(v) => v.0.migrate_to(&Current::new(), &db).await?,
-=======
-        Version::V0_3_4(v) => v.0.migrate_to(&Current::new(), db.clone(), secrets).await?,
-        Version::V0_3_4_1(v) => v.0.migrate_to(&Current::new(), db.clone(), secrets).await?,
-        Version::V0_3_4_2(v) => v.0.migrate_to(&Current::new(), db.clone(), secrets).await?,
-        Version::V0_3_4_3(v) => v.0.migrate_to(&Current::new(), db.clone(), secrets).await?,
-        Version::V0_3_4_4(v) => v.0.migrate_to(&Current::new(), db.clone(), secrets).await?,
-        Version::V0_3_5(v) => v.0.migrate_to(&Current::new(), db.clone(), secrets).await?,
-        Version::V0_3_5_1(v) => v.0.migrate_to(&Current::new(), db.clone(), secrets).await?,
-        Version::V0_3_5_2(v) => v.0.migrate_to(&Current::new(), db.clone(), secrets).await?,
->>>>>>> 2b885550
         Version::Other(_) => {
             return Err(Error::new(
                 eyre!("Cannot downgrade"),
