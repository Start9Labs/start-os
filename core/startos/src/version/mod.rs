--- conflicted
+++ resolved
@@ -8,27 +8,17 @@
 use crate::prelude::*;
 use crate::Error;
 
-mod v0_3_5;
-<<<<<<< HEAD
+mod v0_3_5_1;
 mod v0_4_0;
 
 pub type Current = v0_4_0::Version;
-=======
-mod v0_3_5_1;
-
-pub type Current = v0_3_5_1::Version;
->>>>>>> 6580153f
 
 #[derive(serde::Serialize, serde::Deserialize, Debug, Clone)]
 #[serde(untagged)]
 enum Version {
-    LT0_3_5(LTWrapper<v0_3_5::Version>),
-    V0_3_5(Wrapper<v0_3_5::Version>),
-<<<<<<< HEAD
+    LT0_3_5_1(LTWrapper<v0_3_5_1::Version>),
+    V0_3_5_1(Wrapper<v0_3_5_1::Version>),
     V0_4_0(Wrapper<v0_4_0::Version>),
-=======
-    V0_3_5_1(Wrapper<v0_3_5_1::Version>),
->>>>>>> 6580153f
     Other(emver::Version),
 }
 
@@ -44,13 +34,9 @@
     #[cfg(test)]
     fn as_sem_ver(&self) -> emver::Version {
         match self {
-            Version::LT0_3_5(LTWrapper(_, x)) => x.clone(),
-            Version::V0_3_5(Wrapper(x)) => x.semver(),
-<<<<<<< HEAD
+            Version::LT0_3_5_1(LTWrapper(_, x)) => x.clone(),
+            Version::V0_3_5_1(Wrapper(x)) => x.semver(),
             Version::V0_4_0(Wrapper(x)) => x.semver(),
-=======
-            Version::V0_3_5_1(Wrapper(x)) => x.semver(),
->>>>>>> 6580153f
             Version::Other(x) => x.clone(),
         }
     }
@@ -196,24 +182,14 @@
     let version = Version::from_util_version(db.peek().await.as_server_info().as_version().de()?);
 
     match version {
-<<<<<<< HEAD
-        Version::LT0_3_5(_) => {
-            return Err(Error::new(
-                eyre!("Cannot migrate from pre-0.3.5. Please update to v0.3.5 first."),
+        Version::LT0_3_5_1(_) => {
+            return Err(Error::new(
+                eyre!("Cannot migrate from pre-0.3.5.1. Please update to v0.3.5.1 first."),
                 crate::ErrorKind::MigrationFailed,
             ));
         }
-        Version::V0_3_5(v) => v.0.migrate_to(&Current::new(), db, secrets).await?,
+        Version::V0_3_5_1(v) => v.0.migrate_to(&Current::new(), db, secrets).await?,
         Version::V0_4_0(v) => v.0.migrate_to(&Current::new(), db, secrets).await?,
-=======
-        Version::V0_3_4(v) => v.0.migrate_to(&Current::new(), db.clone(), secrets).await?,
-        Version::V0_3_4_1(v) => v.0.migrate_to(&Current::new(), db.clone(), secrets).await?,
-        Version::V0_3_4_2(v) => v.0.migrate_to(&Current::new(), db.clone(), secrets).await?,
-        Version::V0_3_4_3(v) => v.0.migrate_to(&Current::new(), db.clone(), secrets).await?,
-        Version::V0_3_4_4(v) => v.0.migrate_to(&Current::new(), db.clone(), secrets).await?,
-        Version::V0_3_5(v) => v.0.migrate_to(&Current::new(), db.clone(), secrets).await?,
-        Version::V0_3_5_1(v) => v.0.migrate_to(&Current::new(), db.clone(), secrets).await?,
->>>>>>> 6580153f
         Version::Other(_) => {
             return Err(Error::new(
                 eyre!("Cannot downgrade"),
@@ -246,26 +222,16 @@
 
     fn versions() -> impl Strategy<Value = Version> {
         prop_oneof![
-<<<<<<< HEAD
-            em_version().prop_map(|v| if v < v0_3_5::Version::new().semver() {
-                Version::LT0_3_5(LTWrapper(v0_3_5::Version::new(), v))
+            em_version().prop_map(|v| if v < v0_3_5_1::Version::new().semver() {
+                Version::LT0_3_5_1(LTWrapper(v0_3_5_1::Version::new(), v))
             } else {
-                Version::LT0_3_5(LTWrapper(
-                    v0_3_5::Version::new(),
+                Version::LT0_3_5_1(LTWrapper(
+                    v0_3_5_1::Version::new(),
                     emver::Version::new(0, 3, 0, 0),
                 ))
             }),
-            Just(Version::V0_3_5(Wrapper(v0_3_5::Version::new()))),
+            Just(Version::V0_3_5_1(Wrapper(v0_3_5_1::Version::new()))),
             Just(Version::V0_4_0(Wrapper(v0_4_0::Version::new()))),
-=======
-            Just(Version::V0_3_4(Wrapper(v0_3_4::Version::new()))),
-            Just(Version::V0_3_4_1(Wrapper(v0_3_4_1::Version::new()))),
-            Just(Version::V0_3_4_2(Wrapper(v0_3_4_2::Version::new()))),
-            Just(Version::V0_3_4_3(Wrapper(v0_3_4_3::Version::new()))),
-            Just(Version::V0_3_4_4(Wrapper(v0_3_4_4::Version::new()))),
-            Just(Version::V0_3_5(Wrapper(v0_3_5::Version::new()))),
-            Just(Version::V0_3_5_1(Wrapper(v0_3_5_1::Version::new()))),
->>>>>>> 6580153f
             em_version().prop_map(Version::Other),
         ]
     }
