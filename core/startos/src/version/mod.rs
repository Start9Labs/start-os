--- conflicted
+++ resolved
@@ -13,11 +13,6 @@
 mod v0_3_5;
 mod v0_3_5_1;
 mod v0_3_5_2;
-<<<<<<< HEAD
-mod v0_3_6;
-
-pub type Current = v0_3_6::Version;
-=======
 mod v0_3_6_alpha_0;
 mod v0_3_6_alpha_1;
 mod v0_3_6_alpha_2;
@@ -28,7 +23,6 @@
 mod v0_3_6_alpha_7;
 
 pub type Current = v0_3_6_alpha_3::Version; // VERSION_BUMP
->>>>>>> 94a5075b
 
 #[derive(serde::Serialize, serde::Deserialize, Debug, Clone)]
 #[serde(untagged)]
@@ -38,10 +32,6 @@
     V0_3_5(Wrapper<v0_3_5::Version>),
     V0_3_5_1(Wrapper<v0_3_5_1::Version>),
     V0_3_5_2(Wrapper<v0_3_5_2::Version>),
-<<<<<<< HEAD
-    V0_3_6(Wrapper<v0_3_6::Version>),
-    Other(emver::Version),
-=======
     V0_3_6_alpha_0(Wrapper<v0_3_6_alpha_0::Version>),
     V0_3_6_alpha_1(Wrapper<v0_3_6_alpha_1::Version>),
     V0_3_6_alpha_2(Wrapper<v0_3_6_alpha_2::Version>),
@@ -51,7 +41,6 @@
     V0_3_6_alpha_6(Wrapper<v0_3_6_alpha_6::Version>),
     V0_3_6_alpha_7(Wrapper<v0_3_6_alpha_7::Version>),
     Other(exver::Version),
->>>>>>> 94a5075b
 }
 
 impl Version {
@@ -70,9 +59,6 @@
             Version::V0_3_5(Wrapper(x)) => x.semver(),
             Version::V0_3_5_1(Wrapper(x)) => x.semver(),
             Version::V0_3_5_2(Wrapper(x)) => x.semver(),
-<<<<<<< HEAD
-            Version::V0_3_6(Wrapper(x)) => x.semver(),
-=======
             Version::V0_3_6_alpha_0(Wrapper(x)) => x.semver(),
             Version::V0_3_6_alpha_1(Wrapper(x)) => x.semver(),
             Version::V0_3_6_alpha_2(Wrapper(x)) => x.semver(),
@@ -81,7 +67,6 @@
             Version::V0_3_6_alpha_5(Wrapper(x)) => x.semver(),
             Version::V0_3_6_alpha_6(Wrapper(x)) => x.semver(),
             Version::V0_3_6_alpha_7(Wrapper(x)) => x.semver(),
->>>>>>> 94a5075b
             Version::Other(x) => x.clone(),
         }
     }
@@ -93,13 +78,6 @@
 {
     type Previous: VersionT;
     fn new() -> Self;
-<<<<<<< HEAD
-    fn semver(&self) -> emver::Version;
-    fn compat(&self) -> &'static emver::VersionRange;
-    fn up(&self, db: &PatchDb) -> impl Future<Output = Result<(), Error>> + Send;
-    fn down(&self, db: &PatchDb) -> impl Future<Output = Result<(), Error>> + Send;
-    fn commit(&self, db: &PatchDb) -> impl Future<Output = Result<(), Error>> + Send {
-=======
     fn semver(&self) -> exver::Version;
     fn compat(&self) -> &'static exver::VersionRange;
     fn up(&self, db: &TypedPatchDb<Database>) -> impl Future<Output = Result<(), Error>> + Send;
@@ -108,7 +86,6 @@
         &self,
         db: &TypedPatchDb<Database>,
     ) -> impl Future<Output = Result<(), Error>> + Send {
->>>>>>> 94a5075b
         async {
             let semver = self.semver().into();
             let compat = self.compat().clone();
@@ -130,14 +107,6 @@
     fn migrate_to<V: VersionT>(
         &self,
         version: &V,
-<<<<<<< HEAD
-        db: &PatchDb,
-    ) -> impl Future<Output = Result<(), Error>> + Send {
-        async {
-            match self.semver().cmp(&version.semver()) {
-                Ordering::Greater => self.rollback_to_unchecked(version, db).await,
-                Ordering::Less => version.migrate_from_unchecked(self, db).await,
-=======
         db: &TypedPatchDb<Database>,
         progress: &mut PhaseProgressTrackerHandle,
     ) -> impl Future<Output = Result<(), Error>> + Send {
@@ -145,7 +114,6 @@
             match self.semver().cmp(&version.semver()) {
                 Ordering::Greater => self.rollback_to_unchecked(version, db, progress).await,
                 Ordering::Less => version.migrate_from_unchecked(self, db, progress).await,
->>>>>>> 94a5075b
                 Ordering::Equal => Ok(()),
             }
         }
@@ -153,14 +121,6 @@
     fn migrate_from_unchecked<'a, V: VersionT>(
         &'a self,
         version: &'a V,
-<<<<<<< HEAD
-        db: &'a PatchDb,
-    ) -> BoxFuture<'a, Result<(), Error>> {
-        async {
-            let previous = Self::Previous::new();
-            if version.semver() < previous.semver() {
-                previous.migrate_from_unchecked(version, db).await?;
-=======
         db: &'a TypedPatchDb<Database>,
         progress: &'a mut PhaseProgressTrackerHandle,
     ) -> BoxFuture<'a, Result<(), Error>> {
@@ -171,7 +131,6 @@
                 previous
                     .migrate_from_unchecked(version, db, progress)
                     .await?;
->>>>>>> 94a5075b
             } else if version.semver() > previous.semver() {
                 return Err(Error::new(
                     eyre!(
@@ -184,10 +143,7 @@
             tracing::info!("{} -> {}", previous.semver(), self.semver(),);
             self.up(db).await?;
             self.commit(db).await?;
-<<<<<<< HEAD
-=======
             *progress += 1;
->>>>>>> 94a5075b
             Ok(())
         }
         .boxed()
@@ -195,28 +151,19 @@
     fn rollback_to_unchecked<'a, V: VersionT>(
         &'a self,
         version: &'a V,
-<<<<<<< HEAD
-        db: &'a PatchDb,
-=======
         db: &'a TypedPatchDb<Database>,
         progress: &'a mut PhaseProgressTrackerHandle,
->>>>>>> 94a5075b
     ) -> BoxFuture<'a, Result<(), Error>> {
         async {
             let previous = Self::Previous::new();
             tracing::info!("{} -> {}", self.semver(), previous.semver(),);
             self.down(db).await?;
             previous.commit(db).await?;
-<<<<<<< HEAD
-            if version.semver() < previous.semver() {
-                previous.rollback_to_unchecked(version, db).await?;
-=======
             *progress += 1;
             if version.semver() < previous.semver() {
                 previous
                     .rollback_to_unchecked(version, db, progress)
                     .await?;
->>>>>>> 94a5075b
             } else if version.semver() > previous.semver() {
                 return Err(Error::new(
                     eyre!(
@@ -227,38 +174,6 @@
                 ));
             }
             Ok(())
-<<<<<<< HEAD
-        }
-        .boxed()
-    }
-}
-
-#[derive(Debug, Clone)]
-struct LTWrapper<T>(T, emver::Version);
-impl<T> serde::Serialize for LTWrapper<T>
-where
-    T: VersionT,
-{
-    fn serialize<S: serde::Serializer>(&self, serializer: S) -> Result<S::Ok, S::Error> {
-        self.0.semver().serialize(serializer)
-    }
-}
-impl<'de, T> serde::Deserialize<'de> for LTWrapper<T>
-where
-    T: VersionT,
-{
-    fn deserialize<D: serde::Deserializer<'de>>(deserializer: D) -> Result<Self, D::Error> {
-        let v = crate::util::Version::deserialize(deserializer)?;
-        let version = T::new();
-        if *v < version.semver() {
-            Ok(Self(version, v.into_version()))
-        } else {
-            Err(serde::de::Error::custom("Mismatched Version"))
-        }
-    }
-}
-
-=======
         }
         .boxed()
     }
@@ -289,7 +204,6 @@
     }
 }
 
->>>>>>> 94a5075b
 #[derive(Debug, Clone)]
 struct Wrapper<T>(T);
 impl<T> serde::Serialize for Wrapper<T>
@@ -315,10 +229,6 @@
     }
 }
 
-<<<<<<< HEAD
-pub async fn init(db: &PatchDb) -> Result<(), Error> {
-    let version = Version::from_util_version(
-=======
 pub async fn init(
     db: &TypedPatchDb<Database>,
     mut progress: PhaseProgressTrackerHandle,
@@ -338,7 +248,6 @@
     })
     .await?; // TODO: remove before releasing 0.3.6
     let version = Version::from_exver_version(
->>>>>>> 94a5075b
         db.peek()
             .await
             .as_public()
@@ -354,12 +263,6 @@
                 ErrorKind::MigrationFailed,
             ));
         }
-<<<<<<< HEAD
-        Version::V0_3_5(v) => v.0.migrate_to(&Current::new(), &db).await?,
-        Version::V0_3_5_1(v) => v.0.migrate_to(&Current::new(), &db).await?,
-        Version::V0_3_5_2(v) => v.0.migrate_to(&Current::new(), &db).await?,
-        Version::V0_3_6(v) => v.0.migrate_to(&Current::new(), &db).await?,
-=======
         Version::V0_3_5(v) => v.0.migrate_to(&Current::new(), &db, &mut progress).await?,
         Version::V0_3_5_1(v) => v.0.migrate_to(&Current::new(), &db, &mut progress).await?,
         Version::V0_3_5_2(v) => v.0.migrate_to(&Current::new(), &db, &mut progress).await?,
@@ -371,7 +274,6 @@
         Version::V0_3_6_alpha_5(v) => v.0.migrate_to(&Current::new(), &db, &mut progress).await?,
         Version::V0_3_6_alpha_6(v) => v.0.migrate_to(&Current::new(), &db, &mut progress).await?,
         Version::V0_3_6_alpha_7(v) => v.0.migrate_to(&Current::new(), &db, &mut progress).await?,
->>>>>>> 94a5075b
         Version::Other(_) => {
             return Err(Error::new(
                 eyre!("Cannot downgrade"),
@@ -416,8 +318,6 @@
             Just(Version::V0_3_5(Wrapper(v0_3_5::Version::new()))),
             Just(Version::V0_3_5_1(Wrapper(v0_3_5_1::Version::new()))),
             Just(Version::V0_3_5_2(Wrapper(v0_3_5_2::Version::new()))),
-<<<<<<< HEAD
-=======
             Just(Version::V0_3_6_alpha_0(Wrapper(
                 v0_3_6_alpha_0::Version::new()
             ))),
@@ -427,7 +327,6 @@
             Just(Version::V0_3_6_alpha_2(Wrapper(
                 v0_3_6_alpha_2::Version::new()
             ))),
->>>>>>> 94a5075b
             em_version().prop_map(Version::Other),
         ]
     }
