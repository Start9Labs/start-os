--- conflicted
+++ resolved
@@ -33,15 +33,10 @@
 mod v0_3_6_alpha_11;
 mod v0_3_6_alpha_12;
 mod v0_3_6_alpha_13;
-<<<<<<< HEAD
-
-pub type Current = v0_3_6_alpha_13::Version; // VERSION_BUMP
-=======
 mod v0_3_6_alpha_14;
 mod v0_3_6_alpha_15;
 
 pub type Current = v0_3_6_alpha_15::Version; // VERSION_BUMP
->>>>>>> 63bc71da
 
 impl Current {
     #[instrument(skip(self, db))]
@@ -136,13 +131,9 @@
     V0_3_6_alpha_10(Wrapper<v0_3_6_alpha_10::Version>),
     V0_3_6_alpha_11(Wrapper<v0_3_6_alpha_11::Version>),
     V0_3_6_alpha_12(Wrapper<v0_3_6_alpha_12::Version>),
-<<<<<<< HEAD
-    V0_3_6_alpha_13(Wrapper<v0_3_6_alpha_13::Version>), // VERSION_BUMP
-=======
     V0_3_6_alpha_13(Wrapper<v0_3_6_alpha_13::Version>),
     V0_3_6_alpha_14(Wrapper<v0_3_6_alpha_14::Version>),
     V0_3_6_alpha_15(Wrapper<v0_3_6_alpha_15::Version>), // VERSION_BUMP
->>>>>>> 63bc71da
     Other(exver::Version),
 }
 
@@ -179,13 +170,9 @@
             Self::V0_3_6_alpha_10(v) => DynVersion(Box::new(v.0)),
             Self::V0_3_6_alpha_11(v) => DynVersion(Box::new(v.0)),
             Self::V0_3_6_alpha_12(v) => DynVersion(Box::new(v.0)),
-<<<<<<< HEAD
-            Self::V0_3_6_alpha_13(v) => DynVersion(Box::new(v.0)), // VERSION_BUMP
-=======
             Self::V0_3_6_alpha_13(v) => DynVersion(Box::new(v.0)),
             Self::V0_3_6_alpha_14(v) => DynVersion(Box::new(v.0)),
             Self::V0_3_6_alpha_15(v) => DynVersion(Box::new(v.0)), // VERSION_BUMP
->>>>>>> 63bc71da
             Self::Other(v) => {
                 return Err(Error::new(
                     eyre!("unknown version {v}"),
@@ -214,13 +201,9 @@
             Version::V0_3_6_alpha_10(Wrapper(x)) => x.semver(),
             Version::V0_3_6_alpha_11(Wrapper(x)) => x.semver(),
             Version::V0_3_6_alpha_12(Wrapper(x)) => x.semver(),
-<<<<<<< HEAD
-            Version::V0_3_6_alpha_13(Wrapper(x)) => x.semver(), // VERSION_BUMP
-=======
             Version::V0_3_6_alpha_13(Wrapper(x)) => x.semver(),
             Version::V0_3_6_alpha_14(Wrapper(x)) => x.semver(),
             Version::V0_3_6_alpha_15(Wrapper(x)) => x.semver(), // VERSION_BUMP
->>>>>>> 63bc71da
             Version::Other(x) => x.clone(),
         }
     }
