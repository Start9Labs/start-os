--- conflicted
+++ resolved
@@ -1,8 +1,4 @@
-<<<<<<< HEAD
-use emver::VersionRange;
-=======
 use exver::VersionRange;
->>>>>>> 94a5075b
 
 use super::v0_3_5::V0_3_0_COMPAT;
 use super::{v0_3_5, VersionT};
@@ -27,17 +23,10 @@
     fn compat(&self) -> &'static VersionRange {
         &V0_3_0_COMPAT
     }
-<<<<<<< HEAD
-    async fn up(&self, _db: &PatchDb) -> Result<(), Error> {
-        Ok(())
-    }
-    async fn down(&self, _db: &PatchDb) -> Result<(), Error> {
-=======
     async fn up(&self, _db: &TypedPatchDb<Database>) -> Result<(), Error> {
         Ok(())
     }
     async fn down(&self, _db: &TypedPatchDb<Database>) -> Result<(), Error> {
->>>>>>> 94a5075b
         Ok(())
     }
 }