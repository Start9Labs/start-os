use exver::{PreReleaseSegment, VersionRange};

use super::v0_3_5::V0_3_0_COMPAT;
use super::{v0_3_6_alpha_5, VersionT};
<<<<<<< HEAD
use crate::db::model::Database;
use crate::notifications::{notify, NotificationLevel};
=======
>>>>>>> 12dec676
use crate::prelude::*;

lazy_static::lazy_static! {
    static ref V0_3_6_alpha_6: exver::Version = exver::Version::new(
        [0, 3, 6],
        [PreReleaseSegment::String("alpha".into()), 6.into()]
    );
}

#[derive(Clone, Copy, Debug, Default)]
pub struct Version;

impl VersionT for Version {
    type Previous = v0_3_6_alpha_5::Version;
    type PreUpRes = ();

    async fn pre_up(self) -> Result<Self::PreUpRes, Error> {
        Ok(())
    }
    fn semver(self) -> exver::Version {
        V0_3_6_alpha_6.clone()
    }
    fn compat(self) -> &'static VersionRange {
        &V0_3_0_COMPAT
    }
<<<<<<< HEAD
    async fn up(&self, db: &TypedPatchDb<Database>) -> Result<(), Error> {
        let message_update = include_str!("update_details/v0_3_6.md").to_string();

        db.mutate(|db| {
            notify(
                db,
                None,
                NotificationLevel::Success,
                "Welcome to StartOS 0.3.6!".to_string(),
                "Click \"View Details\" to learn all about the new version".to_string(),
                message_update,
            )?;
            Ok(())
        })
        .await?;
=======
    fn up(self, _db: &mut Value, _: Self::PreUpRes) -> Result<(), Error> {
>>>>>>> 12dec676
        Ok(())
    }
    fn down(self, _db: &mut Value) -> Result<(), Error> {
        Ok(())
    }
}<|MERGE_RESOLUTION|>--- conflicted
+++ resolved
@@ -2,11 +2,8 @@
 
 use super::v0_3_5::V0_3_0_COMPAT;
 use super::{v0_3_6_alpha_5, VersionT};
-<<<<<<< HEAD
 use crate::db::model::Database;
 use crate::notifications::{notify, NotificationLevel};
-=======
->>>>>>> 12dec676
 use crate::prelude::*;
 
 lazy_static::lazy_static! {
@@ -16,41 +13,36 @@
     );
 }
 
-#[derive(Clone, Copy, Debug, Default)]
+#[derive(Default, Clone, Copy, Debug)]
 pub struct Version;
 
 impl VersionT for Version {
     type Previous = v0_3_6_alpha_5::Version;
-    type PreUpRes = ();
-
-    async fn pre_up(self) -> Result<Self::PreUpRes, Error> {
+    fn semver(&self) -> exver::Version {
+        V0_3_6_alpha_6.clone()
+    }
+    fn compat(&self) -> &'static VersionRange {
+        &V0_3_0_COMPAT
+    }
+    fn up(&self, db: &mut Value) -> Result<(), Error> {
         Ok(())
     }
-    fn semver(self) -> exver::Version {
-        V0_3_6_alpha_6.clone()
-    }
-    fn compat(self) -> &'static VersionRange {
-        &V0_3_0_COMPAT
-    }
-<<<<<<< HEAD
-    async fn up(&self, db: &TypedPatchDb<Database>) -> Result<(), Error> {
+    async fn post_up<'a>(self, ctx: &'a crate::context::RpcContext) -> Result<(), Error> {
         let message_update = include_str!("update_details/v0_3_6.md").to_string();
 
-        db.mutate(|db| {
-            notify(
-                db,
-                None,
-                NotificationLevel::Success,
-                "Welcome to StartOS 0.3.6!".to_string(),
-                "Click \"View Details\" to learn all about the new version".to_string(),
-                message_update,
-            )?;
-            Ok(())
-        })
-        .await?;
-=======
-    fn up(self, _db: &mut Value, _: Self::PreUpRes) -> Result<(), Error> {
->>>>>>> 12dec676
+        ctx.db
+            .mutate(|db| {
+                notify(
+                    db,
+                    None,
+                    NotificationLevel::Success,
+                    "Welcome to StartOS 0.3.6!".to_string(),
+                    "Click \"View Details\" to learn all about the new version".to_string(),
+                    message_update,
+                )?;
+                Ok(())
+            })
+            .await?;
         Ok(())
     }
     fn down(self, _db: &mut Value) -> Result<(), Error> {
