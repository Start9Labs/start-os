use axum::extract::Request;
use axum::response::Response;
use http::{HeaderMap, HeaderValue};
use rpc_toolkit::{Empty, Middleware};

#[derive(Clone)]
pub struct Cors {
    headers: HeaderMap,
}
impl Cors {
    pub fn new() -> Self {
        let mut headers = HeaderMap::new();
        headers.insert(
            "Access-Control-Allow-Credentials",
            HeaderValue::from_static("true"),
        );
        Self { headers }
    }
    fn get_cors_headers(&mut self, req: &Request) {
        if let Some(origin) = req.headers().get("Origin") {
            self.headers
                .insert("Access-Control-Allow-Origin", origin.clone());
        } else {
            self.headers
                .insert("Access-Control-Allow-Origin", HeaderValue::from_static("*"));
        }
        if let Some(method) = req.headers().get("Access-Control-Request-Method") {
            self.headers
                .insert("Access-Control-Allow-Methods", method.clone());
        } else {
            self.headers.insert(
                "Access-Control-Allow-Methods",
                HeaderValue::from_static("*"),
            );
        }
        if let Some(headers) = req.headers().get("Access-Control-Request-Headers") {
            self.headers
                .insert("Access-Control-Allow-Headers", headers.clone());
        } else {
            self.headers.insert(
                "Access-Control-Allow-Headers",
                HeaderValue::from_static("*"),
            );
        }
    }
}
<<<<<<< HEAD
#[async_trait::async_trait]
impl<Context: Send + 'static> Middleware<Context> for Cors {
=======
impl<Context: Send + Sync + 'static> Middleware<Context> for Cors {
>>>>>>> 94a5075b
    type Metadata = Empty;
    async fn process_http_request(
        &mut self,
        _: &Context,
        request: &mut Request,
    ) -> Result<(), Response> {
        self.get_cors_headers(request);
        Ok(())
    }
    async fn process_http_response(&mut self, _: &Context, response: &mut Response) {
        response
            .headers_mut()
            .extend(std::mem::take(&mut self.headers))
    }
}<|MERGE_RESOLUTION|>--- conflicted
+++ resolved
@@ -44,12 +44,7 @@
         }
     }
 }
-<<<<<<< HEAD
-#[async_trait::async_trait]
-impl<Context: Send + 'static> Middleware<Context> for Cors {
-=======
 impl<Context: Send + Sync + 'static> Middleware<Context> for Cors {
->>>>>>> 94a5075b
     type Metadata = Empty;
     async fn process_http_request(
         &mut self,
