<<<<<<< HEAD
=======
use std::ops::Deref;
>>>>>>> 94a5075b
use std::path::PathBuf;
use std::time::Duration;

use clap::builder::ValueParserFactory;
use clap::{value_parser, CommandFactory, FromArgMatches, Parser};
use color_eyre::eyre::eyre;
<<<<<<< HEAD
use emver::VersionRange;
use futures::{FutureExt, StreamExt};
use patch_db::json_ptr::JsonPointer;
use reqwest::header::{HeaderMap, CONTENT_LENGTH};
use reqwest::Url;
use rpc_toolkit::yajrc::RpcError;
use rpc_toolkit::CallRemote;
use serde::{Deserialize, Serialize};
use serde_json::{json, Value};
=======
use exver::VersionRange;
use futures::{AsyncWriteExt, StreamExt};
use imbl_value::{json, InternedString};
use itertools::Itertools;
use models::VersionString;
use reqwest::header::{HeaderMap, CONTENT_LENGTH};
use reqwest::Url;
use rpc_toolkit::yajrc::{GenericRpcMethod, RpcError};
use rpc_toolkit::HandlerArgs;
use rustyline_async::ReadlineEvent;
use serde::{Deserialize, Serialize};
>>>>>>> 94a5075b
use tokio::sync::oneshot;
use tracing::instrument;
use ts_rs::TS;

use crate::context::{CliContext, RpcContext};
<<<<<<< HEAD
use crate::core::rpc_continuations::{RequestGuid, RpcContinuation};
use crate::db::model::package::{ManifestPreference, PackageState, PackageStateMatchModelRef};
use crate::prelude::*;
use crate::progress::{FullProgress, PhasedProgressBar};
use crate::s9pk::manifest::PackageId;
use crate::s9pk::merkle_archive::source::http::HttpSource;
use crate::s9pk::S9pk;
use crate::upload::upload;
use crate::util::clap::FromStrParser;
=======
use crate::db::model::package::{ManifestPreference, PackageState, PackageStateMatchModelRef};
use crate::prelude::*;
use crate::progress::{FullProgress, FullProgressTracker, PhasedProgressBar};
use crate::registry::context::{RegistryContext, RegistryUrlParams};
use crate::registry::package::get::GetPackageResponse;
use crate::rpc_continuations::{Guid, RpcContinuation};
use crate::s9pk::manifest::PackageId;
use crate::upload::upload;
use crate::util::clap::FromStrParser;
use crate::util::io::open_file;
use crate::util::net::WebSocketExt;
>>>>>>> 94a5075b
use crate::util::Never;

pub const PKG_ARCHIVE_DIR: &str = "package-data/archive";
pub const PKG_PUBLIC_DIR: &str = "package-data/public";
pub const PKG_WASM_DIR: &str = "package-data/wasm";

// #[command(display(display_serializable))]
<<<<<<< HEAD
pub async fn list(ctx: RpcContext) -> Result<Value, Error> {
    Ok(ctx.db.peek().await.as_public().as_package_data().as_entries()?
        .iter()
        .filter_map(|(id, pde)| {
            let status = match pde.as_state_info().as_match() {
                PackageStateMatchModelRef::Installed(_) => {
                    "installed"
                }
                PackageStateMatchModelRef::Installing(_) => {
                    "installing"
                }
                PackageStateMatchModelRef::Updating(_) => {
                    "updating"
                }
                PackageStateMatchModelRef::Restoring(_) => {
                    "restoring"
                }
                PackageStateMatchModelRef::Removing(_) => {
                    "removing"
                }
                PackageStateMatchModelRef::Error(_) => {
                    "error"
                }
            };
            serde_json::to_value(json!({ "status": status, "id": id.clone(), "version": pde.as_state_info().as_manifest(ManifestPreference::Old).as_version().de().ok()?}))
            .ok()
=======
pub async fn list(ctx: RpcContext) -> Result<Vec<Value>, Error> {
    Ok(ctx
        .db
        .peek()
        .await
        .as_public()
        .as_package_data()
        .as_entries()?
        .iter()
        .filter_map(|(id, pde)| {
            let status = match pde.as_state_info().as_match() {
                PackageStateMatchModelRef::Installed(_) => "installed",
                PackageStateMatchModelRef::Installing(_) => "installing",
                PackageStateMatchModelRef::Updating(_) => "updating",
                PackageStateMatchModelRef::Restoring(_) => "restoring",
                PackageStateMatchModelRef::Removing(_) => "removing",
                PackageStateMatchModelRef::Error(_) => "error",
            };
            Some(json!({
                "status": status,
                "id": id.clone(),
                "version": pde.as_state_info()
                    .as_manifest(ManifestPreference::Old)
                    .as_version()
                    .de()
                    .ok()?
            }))
>>>>>>> 94a5075b
        })
        .collect())
}

#[derive(Debug, Clone, Copy, serde::Deserialize, serde::Serialize, TS)]
#[serde(rename_all = "camelCase")]
pub enum MinMax {
    Min,
    Max,
}
impl Default for MinMax {
    fn default() -> Self {
        MinMax::Max
    }
}
impl std::str::FromStr for MinMax {
    type Err = Error;
    fn from_str(s: &str) -> Result<Self, Self::Err> {
        match s {
            "min" => Ok(MinMax::Min),
            "max" => Ok(MinMax::Max),
            _ => Err(Error::new(
                eyre!("Must be one of \"min\", \"max\"."),
                crate::ErrorKind::ParseVersion,
            )),
        }
    }
}
impl ValueParserFactory for MinMax {
    type Parser = FromStrParser<Self>;
    fn value_parser() -> Self::Parser {
        FromStrParser::new()
    }
}
impl std::fmt::Display for MinMax {
    fn fmt(&self, f: &mut std::fmt::Formatter<'_>) -> std::fmt::Result {
        match self {
            MinMax::Min => write!(f, "min"),
            MinMax::Max => write!(f, "max"),
        }
    }
}

<<<<<<< HEAD
#[derive(Deserialize, Serialize, Parser, TS)]
#[serde(rename_all = "camelCase")]
#[command(rename_all = "kebab-case")]
pub struct InstallParams {
    id: PackageId,
    #[arg(short = 'm', long = "marketplace-url")]
    #[ts(type = "string | null")]
    marketplace_url: Option<Url>,
    #[arg(short = 'v', long = "version-spec")]
    version_spec: Option<String>,
    #[arg(long = "version-priority")]
    version_priority: Option<MinMax>,
}

// #[command(
//     custom_cli(cli_install(async, context(CliContext))),
// )]
=======
#[derive(Deserialize, Serialize, TS)]
#[serde(rename_all = "camelCase")]
#[ts(export)]
pub struct InstallParams {
    #[ts(type = "string")]
    registry: Url,
    id: PackageId,
    version: VersionString,
}

>>>>>>> 94a5075b
#[instrument(skip_all)]
pub async fn install(
    ctx: RpcContext,
    InstallParams {
<<<<<<< HEAD
        id,
        marketplace_url,
        version_spec,
        version_priority,
    }: InstallParams,
) -> Result<(), Error> {
    let version_str = match &version_spec {
        None => "*",
        Some(v) => &*v,
    };
    let version: VersionRange = version_str.parse()?;
    let marketplace_url =
        marketplace_url.unwrap_or_else(|| crate::DEFAULT_MARKETPLACE.parse().unwrap());
    let version_priority = version_priority.unwrap_or_default();
    let s9pk = S9pk::deserialize(
        &HttpSource::new(
            ctx.client.clone(),
            format!(
                "{}/package/v0/{}.s9pk?spec={}&version-priority={}",
                marketplace_url, id, version, version_priority,
            )
            .parse()?,
        )
        .await?,
    )
    .await?;

    ensure_code!(
        &s9pk.as_manifest().id == &id,
        ErrorKind::ValidateS9pk,
        "manifest.id does not match expected"
    );

    let download = ctx
        .services
        .install(ctx.clone(), s9pk, None::<Never>)
=======
        registry,
        id,
        version,
    }: InstallParams,
) -> Result<(), Error> {
    let package: GetPackageResponse = from_value(
        ctx.call_remote_with::<RegistryContext, _>(
            "package.get",
            json!({
                "id": id,
                "version": VersionRange::exactly(version.deref().clone()),
            }),
            RegistryUrlParams {
                registry: registry.clone(),
            },
        )
        .await?,
    )?;

    let asset = &package
        .best
        .get(&version)
        .ok_or_else(|| {
            Error::new(
                eyre!("{id}@{version} not found on {registry}"),
                ErrorKind::NotFound,
            )
        })?
        .s9pk;

    let download = ctx
        .services
        .install(
            ctx.clone(),
            || asset.deserialize_s9pk_buffered(ctx.client.clone()),
            None::<Never>,
            None,
        )
>>>>>>> 94a5075b
        .await?;
    tokio::spawn(async move { download.await?.await });

    Ok(())
}
<<<<<<< HEAD

#[derive(Deserialize, Serialize)]
#[serde(rename_all = "camelCase")]
pub struct SideloadResponse {
    pub upload: RequestGuid,
    pub progress: RequestGuid,
}

#[instrument(skip_all)]
pub async fn sideload(ctx: RpcContext) -> Result<SideloadResponse, Error> {
    let (upload, file) = upload(&ctx).await?;
    let (id_send, id_recv) = oneshot::channel();
    let (err_send, err_recv) = oneshot::channel();
    let progress = RequestGuid::new();
    let db = ctx.db.clone();
    let mut sub = db
        .subscribe(
            "/package-data/{id}/install-progress"
                .parse::<JsonPointer>()
                .with_kind(ErrorKind::Database)?,
        )
        .await;
    ctx.add_continuation(
        progress.clone(),
        RpcContinuation::ws(
            Box::new(|mut ws| {
                use axum::extract::ws::Message;
                async move {
                    if let Err(e) = async {
                        let id = id_recv.await.map_err(|_| {
                            Error::new(
                                eyre!("Could not get id to watch progress"),
                                ErrorKind::Cancelled,
                            )
                        })?;
                        tokio::select! {
                            res = async {
                                while let Some(rev) = sub.recv().await {
                                    if !rev.patch.0.is_empty() { // TODO: don't send empty patches?
                                        ws.send(Message::Text(
                                            serde_json::to_string(&if let Some(p) = db
                                                .peek()
                                                .await
                                                .as_public()
                                                .as_package_data()
                                                .as_idx(&id)
                                                .and_then(|e| e.as_state_info().as_installing_info()).map(|i| i.as_progress())
                                            {
                                                Ok::<_, ()>(p.de()?)
                                            } else {
                                                let mut p = FullProgress::new();
                                                p.overall.complete();
                                                Ok(p)
                                            })
                                            .with_kind(ErrorKind::Serialization)?,
                                        ))
                                        .await
                                        .with_kind(ErrorKind::Network)?;
                                    }
                                }
                                Ok::<_, Error>(())
                            } => res?,
                            err = err_recv => {
                                if let Ok(e) = err {
                                    ws.send(Message::Text(
                                        serde_json::to_string(&Err::<(), _>(e))
                                        .with_kind(ErrorKind::Serialization)?,
                                    ))
                                    .await
                                    .with_kind(ErrorKind::Network)?;
                                }
                            }
                        }

                        ws.close().await.with_kind(ErrorKind::Network)?;

                        Ok::<_, Error>(())
                    }
                    .await
                    {
                        tracing::error!("Error tracking sideload progress: {e}");
                        tracing::debug!("{e:?}");
                    }
                }
                .boxed()
            }),
            Duration::from_secs(600),
        ),
    )
    .await;
    tokio::spawn(async move {
        if let Err(e) = async {
            let s9pk = S9pk::deserialize(&file).await?;
            let _ = id_send.send(s9pk.as_manifest().id.clone());
            ctx.services
                .install(ctx.clone(), s9pk, None::<Never>)
=======

#[derive(Deserialize, Serialize, TS)]
#[serde(rename_all = "camelCase")]
pub struct SideloadParams {
    #[ts(skip)]
    #[serde(rename = "__auth_session")]
    session: InternedString,
}

#[derive(Deserialize, Serialize, TS)]
#[serde(rename_all = "camelCase")]
pub struct SideloadResponse {
    pub upload: Guid,
    pub progress: Guid,
}

#[instrument(skip_all)]
pub async fn sideload(
    ctx: RpcContext,
    SideloadParams { session }: SideloadParams,
) -> Result<SideloadResponse, Error> {
    let (upload, file) = upload(&ctx, session.clone()).await?;
    let (err_send, err_recv) = oneshot::channel();
    let progress = Guid::new();
    let progress_tracker = FullProgressTracker::new();
    let mut progress_listener = progress_tracker.stream(Some(Duration::from_millis(200)));
    ctx.rpc_continuations
        .add(
            progress.clone(),
            RpcContinuation::ws_authed(
                &ctx,
                session,
                |mut ws| {
                    use axum::extract::ws::Message;
                    async move {
                        if let Err(e) = async {
                            type RpcResponse = rpc_toolkit::yajrc::RpcResponse::<GenericRpcMethod<&'static str, (), FullProgress>>;
                            tokio::select! {
                                res = async {
                                    while let Some(progress) = progress_listener.next().await {
                                        ws.send(Message::Text(
                                            serde_json::to_string(&RpcResponse::from_result::<RpcError>(Ok(progress)))
                                                .with_kind(ErrorKind::Serialization)?,
                                        ))
                                        .await
                                        .with_kind(ErrorKind::Network)?;
                                    }
                                    Ok::<_, Error>(())
                                } => res?,
                                err = err_recv => {
                                    if let Ok(e) = err {
                                        ws.send(Message::Text(
                                            serde_json::to_string(&RpcResponse::from_result::<RpcError>(Err(e)))
                                            .with_kind(ErrorKind::Serialization)?,
                                        ))
                                        .await
                                        .with_kind(ErrorKind::Network)?;
                                    }
                                }
                            }

                            ws.normal_close("complete").await?;

                            Ok::<_, Error>(())
                        }
                        .await
                        {
                            tracing::error!("Error tracking sideload progress: {e}");
                            tracing::debug!("{e:?}");
                        }
                    }
                },
                Duration::from_secs(600),
            ),
        )
        .await;
    tokio::spawn(async move {
        if let Err(e) = async {
            let key = ctx.db.peek().await.into_private().into_compat_s9pk_key();

            ctx.services
                .install(
                    ctx.clone(),
                    || crate::s9pk::load(file.clone(), || Ok(key.de()?.0), Some(&progress_tracker)),
                    None::<Never>,
                    Some(progress_tracker.clone()),
                )
>>>>>>> 94a5075b
                .await?
                .await?
                .await?;
            file.delete().await
        }
        .await
        {
            let _ = err_send.send(RpcError::from(e.clone_output()));
            tracing::error!("Error sideloading package: {e}");
            tracing::debug!("{e:?}");
        }
    });
    Ok(SideloadResponse { upload, progress })
}

<<<<<<< HEAD
#[derive(Deserialize, Serialize)]
#[serde(rename_all = "camelCase")]
pub enum CliInstallParams {
    Marketplace(InstallParams),
=======
#[derive(Deserialize, Serialize, Parser)]
pub struct QueryPackageParams {
    id: PackageId,
    version: Option<VersionRange>,
}

#[derive(Deserialize, Serialize)]
#[serde(rename_all = "camelCase")]
pub enum CliInstallParams {
    Marketplace(QueryPackageParams),
>>>>>>> 94a5075b
    Sideload(PathBuf),
}
impl CommandFactory for CliInstallParams {
    fn command() -> clap::Command {
        use clap::{Arg, Command};
        Command::new("install")
            .arg(
                Arg::new("sideload")
                    .long("sideload")
                    .short('s')
                    .required_unless_present("id")
                    .value_parser(value_parser!(PathBuf)),
<<<<<<< HEAD
            )
            .args(InstallParams::command().get_arguments().cloned().map(|a| {
                if a.get_id() == "id" {
                    a.required(false).required_unless_present("sideload")
                } else {
                    a
                }
                .conflicts_with("sideload")
            }))
=======
            )
            .args(
                QueryPackageParams::command()
                    .get_arguments()
                    .cloned()
                    .map(|a| {
                        if a.get_id() == "id" {
                            a.required(false).required_unless_present("sideload")
                        } else {
                            a
                        }
                        .conflicts_with("sideload")
                    }),
            )
>>>>>>> 94a5075b
    }
    fn command_for_update() -> clap::Command {
        Self::command()
    }
}
impl FromArgMatches for CliInstallParams {
    fn from_arg_matches(matches: &clap::ArgMatches) -> Result<Self, clap::Error> {
        if let Some(sideload) = matches.get_one::<PathBuf>("sideload") {
            Ok(Self::Sideload(sideload.clone()))
        } else {
<<<<<<< HEAD
            Ok(Self::Marketplace(InstallParams::from_arg_matches(matches)?))
=======
            Ok(Self::Marketplace(QueryPackageParams::from_arg_matches(
                matches,
            )?))
>>>>>>> 94a5075b
        }
    }
    fn update_from_arg_matches(&mut self, matches: &clap::ArgMatches) -> Result<(), clap::Error> {
        *self = Self::from_arg_matches(matches)?;
        Ok(())
    }
}

<<<<<<< HEAD
#[instrument(skip_all)]
pub async fn cli_install(ctx: CliContext, params: CliInstallParams) -> Result<(), RpcError> {
    match params {
        CliInstallParams::Sideload(path) => {
            let file = crate::s9pk::load(&ctx, path).await?;

            // rpc call remote sideload
            let SideloadResponse { upload, progress } = from_value::<SideloadResponse>(
                ctx.call_remote("package.sideload", imbl_value::json!({}))
                    .await?,
            )?;

            let upload = async {
                let content_length = file.metadata().await?.len();
                ctx.rest_continuation(
                    upload,
                    reqwest::Body::wrap_stream(tokio_util::io::ReaderStream::new(file)),
                    {
                        let mut map = HeaderMap::new();
                        map.insert(CONTENT_LENGTH, content_length.into());
                        map
                    },
                )
                .await?
                .error_for_status()
                .with_kind(ErrorKind::Network)?;
                Ok::<_, Error>(())
            };

            let progress = async {
                use tokio_tungstenite::tungstenite::Message;

                let mut bar = PhasedProgressBar::new("Sideloading");

                let mut ws = ctx.ws_continuation(progress).await?;

                let mut progress = FullProgress::new();

                loop {
                    tokio::select! {
                        msg = ws.next() => {
                            if let Some(msg) = msg {
                                if let Message::Text(t) = msg.with_kind(ErrorKind::Network)? {
                                    progress =
                                        serde_json::from_str::<Result<_, RpcError>>(&t)
                                            .with_kind(ErrorKind::Deserialization)??;
                                    bar.update(&progress);
                                }
                            } else {
                                break;
                            }
                        }
                        _ = tokio::time::sleep(Duration::from_millis(100)) => {
                            bar.update(&progress);
                        },
                    }
                }

                Ok::<_, Error>(())
            };

            let (upload, progress) = tokio::join!(upload, progress);
            progress?;
            upload?;
        }
        CliInstallParams::Marketplace(params) => {
            ctx.call_remote("package.install", to_value(&params)?)
                .await?;
        }
    }
    Ok(())
}

#[derive(Deserialize, Serialize, Parser, TS)]
#[serde(rename_all = "camelCase")]
#[command(rename_all = "kebab-case")]
pub struct UninstallParams {
    id: PackageId,
}

pub async fn uninstall(
    ctx: RpcContext,
    UninstallParams { id }: UninstallParams,
) -> Result<PackageId, Error> {
    ctx.db
        .mutate(|db| {
            let entry = db
                .as_public_mut()
                .as_package_data_mut()
                .as_idx_mut(&id)
                .or_not_found(&id)?;
            entry.as_state_info_mut().map_mutate(|s| match s {
                PackageState::Installed(s) => Ok(PackageState::Removing(s)),
                _ => Err(Error::new(
                    eyre!("Package {id} is not installed."),
                    crate::ErrorKind::NotFound,
                )),
            })
        })
        .await?;

    let return_id = id.clone();

    tokio::spawn(async move { ctx.services.uninstall(&ctx, &id).await });

=======
#[derive(Deserialize, Serialize, Parser, TS)]
#[ts(export)]
pub struct InstalledVersionParams {
    id: PackageId,
}

pub async fn installed_version(
    ctx: RpcContext,
    InstalledVersionParams { id }: InstalledVersionParams,
) -> Result<Option<VersionString>, Error> {
    if let Some(pde) = ctx
        .db
        .peek()
        .await
        .into_public()
        .into_package_data()
        .into_idx(&id)
    {
        Ok(Some(
            pde.into_state_info()
                .as_manifest(ManifestPreference::Old)
                .as_version()
                .de()?,
        ))
    } else {
        Ok(None)
    }
}

#[instrument(skip_all)]
pub async fn cli_install(
    HandlerArgs {
        context: ctx,
        parent_method,
        method,
        params,
        ..
    }: HandlerArgs<CliContext, CliInstallParams>,
) -> Result<(), RpcError> {
    let method = parent_method.into_iter().chain(method).collect_vec();
    match params {
        CliInstallParams::Sideload(path) => {
            let file = open_file(path).await?;

            // rpc call remote sideload
            let SideloadResponse { upload, progress } = from_value::<SideloadResponse>(
                ctx.call_remote::<RpcContext>(
                    &method[..method.len() - 1]
                        .into_iter()
                        .chain(std::iter::once(&"sideload"))
                        .join("."),
                    imbl_value::json!({}),
                )
                .await?,
            )?;

            let upload = async {
                let content_length = file.metadata().await?.len();
                ctx.rest_continuation(
                    upload,
                    reqwest::Body::wrap_stream(tokio_util::io::ReaderStream::new(file)),
                    {
                        let mut map = HeaderMap::new();
                        map.insert(CONTENT_LENGTH, content_length.into());
                        map
                    },
                )
                .await?
                .error_for_status()
                .with_kind(ErrorKind::Network)?;
                Ok::<_, Error>(())
            };

            let progress = async {
                use tokio_tungstenite::tungstenite::Message;

                let mut bar = PhasedProgressBar::new("Sideloading");

                let mut ws = ctx.ws_continuation(progress).await?;

                let mut progress = FullProgress::new();

                type RpcResponse = rpc_toolkit::yajrc::RpcResponse<
                    GenericRpcMethod<&'static str, (), FullProgress>,
                >;

                loop {
                    tokio::select! {
                        msg = ws.next() => {
                            if let Some(msg) = msg {
                                if let Message::Text(t) = msg.with_kind(ErrorKind::Network)? {
                                    progress =
                                        serde_json::from_str::<RpcResponse>(&t)
                                            .with_kind(ErrorKind::Deserialization)?.result?;
                                    bar.update(&progress);
                                }
                            } else {
                                break;
                            }
                        }
                        _ = tokio::time::sleep(Duration::from_millis(100)) => {
                            bar.update(&progress);
                        },
                    }
                }

                Ok::<_, Error>(())
            };

            let (upload, progress) = tokio::join!(upload, progress);
            progress?;
            upload?;
        }
        CliInstallParams::Marketplace(QueryPackageParams { id, version }) => {
            let source_version: Option<VersionString> = from_value(
                ctx.call_remote::<RpcContext>("package.installed-version", json!({ "id": &id }))
                    .await?,
            )?;
            let mut packages: GetPackageResponse = from_value(
                ctx.call_remote::<RegistryContext>(
                    "package.get",
                    json!({ "id": &id, "version": version, "sourceVersion": source_version }),
                )
                .await?,
            )?;
            let version = if packages.best.len() == 1 {
                packages.best.pop_first().map(|(k, _)| k).unwrap()
            } else {
                println!("Multiple flavors of {id} found. Please select one of the following versions to install:");
                let version;
                loop {
                    let (mut read, mut output) = rustyline_async::Readline::new("> ".into())
                        .with_kind(ErrorKind::Filesystem)?;
                    for (idx, version) in packages.best.keys().enumerate() {
                        output
                            .write_all(format!("  {}) {}\n", idx + 1, version).as_bytes())
                            .await?;
                        read.add_history_entry(version.to_string());
                    }
                    if let ReadlineEvent::Line(line) = read.readline().await? {
                        let trimmed = line.trim();
                        match trimmed.parse() {
                            Ok(v) => {
                                if let Some((k, _)) = packages.best.remove_entry(&v) {
                                    version = k;
                                    break;
                                }
                            }
                            Err(_) => match trimmed.parse::<usize>() {
                                Ok(i) if (1..=packages.best.len()).contains(&i) => {
                                    version = packages.best.keys().nth(i - 1).unwrap().clone();
                                    break;
                                }
                                _ => (),
                            },
                        }
                        eprintln!("invalid selection: {trimmed}");
                        println!("Please select one of the following versions to install:");
                    } else {
                        return Err(Error::new(
                            eyre!("Could not determine precise version to install"),
                            ErrorKind::InvalidRequest,
                        )
                        .into());
                    }
                }
                version
            };
            ctx.call_remote::<RpcContext>(
                &method.join("."),
                to_value(&InstallParams {
                    id,
                    registry: ctx.registry_url.clone().or_not_found("--registry")?,
                    version,
                })?,
            )
            .await?;
        }
    }
    Ok(())
}

#[derive(Deserialize, Serialize, Parser, TS)]
#[serde(rename_all = "camelCase")]
#[command(rename_all = "kebab-case")]
pub struct UninstallParams {
    id: PackageId,
}

pub async fn uninstall(
    ctx: RpcContext,
    UninstallParams { id }: UninstallParams,
) -> Result<PackageId, Error> {
    ctx.db
        .mutate(|db| {
            let entry = db
                .as_public_mut()
                .as_package_data_mut()
                .as_idx_mut(&id)
                .or_not_found(&id)?;
            entry.as_state_info_mut().map_mutate(|s| match s {
                PackageState::Installed(s) => Ok(PackageState::Removing(s)),
                _ => Err(Error::new(
                    eyre!("Package {id} is not installed."),
                    crate::ErrorKind::NotFound,
                )),
            })
        })
        .await?;

    let return_id = id.clone();

    tokio::spawn(async move {
        if let Err(e) = ctx.services.uninstall(&ctx, &id).await {
            tracing::error!("Error uninstalling service {id}: {e}");
            tracing::debug!("{e:?}");
        }
    });

>>>>>>> 94a5075b
    Ok(return_id)
}<|MERGE_RESOLUTION|>--- conflicted
+++ resolved
@@ -1,24 +1,10 @@
-<<<<<<< HEAD
-=======
 use std::ops::Deref;
->>>>>>> 94a5075b
 use std::path::PathBuf;
 use std::time::Duration;
 
 use clap::builder::ValueParserFactory;
 use clap::{value_parser, CommandFactory, FromArgMatches, Parser};
 use color_eyre::eyre::eyre;
-<<<<<<< HEAD
-use emver::VersionRange;
-use futures::{FutureExt, StreamExt};
-use patch_db::json_ptr::JsonPointer;
-use reqwest::header::{HeaderMap, CONTENT_LENGTH};
-use reqwest::Url;
-use rpc_toolkit::yajrc::RpcError;
-use rpc_toolkit::CallRemote;
-use serde::{Deserialize, Serialize};
-use serde_json::{json, Value};
-=======
 use exver::VersionRange;
 use futures::{AsyncWriteExt, StreamExt};
 use imbl_value::{json, InternedString};
@@ -30,23 +16,11 @@
 use rpc_toolkit::HandlerArgs;
 use rustyline_async::ReadlineEvent;
 use serde::{Deserialize, Serialize};
->>>>>>> 94a5075b
 use tokio::sync::oneshot;
 use tracing::instrument;
 use ts_rs::TS;
 
 use crate::context::{CliContext, RpcContext};
-<<<<<<< HEAD
-use crate::core::rpc_continuations::{RequestGuid, RpcContinuation};
-use crate::db::model::package::{ManifestPreference, PackageState, PackageStateMatchModelRef};
-use crate::prelude::*;
-use crate::progress::{FullProgress, PhasedProgressBar};
-use crate::s9pk::manifest::PackageId;
-use crate::s9pk::merkle_archive::source::http::HttpSource;
-use crate::s9pk::S9pk;
-use crate::upload::upload;
-use crate::util::clap::FromStrParser;
-=======
 use crate::db::model::package::{ManifestPreference, PackageState, PackageStateMatchModelRef};
 use crate::prelude::*;
 use crate::progress::{FullProgress, FullProgressTracker, PhasedProgressBar};
@@ -58,7 +32,6 @@
 use crate::util::clap::FromStrParser;
 use crate::util::io::open_file;
 use crate::util::net::WebSocketExt;
->>>>>>> 94a5075b
 use crate::util::Never;
 
 pub const PKG_ARCHIVE_DIR: &str = "package-data/archive";
@@ -66,34 +39,6 @@
 pub const PKG_WASM_DIR: &str = "package-data/wasm";
 
 // #[command(display(display_serializable))]
-<<<<<<< HEAD
-pub async fn list(ctx: RpcContext) -> Result<Value, Error> {
-    Ok(ctx.db.peek().await.as_public().as_package_data().as_entries()?
-        .iter()
-        .filter_map(|(id, pde)| {
-            let status = match pde.as_state_info().as_match() {
-                PackageStateMatchModelRef::Installed(_) => {
-                    "installed"
-                }
-                PackageStateMatchModelRef::Installing(_) => {
-                    "installing"
-                }
-                PackageStateMatchModelRef::Updating(_) => {
-                    "updating"
-                }
-                PackageStateMatchModelRef::Restoring(_) => {
-                    "restoring"
-                }
-                PackageStateMatchModelRef::Removing(_) => {
-                    "removing"
-                }
-                PackageStateMatchModelRef::Error(_) => {
-                    "error"
-                }
-            };
-            serde_json::to_value(json!({ "status": status, "id": id.clone(), "version": pde.as_state_info().as_manifest(ManifestPreference::Old).as_version().de().ok()?}))
-            .ok()
-=======
 pub async fn list(ctx: RpcContext) -> Result<Vec<Value>, Error> {
     Ok(ctx
         .db
@@ -121,7 +66,6 @@
                     .de()
                     .ok()?
             }))
->>>>>>> 94a5075b
         })
         .collect())
 }
@@ -165,25 +109,6 @@
     }
 }
 
-<<<<<<< HEAD
-#[derive(Deserialize, Serialize, Parser, TS)]
-#[serde(rename_all = "camelCase")]
-#[command(rename_all = "kebab-case")]
-pub struct InstallParams {
-    id: PackageId,
-    #[arg(short = 'm', long = "marketplace-url")]
-    #[ts(type = "string | null")]
-    marketplace_url: Option<Url>,
-    #[arg(short = 'v', long = "version-spec")]
-    version_spec: Option<String>,
-    #[arg(long = "version-priority")]
-    version_priority: Option<MinMax>,
-}
-
-// #[command(
-//     custom_cli(cli_install(async, context(CliContext))),
-// )]
-=======
 #[derive(Deserialize, Serialize, TS)]
 #[serde(rename_all = "camelCase")]
 #[ts(export)]
@@ -194,49 +119,10 @@
     version: VersionString,
 }
 
->>>>>>> 94a5075b
 #[instrument(skip_all)]
 pub async fn install(
     ctx: RpcContext,
     InstallParams {
-<<<<<<< HEAD
-        id,
-        marketplace_url,
-        version_spec,
-        version_priority,
-    }: InstallParams,
-) -> Result<(), Error> {
-    let version_str = match &version_spec {
-        None => "*",
-        Some(v) => &*v,
-    };
-    let version: VersionRange = version_str.parse()?;
-    let marketplace_url =
-        marketplace_url.unwrap_or_else(|| crate::DEFAULT_MARKETPLACE.parse().unwrap());
-    let version_priority = version_priority.unwrap_or_default();
-    let s9pk = S9pk::deserialize(
-        &HttpSource::new(
-            ctx.client.clone(),
-            format!(
-                "{}/package/v0/{}.s9pk?spec={}&version-priority={}",
-                marketplace_url, id, version, version_priority,
-            )
-            .parse()?,
-        )
-        .await?,
-    )
-    .await?;
-
-    ensure_code!(
-        &s9pk.as_manifest().id == &id,
-        ErrorKind::ValidateS9pk,
-        "manifest.id does not match expected"
-    );
-
-    let download = ctx
-        .services
-        .install(ctx.clone(), s9pk, None::<Never>)
-=======
         registry,
         id,
         version,
@@ -275,110 +161,11 @@
             None::<Never>,
             None,
         )
->>>>>>> 94a5075b
         .await?;
     tokio::spawn(async move { download.await?.await });
 
     Ok(())
 }
-<<<<<<< HEAD
-
-#[derive(Deserialize, Serialize)]
-#[serde(rename_all = "camelCase")]
-pub struct SideloadResponse {
-    pub upload: RequestGuid,
-    pub progress: RequestGuid,
-}
-
-#[instrument(skip_all)]
-pub async fn sideload(ctx: RpcContext) -> Result<SideloadResponse, Error> {
-    let (upload, file) = upload(&ctx).await?;
-    let (id_send, id_recv) = oneshot::channel();
-    let (err_send, err_recv) = oneshot::channel();
-    let progress = RequestGuid::new();
-    let db = ctx.db.clone();
-    let mut sub = db
-        .subscribe(
-            "/package-data/{id}/install-progress"
-                .parse::<JsonPointer>()
-                .with_kind(ErrorKind::Database)?,
-        )
-        .await;
-    ctx.add_continuation(
-        progress.clone(),
-        RpcContinuation::ws(
-            Box::new(|mut ws| {
-                use axum::extract::ws::Message;
-                async move {
-                    if let Err(e) = async {
-                        let id = id_recv.await.map_err(|_| {
-                            Error::new(
-                                eyre!("Could not get id to watch progress"),
-                                ErrorKind::Cancelled,
-                            )
-                        })?;
-                        tokio::select! {
-                            res = async {
-                                while let Some(rev) = sub.recv().await {
-                                    if !rev.patch.0.is_empty() { // TODO: don't send empty patches?
-                                        ws.send(Message::Text(
-                                            serde_json::to_string(&if let Some(p) = db
-                                                .peek()
-                                                .await
-                                                .as_public()
-                                                .as_package_data()
-                                                .as_idx(&id)
-                                                .and_then(|e| e.as_state_info().as_installing_info()).map(|i| i.as_progress())
-                                            {
-                                                Ok::<_, ()>(p.de()?)
-                                            } else {
-                                                let mut p = FullProgress::new();
-                                                p.overall.complete();
-                                                Ok(p)
-                                            })
-                                            .with_kind(ErrorKind::Serialization)?,
-                                        ))
-                                        .await
-                                        .with_kind(ErrorKind::Network)?;
-                                    }
-                                }
-                                Ok::<_, Error>(())
-                            } => res?,
-                            err = err_recv => {
-                                if let Ok(e) = err {
-                                    ws.send(Message::Text(
-                                        serde_json::to_string(&Err::<(), _>(e))
-                                        .with_kind(ErrorKind::Serialization)?,
-                                    ))
-                                    .await
-                                    .with_kind(ErrorKind::Network)?;
-                                }
-                            }
-                        }
-
-                        ws.close().await.with_kind(ErrorKind::Network)?;
-
-                        Ok::<_, Error>(())
-                    }
-                    .await
-                    {
-                        tracing::error!("Error tracking sideload progress: {e}");
-                        tracing::debug!("{e:?}");
-                    }
-                }
-                .boxed()
-            }),
-            Duration::from_secs(600),
-        ),
-    )
-    .await;
-    tokio::spawn(async move {
-        if let Err(e) = async {
-            let s9pk = S9pk::deserialize(&file).await?;
-            let _ = id_send.send(s9pk.as_manifest().id.clone());
-            ctx.services
-                .install(ctx.clone(), s9pk, None::<Never>)
-=======
 
 #[derive(Deserialize, Serialize, TS)]
 #[serde(rename_all = "camelCase")]
@@ -466,7 +253,6 @@
                     None::<Never>,
                     Some(progress_tracker.clone()),
                 )
->>>>>>> 94a5075b
                 .await?
                 .await?
                 .await?;
@@ -482,12 +268,6 @@
     Ok(SideloadResponse { upload, progress })
 }
 
-<<<<<<< HEAD
-#[derive(Deserialize, Serialize)]
-#[serde(rename_all = "camelCase")]
-pub enum CliInstallParams {
-    Marketplace(InstallParams),
-=======
 #[derive(Deserialize, Serialize, Parser)]
 pub struct QueryPackageParams {
     id: PackageId,
@@ -498,7 +278,6 @@
 #[serde(rename_all = "camelCase")]
 pub enum CliInstallParams {
     Marketplace(QueryPackageParams),
->>>>>>> 94a5075b
     Sideload(PathBuf),
 }
 impl CommandFactory for CliInstallParams {
@@ -511,17 +290,6 @@
                     .short('s')
                     .required_unless_present("id")
                     .value_parser(value_parser!(PathBuf)),
-<<<<<<< HEAD
-            )
-            .args(InstallParams::command().get_arguments().cloned().map(|a| {
-                if a.get_id() == "id" {
-                    a.required(false).required_unless_present("sideload")
-                } else {
-                    a
-                }
-                .conflicts_with("sideload")
-            }))
-=======
             )
             .args(
                 QueryPackageParams::command()
@@ -536,7 +304,6 @@
                         .conflicts_with("sideload")
                     }),
             )
->>>>>>> 94a5075b
     }
     fn command_for_update() -> clap::Command {
         Self::command()
@@ -547,13 +314,9 @@
         if let Some(sideload) = matches.get_one::<PathBuf>("sideload") {
             Ok(Self::Sideload(sideload.clone()))
         } else {
-<<<<<<< HEAD
-            Ok(Self::Marketplace(InstallParams::from_arg_matches(matches)?))
-=======
             Ok(Self::Marketplace(QueryPackageParams::from_arg_matches(
                 matches,
             )?))
->>>>>>> 94a5075b
         }
     }
     fn update_from_arg_matches(&mut self, matches: &clap::ArgMatches) -> Result<(), clap::Error> {
@@ -562,113 +325,6 @@
     }
 }
 
-<<<<<<< HEAD
-#[instrument(skip_all)]
-pub async fn cli_install(ctx: CliContext, params: CliInstallParams) -> Result<(), RpcError> {
-    match params {
-        CliInstallParams::Sideload(path) => {
-            let file = crate::s9pk::load(&ctx, path).await?;
-
-            // rpc call remote sideload
-            let SideloadResponse { upload, progress } = from_value::<SideloadResponse>(
-                ctx.call_remote("package.sideload", imbl_value::json!({}))
-                    .await?,
-            )?;
-
-            let upload = async {
-                let content_length = file.metadata().await?.len();
-                ctx.rest_continuation(
-                    upload,
-                    reqwest::Body::wrap_stream(tokio_util::io::ReaderStream::new(file)),
-                    {
-                        let mut map = HeaderMap::new();
-                        map.insert(CONTENT_LENGTH, content_length.into());
-                        map
-                    },
-                )
-                .await?
-                .error_for_status()
-                .with_kind(ErrorKind::Network)?;
-                Ok::<_, Error>(())
-            };
-
-            let progress = async {
-                use tokio_tungstenite::tungstenite::Message;
-
-                let mut bar = PhasedProgressBar::new("Sideloading");
-
-                let mut ws = ctx.ws_continuation(progress).await?;
-
-                let mut progress = FullProgress::new();
-
-                loop {
-                    tokio::select! {
-                        msg = ws.next() => {
-                            if let Some(msg) = msg {
-                                if let Message::Text(t) = msg.with_kind(ErrorKind::Network)? {
-                                    progress =
-                                        serde_json::from_str::<Result<_, RpcError>>(&t)
-                                            .with_kind(ErrorKind::Deserialization)??;
-                                    bar.update(&progress);
-                                }
-                            } else {
-                                break;
-                            }
-                        }
-                        _ = tokio::time::sleep(Duration::from_millis(100)) => {
-                            bar.update(&progress);
-                        },
-                    }
-                }
-
-                Ok::<_, Error>(())
-            };
-
-            let (upload, progress) = tokio::join!(upload, progress);
-            progress?;
-            upload?;
-        }
-        CliInstallParams::Marketplace(params) => {
-            ctx.call_remote("package.install", to_value(&params)?)
-                .await?;
-        }
-    }
-    Ok(())
-}
-
-#[derive(Deserialize, Serialize, Parser, TS)]
-#[serde(rename_all = "camelCase")]
-#[command(rename_all = "kebab-case")]
-pub struct UninstallParams {
-    id: PackageId,
-}
-
-pub async fn uninstall(
-    ctx: RpcContext,
-    UninstallParams { id }: UninstallParams,
-) -> Result<PackageId, Error> {
-    ctx.db
-        .mutate(|db| {
-            let entry = db
-                .as_public_mut()
-                .as_package_data_mut()
-                .as_idx_mut(&id)
-                .or_not_found(&id)?;
-            entry.as_state_info_mut().map_mutate(|s| match s {
-                PackageState::Installed(s) => Ok(PackageState::Removing(s)),
-                _ => Err(Error::new(
-                    eyre!("Package {id} is not installed."),
-                    crate::ErrorKind::NotFound,
-                )),
-            })
-        })
-        .await?;
-
-    let return_id = id.clone();
-
-    tokio::spawn(async move { ctx.services.uninstall(&ctx, &id).await });
-
-=======
 #[derive(Deserialize, Serialize, Parser, TS)]
 #[ts(export)]
 pub struct InstalledVersionParams {
@@ -888,6 +544,5 @@
         }
     });
 
->>>>>>> 94a5075b
     Ok(return_id)
 }