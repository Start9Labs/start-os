--- conflicted
+++ resolved
@@ -17,13 +17,6 @@
 use tracing::instrument;
 use ts_rs::TS;
 
-<<<<<<< HEAD
-use crate::context::config::ServerConfig;
-use crate::disk::OsPartitionInfo;
-use crate::init::init_postgres;
-use crate::prelude::*;
-use crate::setup::SetupStatus;
-=======
 use crate::account::AccountInfo;
 use crate::context::config::ServerConfig;
 use crate::context::RpcContext;
@@ -34,7 +27,6 @@
 use crate::rpc_continuations::{Guid, RpcContinuation, RpcContinuations};
 use crate::setup::SetupProgress;
 use crate::util::net::WebSocketExt;
->>>>>>> 94a5075b
 
 lazy_static::lazy_static! {
     pub static ref CURRENT_SECRET: Jwk = Jwk::generate_ec_key(josekit::jwk::alg::ec::EcCurve::P256).unwrap_or_else(|e| {
@@ -44,22 +36,15 @@
     });
 }
 
-<<<<<<< HEAD
-#[derive(Clone, Serialize, Deserialize)]
-#[serde(rename_all = "camelCase")]
-=======
 #[derive(Debug, Clone, Deserialize, Serialize, TS)]
 #[serde(rename_all = "camelCase")]
 #[ts(export)]
->>>>>>> 94a5075b
 pub struct SetupResult {
     pub tor_address: String,
     #[ts(type = "string")]
     pub lan_address: InternedString,
     pub root_ca: String,
 }
-<<<<<<< HEAD
-=======
 impl TryFrom<&AccountInfo> for SetupResult {
     type Error = Error;
     fn try_from(value: &AccountInfo) -> Result<Self, Self::Error> {
@@ -70,7 +55,6 @@
         })
     }
 }
->>>>>>> 94a5075b
 
 pub struct SetupContextSeed {
     pub config: ServerConfig,
@@ -100,12 +84,9 @@
                 )
             })?,
             disable_encryption: config.disable_encryption.unwrap_or(false),
-<<<<<<< HEAD
-=======
             progress: FullProgressTracker::new(),
             task: OnceCell::new(),
             result: OnceCell::new(),
->>>>>>> 94a5075b
             shutdown,
             datadir,
             rpc_continuations: RpcContinuations::new(),
