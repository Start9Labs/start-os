--- conflicted
+++ resolved
@@ -62,13 +62,8 @@
     pub lxc_manager: Arc<LxcManager>,
     pub open_authed_continuations: OpenAuthedContinuations<Option<InternedString>>,
     pub rpc_continuations: RpcContinuations,
-<<<<<<< HEAD
-    pub callbacks: ServiceCallbacks,
+    pub callbacks: Arc<ServiceCallbacks>,
     pub wifi_manager: Arc<RwLock<Option<WpaCli>>>,
-=======
-    pub callbacks: Arc<ServiceCallbacks>,
-    pub wifi_manager: Option<Arc<RwLock<WpaCli>>>,
->>>>>>> 20d3b528
     pub current_secret: Arc<Jwk>,
     pub client: Client,
     pub start_time: Instant,
@@ -250,14 +245,7 @@
             lxc_manager: Arc::new(LxcManager::new()),
             open_authed_continuations: OpenAuthedContinuations::new(),
             rpc_continuations: RpcContinuations::new(),
-<<<<<<< HEAD
-            callbacks: Default::default(),
             wifi_manager: Arc::new(RwLock::new(wifi_interface.clone().map(|i| WpaCli::init(i)))),
-=======
-            wifi_manager: wifi_interface
-                .clone()
-                .map(|i| Arc::new(RwLock::new(WpaCli::init(i)))),
->>>>>>> 20d3b528
             current_secret: Arc::new(
                 Jwk::generate_ec_key(josekit::jwk::alg::ec::EcCurve::P256).map_err(|e| {
                     tracing::debug!("{:?}", e);
