use std::collections::BTreeMap;
use std::future::Future;
use std::marker::PhantomData;
<<<<<<< HEAD
use std::panic::UnwindSafe;
=======
>>>>>>> 94a5075b
use std::str::FromStr;

use chrono::{DateTime, Utc};
pub use imbl_value::Value;
<<<<<<< HEAD
use patch_db::json_ptr::ROOT;
=======
>>>>>>> 94a5075b
use patch_db::value::InternedString;
pub use patch_db::{HasModel, PatchDb};
use serde::de::DeserializeOwned;
use serde::{Deserialize, Serialize};

use crate::prelude::*;

pub fn to_value<T>(value: &T) -> Result<Value, Error>
where
    T: Serialize,
{
    patch_db::value::to_value(value).with_kind(ErrorKind::Serialization)
}

pub fn from_value<T>(value: Value) -> Result<T, Error>
where
    T: DeserializeOwned,
{
    patch_db::value::from_value(value).with_kind(ErrorKind::Deserialization)
}

<<<<<<< HEAD
pub trait PatchDbExt {
    fn peek(&self) -> impl Future<Output = DatabaseModel> + Send;
    fn mutate<U: UnwindSafe + Send>(
        &self,
        f: impl FnOnce(&mut DatabaseModel) -> Result<U, Error> + UnwindSafe + Send,
    ) -> impl Future<Output = Result<U, Error>> + Send;
    fn map_mutate(
        &self,
        f: impl FnOnce(DatabaseModel) -> Result<DatabaseModel, Error> + UnwindSafe + Send,
    ) -> impl Future<Output = Result<DatabaseModel, Error>> + Send;
}
impl PatchDbExt for PatchDb {
    async fn peek(&self) -> DatabaseModel {
        DatabaseModel::from(self.dump(&ROOT).await.value)
    }
    async fn mutate<U: UnwindSafe + Send>(
        &self,
        f: impl FnOnce(&mut DatabaseModel) -> Result<U, Error> + UnwindSafe + Send,
    ) -> Result<U, Error> {
        Ok(self
            .apply_function(|mut v| {
                let model = <&mut DatabaseModel>::from(&mut v);
                let res = f(model)?;
                Ok::<_, Error>((v, res))
            })
            .await?
            .1)
    }
    async fn map_mutate(
        &self,
        f: impl FnOnce(DatabaseModel) -> Result<DatabaseModel, Error> + UnwindSafe + Send,
    ) -> Result<DatabaseModel, Error> {
        Ok(DatabaseModel::from(
            self.apply_function(|v| f(DatabaseModel::from(v)).map(|a| (a.into(), ())))
                .await?
                .0,
        ))
    }
}
=======
pub type TypedPatchDb<T> = patch_db::TypedPatchDb<T, Error>;
>>>>>>> 94a5075b

/// &mut Model<T> <=> &mut Value
#[repr(transparent)]
#[derive(Debug)]
pub struct Model<T> {
    value: Value,
    phantom: PhantomData<T>,
}
impl<T: DeserializeOwned> Model<T> {
    pub fn de(&self) -> Result<T, Error> {
        from_value(self.value.clone())
    }
}
impl<T: Serialize> Model<T> {
    pub fn new(value: &T) -> Result<Self, Error> {
        Ok(Self::from(to_value(value)?))
    }
    pub fn ser(&mut self, value: &T) -> Result<(), Error> {
        self.value = to_value(value)?;
        Ok(())
    }
}

impl<T> Serialize for Model<T> {
    fn serialize<S>(&self, serializer: S) -> Result<S::Ok, S::Error>
    where
        S: serde::Serializer,
    {
        self.value.serialize(serializer)
    }
}

impl<'de, T: Serialize + Deserialize<'de>> Deserialize<'de> for Model<T> {
    fn deserialize<D>(deserializer: D) -> Result<Self, D::Error>
    where
        D: serde::Deserializer<'de>,
    {
        use serde::de::Error;
        Self::new(&T::deserialize(deserializer)?).map_err(D::Error::custom)
    }
}

impl<T: Serialize + DeserializeOwned> Model<T> {
    pub fn replace(&mut self, value: &T) -> Result<T, Error> {
        let orig = self.de()?;
        self.ser(value)?;
        Ok(orig)
    }
    pub fn mutate<U>(&mut self, f: impl FnOnce(&mut T) -> Result<U, Error>) -> Result<U, Error> {
        let mut orig = self.de()?;
        let res = f(&mut orig)?;
        self.ser(&orig)?;
        Ok(res)
    }
    pub fn map_mutate(&mut self, f: impl FnOnce(T) -> Result<T, Error>) -> Result<T, Error> {
<<<<<<< HEAD
        let mut orig = self.de()?;
=======
        let orig = self.de()?;
>>>>>>> 94a5075b
        let res = f(orig)?;
        self.ser(&res)?;
        Ok(res)
    }
}
impl<T> Clone for Model<T> {
    fn clone(&self) -> Self {
        Self {
            value: self.value.clone(),
            phantom: PhantomData,
        }
    }
}
impl<T> From<Value> for Model<T> {
    fn from(value: Value) -> Self {
        Self {
            value,
            phantom: PhantomData,
        }
    }
}
impl<T> From<Model<T>> for Value {
    fn from(value: Model<T>) -> Self {
        value.value
    }
}
impl<'a, T> From<&'a Value> for &'a Model<T> {
    fn from(value: &'a Value) -> Self {
        unsafe { std::mem::transmute(value) }
    }
}
impl<'a, T> From<&'a Model<T>> for &'a Value {
    fn from(value: &'a Model<T>) -> Self {
        unsafe { std::mem::transmute(value) }
    }
}
impl<'a, T> From<&'a mut Value> for &mut Model<T> {
    fn from(value: &'a mut Value) -> Self {
        unsafe { std::mem::transmute(value) }
    }
}
impl<'a, T> From<&'a mut Model<T>> for &mut Value {
    fn from(value: &'a mut Model<T>) -> Self {
        unsafe { std::mem::transmute(value) }
    }
}
impl<T> patch_db::Model<T> for Model<T> {
    type Model<U> = Model<U>;
}

impl<T> Model<Option<T>> {
    pub fn transpose(self) -> Option<Model<T>> {
        use patch_db::ModelExt;
        if self.value.is_null() {
            None
        } else {
            Some(self.transmute(|a| a))
        }
    }
    pub fn transpose_ref(&self) -> Option<&Model<T>> {
        use patch_db::ModelExt;
        if self.value.is_null() {
            None
        } else {
            Some(self.transmute_ref(|a| a))
        }
    }
    pub fn transpose_mut(&mut self) -> Option<&mut Model<T>> {
        use patch_db::ModelExt;
        if self.value.is_null() {
            None
        } else {
            Some(self.transmute_mut(|a| a))
        }
    }
    pub fn from_option(opt: Option<Model<T>>) -> Self {
        use patch_db::ModelExt;
        match opt {
            Some(a) => a.transmute(|a| a),
            None => Self::from_value(Value::Null),
        }
    }
}

pub trait Map: DeserializeOwned + Serialize {
    type Key;
    type Value;
    fn key_str(key: &Self::Key) -> Result<impl AsRef<str>, Error>;
    fn key_string(key: &Self::Key) -> Result<InternedString, Error> {
        Ok(InternedString::intern(Self::key_str(key)?.as_ref()))
    }
}

impl<A, B> Map for BTreeMap<A, B>
where
    A: serde::Serialize + serde::de::DeserializeOwned + Ord + AsRef<str>,
    B: serde::Serialize + serde::de::DeserializeOwned,
{
    type Key = A;
    type Value = B;
    fn key_str(key: &Self::Key) -> Result<impl AsRef<str>, Error> {
        Ok(key.as_ref())
    }
}

impl<A, B> Map for BTreeMap<JsonKey<A>, B>
where
    A: serde::Serialize + serde::de::DeserializeOwned + Ord,
    B: serde::Serialize + serde::de::DeserializeOwned,
{
    type Key = A;
    type Value = B;
    fn key_str(key: &Self::Key) -> Result<impl AsRef<str>, Error> {
        serde_json::to_string(key).with_kind(ErrorKind::Serialization)
    }
}

impl<T: Map> Model<T>
where
    T::Value: Serialize,
{
    pub fn insert(&mut self, key: &T::Key, value: &T::Value) -> Result<(), Error> {
        use serde::ser::Error;
        let v = patch_db::value::to_value(value)?;
        match &mut self.value {
            Value::Object(o) => {
                o.insert(T::key_string(key)?, v);
                Ok(())
            }
            v => Err(patch_db::value::Error {
                source: patch_db::value::ErrorSource::custom(format!("expected object found {v}")),
                kind: patch_db::value::ErrorKind::Serialization,
            }
            .into()),
        }
    }
<<<<<<< HEAD
    pub fn upsert<F, D>(&mut self, key: &T::Key, value: F) -> Result<&mut Model<T::Value>, Error>
    where
        F: FnOnce() -> D,
        D: AsRef<T::Value>,
=======
    pub fn upsert<F>(&mut self, key: &T::Key, value: F) -> Result<&mut Model<T::Value>, Error>
    where
        F: FnOnce() -> Result<T::Value, Error>,
>>>>>>> 94a5075b
    {
        use serde::ser::Error;
        match &mut self.value {
            Value::Object(o) => {
                use patch_db::ModelExt;
                let s = T::key_str(key)?;
                let exists = o.contains_key(s.as_ref());
                let res = self.transmute_mut(|v| {
                    use patch_db::value::index::Index;
                    s.as_ref().index_or_insert(v)
                });
                if !exists {
<<<<<<< HEAD
                    res.ser(value().as_ref())?;
=======
                    res.ser(&value()?)?;
>>>>>>> 94a5075b
                }
                Ok(res)
            }
            v => Err(patch_db::value::Error {
                source: patch_db::value::ErrorSource::custom(format!("expected object found {v}")),
                kind: patch_db::value::ErrorKind::Serialization,
            }
            .into()),
        }
    }
    pub fn insert_model(&mut self, key: &T::Key, value: Model<T::Value>) -> Result<(), Error> {
        use patch_db::ModelExt;
        use serde::ser::Error;
        let v = value.into_value();
        match &mut self.value {
            Value::Object(o) => {
                o.insert(T::key_string(key)?, v);
                Ok(())
            }
            v => Err(patch_db::value::Error {
                source: patch_db::value::ErrorSource::custom(format!("expected object found {v}")),
                kind: patch_db::value::ErrorKind::Serialization,
            }
            .into()),
        }
    }
}

impl<T: Map> Model<T>
where
    T::Key: FromStr + Ord + Clone,
    Error: From<<T::Key as FromStr>::Err>,
{
    pub fn keys(&self) -> Result<Vec<T::Key>, Error> {
        use serde::de::Error;
        match &self.value {
            Value::Object(o) => o
                .keys()
                .cloned()
                .map(|k| Ok(T::Key::from_str(&*k)?))
                .collect(),
            v => Err(patch_db::value::Error {
                source: patch_db::value::ErrorSource::custom(format!("expected object found {v}")),
                kind: patch_db::value::ErrorKind::Deserialization,
            }
            .into()),
        }
    }

    pub fn into_entries(self) -> Result<Vec<(T::Key, Model<T::Value>)>, Error> {
        use patch_db::ModelExt;
        use serde::de::Error;
        match self.value {
            Value::Object(o) => o
                .into_iter()
                .map(|(k, v)| Ok((T::Key::from_str(&*k)?, Model::from_value(v))))
                .collect(),
            v => Err(patch_db::value::Error {
                source: patch_db::value::ErrorSource::custom(format!("expected object found {v}")),
                kind: patch_db::value::ErrorKind::Deserialization,
            }
            .into()),
        }
    }
    pub fn as_entries(&self) -> Result<Vec<(T::Key, &Model<T::Value>)>, Error> {
        use patch_db::ModelExt;
        use serde::de::Error;
        match &self.value {
            Value::Object(o) => o
                .iter()
                .map(|(k, v)| Ok((T::Key::from_str(&**k)?, Model::value_as(v))))
                .collect(),
            v => Err(patch_db::value::Error {
                source: patch_db::value::ErrorSource::custom(format!("expected object found {v}")),
                kind: patch_db::value::ErrorKind::Deserialization,
            }
            .into()),
        }
    }
    pub fn as_entries_mut(&mut self) -> Result<Vec<(T::Key, &mut Model<T::Value>)>, Error> {
        use patch_db::ModelExt;
        use serde::de::Error;
        match &mut self.value {
            Value::Object(o) => o
                .iter_mut()
                .map(|(k, v)| Ok((T::Key::from_str(&**k)?, Model::value_as_mut(v))))
                .collect(),
            v => Err(patch_db::value::Error {
                source: patch_db::value::ErrorSource::custom(format!("expected object found {v}")),
                kind: patch_db::value::ErrorKind::Deserialization,
            }
            .into()),
        }
    }
}
impl<T: Map> Model<T> {
<<<<<<< HEAD
=======
    pub fn contains_key(&self, key: &T::Key) -> Result<bool, Error> {
        use serde::de::Error;
        let s = T::key_str(key)?;
        match &self.value {
            Value::Object(o) => Ok(o.contains_key(s.as_ref())),
            v => Err(patch_db::value::Error {
                source: patch_db::value::ErrorSource::custom(format!("expected object found {v}")),
                kind: patch_db::value::ErrorKind::Deserialization,
            }
            .into()),
        }
    }
>>>>>>> 94a5075b
    pub fn into_idx(self, key: &T::Key) -> Option<Model<T::Value>> {
        use patch_db::ModelExt;
        let s = T::key_str(key).ok()?;
        match &self.value {
            Value::Object(o) if o.contains_key(s.as_ref()) => Some(self.transmute(|v| {
                use patch_db::value::index::Index;
                s.as_ref().index_into_owned(v).unwrap()
            })),
            _ => None,
        }
    }
    pub fn as_idx<'a>(&'a self, key: &T::Key) -> Option<&'a Model<T::Value>> {
        use patch_db::ModelExt;
        let s = T::key_str(key).ok()?;
        match &self.value {
            Value::Object(o) if o.contains_key(s.as_ref()) => Some(self.transmute_ref(|v| {
                use patch_db::value::index::Index;
                s.as_ref().index_into(v).unwrap()
            })),
            _ => None,
        }
    }
    pub fn as_idx_mut<'a>(&'a mut self, key: &T::Key) -> Option<&'a mut Model<T::Value>> {
        use patch_db::ModelExt;
        let s = T::key_str(key).ok()?;
        match &mut self.value {
            Value::Object(o) if o.contains_key(s.as_ref()) => Some(self.transmute_mut(|v| {
                use patch_db::value::index::Index;
                s.as_ref().index_or_insert(v)
            })),
            _ => None,
        }
    }
    pub fn remove(&mut self, key: &T::Key) -> Result<Option<Model<T::Value>>, Error> {
        use serde::ser::Error;
        match &mut self.value {
            Value::Object(o) => {
                let v = o.remove(T::key_str(key)?.as_ref());
                Ok(v.map(patch_db::ModelExt::from_value))
            }
            v => Err(patch_db::value::Error {
                source: patch_db::value::ErrorSource::custom(format!("expected object found {v}")),
                kind: patch_db::value::ErrorKind::Serialization,
            }
            .into()),
        }
    }
}

#[repr(transparent)]
#[derive(Debug, Clone, PartialEq, Eq, PartialOrd, Ord)]
pub struct JsonKey<T>(pub T);
impl<T> From<T> for JsonKey<T> {
    fn from(value: T) -> Self {
        Self::new(value)
    }
}
impl<T> JsonKey<T> {
    pub fn new(value: T) -> Self {
        Self(value)
    }
    pub fn unwrap(self) -> T {
        self.0
    }
    pub fn new_ref(value: &T) -> &Self {
        unsafe { std::mem::transmute(value) }
    }
    pub fn new_mut(value: &mut T) -> &mut Self {
        unsafe { std::mem::transmute(value) }
    }
}
impl<T> std::ops::Deref for JsonKey<T> {
    type Target = T;
    fn deref(&self) -> &Self::Target {
        &self.0
    }
}
impl<T> std::ops::DerefMut for JsonKey<T> {
    fn deref_mut(&mut self) -> &mut Self::Target {
        &mut self.0
    }
}
impl<T: Serialize> Serialize for JsonKey<T> {
    fn serialize<S>(&self, serializer: S) -> Result<S::Ok, S::Error>
    where
        S: serde::Serializer,
    {
        use serde::ser::Error;
        serde_json::to_string(&self.0)
            .map_err(S::Error::custom)?
            .serialize(serializer)
    }
}
// { "foo": "bar" } -> "{ \"foo\": \"bar\" }"
impl<'de, T: Serialize + DeserializeOwned> Deserialize<'de> for JsonKey<T> {
    fn deserialize<D>(deserializer: D) -> Result<Self, D::Error>
    where
        D: serde::Deserializer<'de>,
    {
        use serde::de::Error;
        let string = String::deserialize(deserializer)?;
        Ok(Self(
            serde_json::from_str(&string).map_err(D::Error::custom)?,
        ))
    }
}

#[derive(Debug, Clone, Deserialize, Serialize)]
pub struct WithTimeData<T> {
    pub created_at: DateTime<Utc>,
    pub updated_at: DateTime<Utc>,
    pub value: T,
}
impl<T> WithTimeData<T> {
    pub fn new(value: T) -> Self {
        let now = Utc::now();
        Self {
            created_at: now,
            updated_at: now,
            value,
        }
    }
}
impl<T> std::ops::Deref for WithTimeData<T> {
    type Target = T;
    fn deref(&self) -> &Self::Target {
        &self.value
    }
}
impl<T> std::ops::DerefMut for WithTimeData<T> {
    fn deref_mut(&mut self) -> &mut Self::Target {
        self.updated_at = Utc::now();
        &mut self.value
    }
}<|MERGE_RESOLUTION|>--- conflicted
+++ resolved
@@ -1,18 +1,9 @@
 use std::collections::BTreeMap;
-use std::future::Future;
 use std::marker::PhantomData;
-<<<<<<< HEAD
-use std::panic::UnwindSafe;
-=======
->>>>>>> 94a5075b
 use std::str::FromStr;
 
 use chrono::{DateTime, Utc};
 pub use imbl_value::Value;
-<<<<<<< HEAD
-use patch_db::json_ptr::ROOT;
-=======
->>>>>>> 94a5075b
 use patch_db::value::InternedString;
 pub use patch_db::{HasModel, PatchDb};
 use serde::de::DeserializeOwned;
@@ -34,49 +25,7 @@
     patch_db::value::from_value(value).with_kind(ErrorKind::Deserialization)
 }
 
-<<<<<<< HEAD
-pub trait PatchDbExt {
-    fn peek(&self) -> impl Future<Output = DatabaseModel> + Send;
-    fn mutate<U: UnwindSafe + Send>(
-        &self,
-        f: impl FnOnce(&mut DatabaseModel) -> Result<U, Error> + UnwindSafe + Send,
-    ) -> impl Future<Output = Result<U, Error>> + Send;
-    fn map_mutate(
-        &self,
-        f: impl FnOnce(DatabaseModel) -> Result<DatabaseModel, Error> + UnwindSafe + Send,
-    ) -> impl Future<Output = Result<DatabaseModel, Error>> + Send;
-}
-impl PatchDbExt for PatchDb {
-    async fn peek(&self) -> DatabaseModel {
-        DatabaseModel::from(self.dump(&ROOT).await.value)
-    }
-    async fn mutate<U: UnwindSafe + Send>(
-        &self,
-        f: impl FnOnce(&mut DatabaseModel) -> Result<U, Error> + UnwindSafe + Send,
-    ) -> Result<U, Error> {
-        Ok(self
-            .apply_function(|mut v| {
-                let model = <&mut DatabaseModel>::from(&mut v);
-                let res = f(model)?;
-                Ok::<_, Error>((v, res))
-            })
-            .await?
-            .1)
-    }
-    async fn map_mutate(
-        &self,
-        f: impl FnOnce(DatabaseModel) -> Result<DatabaseModel, Error> + UnwindSafe + Send,
-    ) -> Result<DatabaseModel, Error> {
-        Ok(DatabaseModel::from(
-            self.apply_function(|v| f(DatabaseModel::from(v)).map(|a| (a.into(), ())))
-                .await?
-                .0,
-        ))
-    }
-}
-=======
 pub type TypedPatchDb<T> = patch_db::TypedPatchDb<T, Error>;
->>>>>>> 94a5075b
 
 /// &mut Model<T> <=> &mut Value
 #[repr(transparent)]
@@ -132,11 +81,7 @@
         Ok(res)
     }
     pub fn map_mutate(&mut self, f: impl FnOnce(T) -> Result<T, Error>) -> Result<T, Error> {
-<<<<<<< HEAD
-        let mut orig = self.de()?;
-=======
         let orig = self.de()?;
->>>>>>> 94a5075b
         let res = f(orig)?;
         self.ser(&res)?;
         Ok(res)
@@ -273,16 +218,9 @@
             .into()),
         }
     }
-<<<<<<< HEAD
-    pub fn upsert<F, D>(&mut self, key: &T::Key, value: F) -> Result<&mut Model<T::Value>, Error>
-    where
-        F: FnOnce() -> D,
-        D: AsRef<T::Value>,
-=======
     pub fn upsert<F>(&mut self, key: &T::Key, value: F) -> Result<&mut Model<T::Value>, Error>
     where
         F: FnOnce() -> Result<T::Value, Error>,
->>>>>>> 94a5075b
     {
         use serde::ser::Error;
         match &mut self.value {
@@ -295,11 +233,7 @@
                     s.as_ref().index_or_insert(v)
                 });
                 if !exists {
-<<<<<<< HEAD
-                    res.ser(value().as_ref())?;
-=======
                     res.ser(&value()?)?;
->>>>>>> 94a5075b
                 }
                 Ok(res)
             }
@@ -396,8 +330,6 @@
     }
 }
 impl<T: Map> Model<T> {
-<<<<<<< HEAD
-=======
     pub fn contains_key(&self, key: &T::Key) -> Result<bool, Error> {
         use serde::de::Error;
         let s = T::key_str(key)?;
@@ -410,7 +342,6 @@
             .into()),
         }
     }
->>>>>>> 94a5075b
     pub fn into_idx(self, key: &T::Key) -> Option<Model<T::Value>> {
         use patch_db::ModelExt;
         let s = T::key_str(key).ok()?;
