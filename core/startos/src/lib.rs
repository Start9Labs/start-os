pub const DEFAULT_REGISTRY: &str = "https://registry.start9.com";
// pub const COMMUNITY_MARKETPLACE: &str = "https://community-registry.start9.com";
pub const HOST_IP: [u8; 4] = [172, 18, 0, 1];
pub use std::env::consts::ARCH;
lazy_static::lazy_static! {
    pub static ref PLATFORM: String = {
        if let Ok(platform) = std::fs::read_to_string("/usr/lib/startos/PLATFORM.txt") {
            platform
        } else {
            ARCH.to_string()
        }
    };
    pub static ref SOURCE_DATE: SystemTime = {
        std::fs::metadata(std::env::current_exe().unwrap()).unwrap().modified().unwrap()
    };
}

mod cap {
    #![allow(non_upper_case_globals)]

    pub const CAP_1_KiB: usize = 1024;
    pub const CAP_1_MiB: usize = CAP_1_KiB * CAP_1_KiB;
    pub const CAP_10_MiB: usize = 10 * CAP_1_MiB;
}
pub use cap::*;

pub mod account;
pub mod action;
pub mod auth;
pub mod backup;
pub mod bins;
pub mod config;
pub mod context;
pub mod control;
pub mod db;
pub mod dependencies;
pub mod developer;
pub mod diagnostic;
pub mod disk;
pub mod error;
pub mod firmware;
pub mod hostname;
pub mod init;
<<<<<<< HEAD
pub mod progress;
// pub mod inspect;
=======
>>>>>>> 94a5075b
pub mod install;
pub mod logs;
pub mod lxc;
pub mod middleware;
pub mod net;
pub mod notifications;
pub mod os_install;
pub mod prelude;
<<<<<<< HEAD
=======
pub mod progress;
>>>>>>> 94a5075b
pub mod properties;
pub mod registry;
pub mod rpc_continuations;
pub mod s9pk;
pub mod service;
pub mod setup;
pub mod shutdown;
pub mod sound;
pub mod ssh;
pub mod status;
pub mod system;
pub mod update;
pub mod upload;
pub mod util;
pub mod version;
pub mod volume;

use std::time::SystemTime;

use clap::Parser;
pub use config::Config;
pub use error::{Error, ErrorKind, ResultExt};
use imbl_value::Value;
use rpc_toolkit::yajrc::RpcError;
use rpc_toolkit::{
<<<<<<< HEAD
    command, from_fn, from_fn_async, from_fn_blocking, AnyContext, HandlerExt, ParentHandler,
};
use serde::{Deserialize, Serialize};
use ts_rs::TS;

use crate::context::CliContext;
use crate::util::serde::HandlerExtSerde;

#[derive(Deserialize, Serialize, Parser, TS)]
#[serde(rename_all = "camelCase")]
#[command(rename_all = "kebab-case")]
pub struct EchoParams {
    message: String,
}

pub fn echo(_: AnyContext, EchoParams { message }: EchoParams) -> Result<String, RpcError> {
    Ok(message)
}

pub fn main_api() -> ParentHandler {
    ParentHandler::new()
        .subcommand("git-info", from_fn(version::git_info))
        .subcommand(
            "echo",
            from_fn(echo)
                .with_metadata("authenticated", Value::Bool(false))
                .with_remote_cli::<CliContext>(),
        )
        .subcommand("init", from_fn_blocking(developer::init).no_display())
        .subcommand("server", server())
        .subcommand("package", package())
        .subcommand("net", net::net())
        .subcommand("auth", auth::auth())
        .subcommand("db", db::db())
        .subcommand("ssh", ssh::ssh())
        .subcommand("wifi", net::wifi::wifi())
        .subcommand("disk", disk::disk())
        .subcommand("notification", notifications::notification())
        .subcommand("backup", backup::backup())
        .subcommand("marketplace", registry::marketplace::marketplace())
        .subcommand("lxc", lxc::lxc())
        .subcommand("s9pk", s9pk::rpc::s9pk())
}

pub fn server() -> ParentHandler {
    ParentHandler::new()
        .subcommand(
            "time",
            from_fn_async(system::time)
                .with_display_serializable()
                .with_custom_display_fn::<AnyContext, _>(|handle, result| {
                    Ok(system::display_time(handle.params, result))
                })
                .with_remote_cli::<CliContext>(),
        )
        .subcommand("experimental", system::experimental())
        .subcommand("logs", system::logs())
        .subcommand("kernel-logs", system::kernel_logs())
        .subcommand(
            "metrics",
            from_fn_async(system::metrics)
                .with_display_serializable()
                .with_remote_cli::<CliContext>(),
        )
        .subcommand(
            "shutdown",
            from_fn_async(shutdown::shutdown)
                .no_display()
                .with_remote_cli::<CliContext>(),
        )
        .subcommand(
            "restart",
            from_fn_async(shutdown::restart)
                .no_display()
                .with_remote_cli::<CliContext>(),
        )
        .subcommand(
            "rebuild",
            from_fn_async(shutdown::rebuild)
                .no_display()
                .with_remote_cli::<CliContext>(),
        )
        .subcommand(
            "update",
            from_fn_async(update::update_system)
                .with_metadata("sync_db", Value::Bool(true))
                .with_custom_display_fn::<AnyContext, _>(|handle, result| {
                    Ok(update::display_update_result(handle.params, result))
                })
                .with_remote_cli::<CliContext>(),
        )
        .subcommand(
            "update-firmware",
            from_fn_async(firmware::update_firmware)
                .with_custom_display_fn::<AnyContext, _>(|_handle, result| {
                    Ok(firmware::display_firmware_update_result(result))
                })
                .with_remote_cli::<CliContext>(),
        )
}

pub fn package() -> ParentHandler {
    ParentHandler::new()
        .subcommand(
            "action",
            from_fn_async(action::action)
                .with_display_serializable()
                .with_custom_display_fn::<AnyContext, _>(|handle, result| {
                    Ok(action::display_action_result(handle.params, result))
                })
                .with_remote_cli::<CliContext>(),
        )
        .subcommand(
            "install",
            from_fn_async(install::install)
                .with_metadata("sync_db", Value::Bool(true))
                .no_cli(),
        )
        .subcommand("sideload", from_fn_async(install::sideload).no_cli())
        .subcommand("install", from_fn_async(install::cli_install).no_display())
        .subcommand(
            "uninstall",
            from_fn_async(install::uninstall)
                .with_metadata("sync_db", Value::Bool(true))
                .no_display()
                .with_remote_cli::<CliContext>(),
        )
        .subcommand(
            "list",
            from_fn_async(install::list)
                .with_display_serializable()
                .with_remote_cli::<CliContext>(),
        )
        .subcommand("config", config::config())
        .subcommand(
            "start",
            from_fn_async(control::start)
                .with_metadata("sync_db", Value::Bool(true))
                .no_display()
                .with_remote_cli::<CliContext>(),
        )
        .subcommand(
            "stop",
            from_fn_async(control::stop)
                .with_metadata("sync_db", Value::Bool(true))
                .no_display()
                .with_remote_cli::<CliContext>(),
        )
        .subcommand(
            "restart",
            from_fn_async(control::restart)
                .with_metadata("sync_db", Value::Bool(true))
                .no_display()
                .with_remote_cli::<CliContext>(),
        )
        .subcommand("logs", logs::logs())
        .subcommand(
            "properties",
            from_fn_async(properties::properties)
                .with_custom_display_fn::<AnyContext, _>(|_handle, result| {
                    Ok(properties::display_properties(result))
                })
                .with_remote_cli::<CliContext>(),
        )
        .subcommand("dependency", dependencies::dependency())
        .subcommand("backup", backup::package_backup())
        .subcommand("connect", from_fn_async(service::connect_rpc).no_cli())
        .subcommand(
            "connect",
            from_fn_async(service::connect_rpc_cli).no_display(),
        )
}

pub fn diagnostic_api() -> ParentHandler {
    ParentHandler::new()
        .subcommand(
            "git-info",
            from_fn(version::git_info).with_metadata("authenticated", Value::Bool(false)),
        )
        .subcommand("echo", from_fn(echo).with_remote_cli::<CliContext>())
        .subcommand("diagnostic", diagnostic::diagnostic())
}

pub fn setup_api() -> ParentHandler {
    ParentHandler::new()
        .subcommand(
            "git-info",
            from_fn(version::git_info).with_metadata("authenticated", Value::Bool(false)),
        )
        .subcommand("echo", from_fn(echo).with_remote_cli::<CliContext>())
        .subcommand("setup", setup::setup())
}

pub fn install_api() -> ParentHandler {
    ParentHandler::new()
        .subcommand(
            "git-info",
            from_fn(version::git_info).with_metadata("authenticated", Value::Bool(false)),
        )
        .subcommand("echo", from_fn(echo).with_remote_cli::<CliContext>())
        .subcommand("install", os_install::install())
=======
    from_fn, from_fn_async, from_fn_blocking, CallRemoteHandler, Context, Empty, HandlerExt,
    ParentHandler,
};
use serde::{Deserialize, Serialize};
use ts_rs::TS;

use crate::context::{
    CliContext, DiagnosticContext, InitContext, InstallContext, RpcContext, SetupContext,
};
use crate::disk::fsck::RequiresReboot;
use crate::registry::context::{RegistryContext, RegistryUrlParams};
use crate::util::serde::HandlerExtSerde;

#[derive(Deserialize, Serialize, Parser, TS)]
#[serde(rename_all = "camelCase")]
#[command(rename_all = "kebab-case")]
#[ts(export)]
pub struct EchoParams {
    message: String,
}

pub fn echo<C: Context>(_: C, EchoParams { message }: EchoParams) -> Result<String, RpcError> {
    Ok(message)
}

#[derive(Debug, Deserialize, Serialize, TS)]
#[serde(rename_all = "camelCase")]
#[ts(export)]
pub enum ApiState {
    Error,
    Initializing,
    Running,
}
impl std::fmt::Display for ApiState {
    fn fmt(&self, f: &mut std::fmt::Formatter<'_>) -> std::fmt::Result {
        std::fmt::Debug::fmt(&self, f)
    }
}

pub fn main_api<C: Context>() -> ParentHandler<C> {
    let api = ParentHandler::new()
        .subcommand::<C, _>("git-info", from_fn(version::git_info))
        .subcommand(
            "echo",
            from_fn(echo::<RpcContext>)
                .with_metadata("authenticated", Value::Bool(false))
                .with_call_remote::<CliContext>(),
        )
        .subcommand(
            "state",
            from_fn(|_: RpcContext| Ok::<_, Error>(ApiState::Running))
                .with_metadata("authenticated", Value::Bool(false))
                .with_call_remote::<CliContext>(),
        )
        .subcommand("server", server::<C>())
        .subcommand("package", package::<C>())
        .subcommand("net", net::net::<C>())
        .subcommand("auth", auth::auth::<C>())
        .subcommand("db", db::db::<C>())
        .subcommand("ssh", ssh::ssh::<C>())
        .subcommand("wifi", net::wifi::wifi::<C>())
        .subcommand("disk", disk::disk::<C>())
        .subcommand("notification", notifications::notification::<C>())
        .subcommand("backup", backup::backup::<C>())
        .subcommand(
            "registry",
            CallRemoteHandler::<RpcContext, _, _, RegistryUrlParams>::new(
                registry::registry_api::<RegistryContext>(),
            )
            .no_cli(),
        )
        .subcommand("s9pk", s9pk::rpc::s9pk())
        .subcommand("util", util::rpc::util::<C>());
    #[cfg(feature = "dev")]
    let api = api.subcommand("lxc", lxc::dev::lxc::<C>());
    api
}

pub fn server<C: Context>() -> ParentHandler<C> {
    ParentHandler::new()
        .subcommand(
            "time",
            from_fn_async(system::time)
                .with_display_serializable()
                .with_custom_display_fn(|handle, result| {
                    Ok(system::display_time(handle.params, result))
                })
                .with_call_remote::<CliContext>(),
        )
        .subcommand("experimental", system::experimental::<C>())
        .subcommand("logs", system::logs::<RpcContext>())
        .subcommand(
            "logs",
            from_fn_async(logs::cli_logs::<RpcContext, Empty>).no_display(),
        )
        .subcommand("kernel-logs", system::kernel_logs::<RpcContext>())
        .subcommand(
            "kernel-logs",
            from_fn_async(logs::cli_logs::<RpcContext, Empty>).no_display(),
        )
        .subcommand(
            "metrics",
            from_fn_async(system::metrics)
                .with_display_serializable()
                .with_call_remote::<CliContext>(),
        )
        .subcommand(
            "shutdown",
            from_fn_async(shutdown::shutdown)
                .no_display()
                .with_call_remote::<CliContext>(),
        )
        .subcommand(
            "restart",
            from_fn_async(shutdown::restart)
                .no_display()
                .with_call_remote::<CliContext>(),
        )
        .subcommand(
            "rebuild",
            from_fn_async(shutdown::rebuild)
                .no_display()
                .with_call_remote::<CliContext>(),
        )
        .subcommand(
            "update",
            from_fn_async(update::update_system)
                .with_metadata("sync_db", Value::Bool(true))
                .no_cli(),
        )
        .subcommand(
            "update",
            from_fn_async(update::cli_update_system).no_display(),
        )
        .subcommand(
            "update-firmware",
            from_fn_async(|_: RpcContext| async {
                if let Some(firmware) = firmware::check_for_firmware_update().await? {
                    firmware::update_firmware(firmware).await?;
                    Ok::<_, Error>(RequiresReboot(true))
                } else {
                    Ok(RequiresReboot(false))
                }
            })
            .with_custom_display_fn(|_handle, result| {
                Ok(firmware::display_firmware_update_result(result))
            })
            .with_call_remote::<CliContext>(),
        )
        .subcommand(
            "set-smtp",
            from_fn_async(system::set_system_smtp)
                .no_display()
                .with_call_remote::<CliContext>(),
        )
        .subcommand(
            "clear-smtp",
            from_fn_async(system::clear_system_smtp)
                .no_display()
                .with_call_remote::<CliContext>(),
        )
}

pub fn package<C: Context>() -> ParentHandler<C> {
    ParentHandler::new()
        .subcommand(
            "action",
            from_fn_async(action::action)
                .with_display_serializable()
                .with_custom_display_fn(|handle, result| {
                    Ok(action::display_action_result(handle.params, result))
                })
                .with_call_remote::<CliContext>(),
        )
        .subcommand(
            "install",
            from_fn_async(install::install)
                .with_metadata("sync_db", Value::Bool(true))
                .no_cli(),
        )
        .subcommand(
            "sideload",
            from_fn_async(install::sideload)
                .with_metadata("get_session", Value::Bool(true))
                .no_cli(),
        )
        .subcommand("install", from_fn_async(install::cli_install).no_display())
        .subcommand(
            "uninstall",
            from_fn_async(install::uninstall)
                .with_metadata("sync_db", Value::Bool(true))
                .no_display()
                .with_call_remote::<CliContext>(),
        )
        .subcommand(
            "list",
            from_fn_async(install::list)
                .with_display_serializable()
                .with_call_remote::<CliContext>(),
        )
        .subcommand(
            "installed-version",
            from_fn_async(install::installed_version)
                .with_display_serializable()
                .with_call_remote::<CliContext>(),
        )
        .subcommand("config", config::config::<C>())
        .subcommand(
            "start",
            from_fn_async(control::start)
                .with_metadata("sync_db", Value::Bool(true))
                .no_display()
                .with_call_remote::<CliContext>(),
        )
        .subcommand(
            "stop",
            from_fn_async(control::stop)
                .with_metadata("sync_db", Value::Bool(true))
                .no_display()
                .with_call_remote::<CliContext>(),
        )
        .subcommand(
            "restart",
            from_fn_async(control::restart)
                .with_metadata("sync_db", Value::Bool(true))
                .no_display()
                .with_call_remote::<CliContext>(),
        )
        .subcommand("logs", logs::package_logs())
        .subcommand(
            "logs",
            from_fn_async(logs::cli_logs::<RpcContext, logs::PackageIdParams>).no_display(),
        )
        .subcommand(
            "properties",
            from_fn_async(properties::properties)
                .with_custom_display_fn(|_handle, result| {
                    Ok(properties::display_properties(result))
                })
                .with_call_remote::<CliContext>(),
        )
        .subcommand("dependency", dependencies::dependency::<C>())
        .subcommand("backup", backup::package_backup::<C>())
        .subcommand("connect", from_fn_async(service::connect_rpc).no_cli())
        .subcommand(
            "connect",
            from_fn_async(service::connect_rpc_cli).no_display(),
        )
}

pub fn diagnostic_api() -> ParentHandler<DiagnosticContext> {
    ParentHandler::new()
        .subcommand::<DiagnosticContext, _>(
            "git-info",
            from_fn(version::git_info).with_metadata("authenticated", Value::Bool(false)),
        )
        .subcommand(
            "echo",
            from_fn(echo::<DiagnosticContext>).with_call_remote::<CliContext>(),
        )
        .subcommand(
            "state",
            from_fn(|_: DiagnosticContext| Ok::<_, Error>(ApiState::Error))
                .with_metadata("authenticated", Value::Bool(false))
                .with_call_remote::<CliContext>(),
        )
        .subcommand("diagnostic", diagnostic::diagnostic::<DiagnosticContext>())
}

pub fn init_api() -> ParentHandler<InitContext> {
    ParentHandler::new()
        .subcommand::<InitContext, _>(
            "git-info",
            from_fn(version::git_info).with_metadata("authenticated", Value::Bool(false)),
        )
        .subcommand(
            "echo",
            from_fn(echo::<InitContext>).with_call_remote::<CliContext>(),
        )
        .subcommand(
            "state",
            from_fn(|_: InitContext| Ok::<_, Error>(ApiState::Initializing))
                .with_metadata("authenticated", Value::Bool(false))
                .with_call_remote::<CliContext>(),
        )
        .subcommand("init", init::init_api::<InitContext>())
}

pub fn setup_api() -> ParentHandler<SetupContext> {
    ParentHandler::new()
        .subcommand::<SetupContext, _>(
            "git-info",
            from_fn(version::git_info).with_metadata("authenticated", Value::Bool(false)),
        )
        .subcommand(
            "echo",
            from_fn(echo::<SetupContext>).with_call_remote::<CliContext>(),
        )
        .subcommand("setup", setup::setup::<SetupContext>())
}

pub fn install_api() -> ParentHandler<InstallContext> {
    ParentHandler::new()
        .subcommand::<InstallContext, _>(
            "git-info",
            from_fn(version::git_info).with_metadata("authenticated", Value::Bool(false)),
        )
        .subcommand(
            "echo",
            from_fn(echo::<InstallContext>).with_call_remote::<CliContext>(),
        )
        .subcommand("install", os_install::install::<InstallContext>())
}

pub fn expanded_api() -> ParentHandler<CliContext> {
    main_api()
        .subcommand("init", from_fn_blocking(developer::init).no_display())
        .subcommand("pubkey", from_fn_blocking(developer::pubkey))
        .subcommand("diagnostic", diagnostic::diagnostic::<CliContext>())
        .subcommand("setup", setup::setup::<CliContext>())
        .subcommand("install", os_install::install::<CliContext>())
        .subcommand("registry", registry::registry_api::<CliContext>())
>>>>>>> 94a5075b
}<|MERGE_RESOLUTION|>--- conflicted
+++ resolved
@@ -41,11 +41,6 @@
 pub mod firmware;
 pub mod hostname;
 pub mod init;
-<<<<<<< HEAD
-pub mod progress;
-// pub mod inspect;
-=======
->>>>>>> 94a5075b
 pub mod install;
 pub mod logs;
 pub mod lxc;
@@ -54,10 +49,7 @@
 pub mod notifications;
 pub mod os_install;
 pub mod prelude;
-<<<<<<< HEAD
-=======
 pub mod progress;
->>>>>>> 94a5075b
 pub mod properties;
 pub mod registry;
 pub mod rpc_continuations;
@@ -83,209 +75,6 @@
 use imbl_value::Value;
 use rpc_toolkit::yajrc::RpcError;
 use rpc_toolkit::{
-<<<<<<< HEAD
-    command, from_fn, from_fn_async, from_fn_blocking, AnyContext, HandlerExt, ParentHandler,
-};
-use serde::{Deserialize, Serialize};
-use ts_rs::TS;
-
-use crate::context::CliContext;
-use crate::util::serde::HandlerExtSerde;
-
-#[derive(Deserialize, Serialize, Parser, TS)]
-#[serde(rename_all = "camelCase")]
-#[command(rename_all = "kebab-case")]
-pub struct EchoParams {
-    message: String,
-}
-
-pub fn echo(_: AnyContext, EchoParams { message }: EchoParams) -> Result<String, RpcError> {
-    Ok(message)
-}
-
-pub fn main_api() -> ParentHandler {
-    ParentHandler::new()
-        .subcommand("git-info", from_fn(version::git_info))
-        .subcommand(
-            "echo",
-            from_fn(echo)
-                .with_metadata("authenticated", Value::Bool(false))
-                .with_remote_cli::<CliContext>(),
-        )
-        .subcommand("init", from_fn_blocking(developer::init).no_display())
-        .subcommand("server", server())
-        .subcommand("package", package())
-        .subcommand("net", net::net())
-        .subcommand("auth", auth::auth())
-        .subcommand("db", db::db())
-        .subcommand("ssh", ssh::ssh())
-        .subcommand("wifi", net::wifi::wifi())
-        .subcommand("disk", disk::disk())
-        .subcommand("notification", notifications::notification())
-        .subcommand("backup", backup::backup())
-        .subcommand("marketplace", registry::marketplace::marketplace())
-        .subcommand("lxc", lxc::lxc())
-        .subcommand("s9pk", s9pk::rpc::s9pk())
-}
-
-pub fn server() -> ParentHandler {
-    ParentHandler::new()
-        .subcommand(
-            "time",
-            from_fn_async(system::time)
-                .with_display_serializable()
-                .with_custom_display_fn::<AnyContext, _>(|handle, result| {
-                    Ok(system::display_time(handle.params, result))
-                })
-                .with_remote_cli::<CliContext>(),
-        )
-        .subcommand("experimental", system::experimental())
-        .subcommand("logs", system::logs())
-        .subcommand("kernel-logs", system::kernel_logs())
-        .subcommand(
-            "metrics",
-            from_fn_async(system::metrics)
-                .with_display_serializable()
-                .with_remote_cli::<CliContext>(),
-        )
-        .subcommand(
-            "shutdown",
-            from_fn_async(shutdown::shutdown)
-                .no_display()
-                .with_remote_cli::<CliContext>(),
-        )
-        .subcommand(
-            "restart",
-            from_fn_async(shutdown::restart)
-                .no_display()
-                .with_remote_cli::<CliContext>(),
-        )
-        .subcommand(
-            "rebuild",
-            from_fn_async(shutdown::rebuild)
-                .no_display()
-                .with_remote_cli::<CliContext>(),
-        )
-        .subcommand(
-            "update",
-            from_fn_async(update::update_system)
-                .with_metadata("sync_db", Value::Bool(true))
-                .with_custom_display_fn::<AnyContext, _>(|handle, result| {
-                    Ok(update::display_update_result(handle.params, result))
-                })
-                .with_remote_cli::<CliContext>(),
-        )
-        .subcommand(
-            "update-firmware",
-            from_fn_async(firmware::update_firmware)
-                .with_custom_display_fn::<AnyContext, _>(|_handle, result| {
-                    Ok(firmware::display_firmware_update_result(result))
-                })
-                .with_remote_cli::<CliContext>(),
-        )
-}
-
-pub fn package() -> ParentHandler {
-    ParentHandler::new()
-        .subcommand(
-            "action",
-            from_fn_async(action::action)
-                .with_display_serializable()
-                .with_custom_display_fn::<AnyContext, _>(|handle, result| {
-                    Ok(action::display_action_result(handle.params, result))
-                })
-                .with_remote_cli::<CliContext>(),
-        )
-        .subcommand(
-            "install",
-            from_fn_async(install::install)
-                .with_metadata("sync_db", Value::Bool(true))
-                .no_cli(),
-        )
-        .subcommand("sideload", from_fn_async(install::sideload).no_cli())
-        .subcommand("install", from_fn_async(install::cli_install).no_display())
-        .subcommand(
-            "uninstall",
-            from_fn_async(install::uninstall)
-                .with_metadata("sync_db", Value::Bool(true))
-                .no_display()
-                .with_remote_cli::<CliContext>(),
-        )
-        .subcommand(
-            "list",
-            from_fn_async(install::list)
-                .with_display_serializable()
-                .with_remote_cli::<CliContext>(),
-        )
-        .subcommand("config", config::config())
-        .subcommand(
-            "start",
-            from_fn_async(control::start)
-                .with_metadata("sync_db", Value::Bool(true))
-                .no_display()
-                .with_remote_cli::<CliContext>(),
-        )
-        .subcommand(
-            "stop",
-            from_fn_async(control::stop)
-                .with_metadata("sync_db", Value::Bool(true))
-                .no_display()
-                .with_remote_cli::<CliContext>(),
-        )
-        .subcommand(
-            "restart",
-            from_fn_async(control::restart)
-                .with_metadata("sync_db", Value::Bool(true))
-                .no_display()
-                .with_remote_cli::<CliContext>(),
-        )
-        .subcommand("logs", logs::logs())
-        .subcommand(
-            "properties",
-            from_fn_async(properties::properties)
-                .with_custom_display_fn::<AnyContext, _>(|_handle, result| {
-                    Ok(properties::display_properties(result))
-                })
-                .with_remote_cli::<CliContext>(),
-        )
-        .subcommand("dependency", dependencies::dependency())
-        .subcommand("backup", backup::package_backup())
-        .subcommand("connect", from_fn_async(service::connect_rpc).no_cli())
-        .subcommand(
-            "connect",
-            from_fn_async(service::connect_rpc_cli).no_display(),
-        )
-}
-
-pub fn diagnostic_api() -> ParentHandler {
-    ParentHandler::new()
-        .subcommand(
-            "git-info",
-            from_fn(version::git_info).with_metadata("authenticated", Value::Bool(false)),
-        )
-        .subcommand("echo", from_fn(echo).with_remote_cli::<CliContext>())
-        .subcommand("diagnostic", diagnostic::diagnostic())
-}
-
-pub fn setup_api() -> ParentHandler {
-    ParentHandler::new()
-        .subcommand(
-            "git-info",
-            from_fn(version::git_info).with_metadata("authenticated", Value::Bool(false)),
-        )
-        .subcommand("echo", from_fn(echo).with_remote_cli::<CliContext>())
-        .subcommand("setup", setup::setup())
-}
-
-pub fn install_api() -> ParentHandler {
-    ParentHandler::new()
-        .subcommand(
-            "git-info",
-            from_fn(version::git_info).with_metadata("authenticated", Value::Bool(false)),
-        )
-        .subcommand("echo", from_fn(echo).with_remote_cli::<CliContext>())
-        .subcommand("install", os_install::install())
-=======
     from_fn, from_fn_async, from_fn_blocking, CallRemoteHandler, Context, Empty, HandlerExt,
     ParentHandler,
 };
@@ -608,5 +397,4 @@
         .subcommand("setup", setup::setup::<CliContext>())
         .subcommand("install", os_install::install::<CliContext>())
         .subcommand("registry", registry::registry_api::<CliContext>())
->>>>>>> 94a5075b
 }