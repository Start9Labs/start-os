--- conflicted
+++ resolved
@@ -73,10 +73,7 @@
     fs.pre_mount().await?;
     tokio::fs::create_dir_all(mountpoint.as_ref()).await?;
     Command::from(default_mount_command(fs, mountpoint, mount_type).await?)
-<<<<<<< HEAD
-=======
         .capture(false)
->>>>>>> 94a5075b
         .invoke(ErrorKind::Filesystem)
         .await?;
 
