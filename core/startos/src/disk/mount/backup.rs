use std::path::{Path, PathBuf};
use std::sync::Arc;

use color_eyre::eyre::eyre;
use helpers::AtomicFile;
use models::PackageId;
use tokio::io::AsyncWriteExt;
use tracing::instrument;

use super::filesystem::ecryptfs::EcryptFS;
use super::guard::{GenericMountGuard, TmpMountGuard};
use crate::auth::check_password;
use crate::backup::target::BackupInfo;
use crate::disk::mount::filesystem::backupfs::BackupFS;
use crate::disk::mount::filesystem::ReadWrite;
use crate::disk::mount::guard::SubPath;
<<<<<<< HEAD
use crate::disk::util::EmbassyOsRecoveryInfo;
=======
use crate::disk::util::StartOsRecoveryInfo;
>>>>>>> 94a5075b
use crate::util::crypto::{decrypt_slice, encrypt_slice};
use crate::util::serde::IoFormat;
use crate::{Error, ErrorKind, ResultExt};

#[derive(Clone, Debug)]
pub struct BackupMountGuard<G: GenericMountGuard> {
    backup_disk_mount_guard: Option<G>,
    encrypted_guard: Option<TmpMountGuard>,
    enc_key: String,
    unencrypted_metadata_path: PathBuf,
    pub unencrypted_metadata: StartOsRecoveryInfo,
    pub metadata: BackupInfo,
}
impl<G: GenericMountGuard> BackupMountGuard<G> {
<<<<<<< HEAD
    fn backup_disk_path(&self) -> &Path {
        if let Some(guard) = &self.backup_disk_mount_guard {
            guard.path()
        } else {
            unreachable!()
        }
    }

    #[instrument(skip_all)]
    pub async fn mount(backup_disk_mount_guard: G, password: &str) -> Result<Self, Error> {
        let backup_disk_path = backup_disk_mount_guard.path();
        let unencrypted_metadata_path =
            backup_disk_path.join("EmbassyBackups/unencrypted-metadata.cbor");
        let mut unencrypted_metadata: EmbassyOsRecoveryInfo =
=======
    #[instrument(skip_all)]
    pub async fn mount(
        backup_disk_mount_guard: G,
        server_id: &str,
        password: &str,
    ) -> Result<Self, Error> {
        let backup_disk_path = backup_disk_mount_guard.path();
        let backup_dir = backup_disk_path.join("StartOSBackups").join(server_id);
        let unencrypted_metadata_path = backup_dir.join("unencrypted-metadata.json");
        let crypt_path = backup_dir.join("crypt");
        let mut unencrypted_metadata: StartOsRecoveryInfo =
>>>>>>> 94a5075b
            if tokio::fs::metadata(&unencrypted_metadata_path)
                .await
                .is_ok()
            {
                IoFormat::Json.from_slice(
                    &tokio::fs::read(&unencrypted_metadata_path)
                        .await
                        .with_ctx(|_| {
                            (
                                crate::ErrorKind::Filesystem,
                                unencrypted_metadata_path.display().to_string(),
                            )
                        })?,
                )?
            } else {
                if tokio::fs::metadata(&crypt_path).await.is_ok() {
                    tokio::fs::remove_dir_all(&crypt_path).await?;
                }
                Default::default()
            };
        let enc_key = if let (Some(hash), Some(wrapped_key)) = (
            unencrypted_metadata.password_hash.as_ref(),
            unencrypted_metadata.wrapped_key.as_ref(),
        ) {
            let wrapped_key =
                base32::decode(base32::Alphabet::Rfc4648 { padding: true }, wrapped_key)
                    .ok_or_else(|| {
                        Error::new(
                            eyre!("failed to decode wrapped key"),
                            crate::ErrorKind::Backup,
                        )
                    })?;
            check_password(hash, password)?;
            String::from_utf8(decrypt_slice(wrapped_key, password))?
        } else {
            base32::encode(
                base32::Alphabet::Rfc4648 { padding: false },
                &rand::random::<[u8; 32]>()[..],
            )
        };

        if unencrypted_metadata.password_hash.is_none() {
            unencrypted_metadata.password_hash = Some(
                argon2::hash_encoded(
                    password.as_bytes(),
                    &rand::random::<[u8; 16]>()[..],
                    &argon2::Config::rfc9106_low_mem(),
                )
                .with_kind(crate::ErrorKind::PasswordHashGeneration)?,
            );
        }
        if unencrypted_metadata.wrapped_key.is_none() {
            unencrypted_metadata.wrapped_key = Some(base32::encode(
                base32::Alphabet::Rfc4648 { padding: true },
                &encrypt_slice(&enc_key, password),
            ));
        }

        if tokio::fs::metadata(&crypt_path).await.is_err() {
            tokio::fs::create_dir_all(&crypt_path).await.with_ctx(|_| {
                (
                    crate::ErrorKind::Filesystem,
                    crypt_path.display().to_string(),
                )
            })?;
        }
        let encrypted_guard = TmpMountGuard::mount(
            &BackupFS::new(&crypt_path, &enc_key, vec![(100000, 65536)]),
            ReadWrite,
        )
        .await?;

<<<<<<< HEAD
        let metadata_path = encrypted_guard.path().join("metadata.cbor");
=======
        let metadata_path = encrypted_guard.path().join("metadata.json");
>>>>>>> 94a5075b
        let metadata: BackupInfo = if tokio::fs::metadata(&metadata_path).await.is_ok() {
            IoFormat::Json.from_slice(&tokio::fs::read(&metadata_path).await.with_ctx(|_| {
                (
                    crate::ErrorKind::Filesystem,
                    metadata_path.display().to_string(),
                )
            })?)?
        } else {
            Default::default()
        };

        Ok(Self {
            backup_disk_mount_guard: Some(backup_disk_mount_guard),
            encrypted_guard: Some(encrypted_guard),
            enc_key,
            unencrypted_metadata_path,
            unencrypted_metadata,
            metadata,
        })
    }

    pub fn change_password(&mut self, new_password: &str) -> Result<(), Error> {
        self.unencrypted_metadata.password_hash = Some(
            argon2::hash_encoded(
                new_password.as_bytes(),
                &rand::random::<[u8; 16]>()[..],
                &argon2::Config::rfc9106_low_mem(),
            )
            .with_kind(crate::ErrorKind::PasswordHashGeneration)?,
        );
        self.unencrypted_metadata.wrapped_key = Some(base32::encode(
            base32::Alphabet::Rfc4648 { padding: false },
            &encrypt_slice(&self.enc_key, new_password),
        ));
        Ok(())
    }

    #[instrument(skip_all)]
<<<<<<< HEAD
    pub fn package_backup(self: &Arc<Self>, id: &PackageId) -> SubPath<Arc<Self>> {
        SubPath::new(self.clone(), id)
=======
    pub async fn package_backup(
        self: &Arc<Self>,
        id: &PackageId,
    ) -> Result<SubPath<Arc<Self>>, Error> {
        let package_guard = SubPath::new(self.clone(), id);
        let package_path = package_guard.path();
        if tokio::fs::metadata(&package_path).await.is_err() {
            tokio::fs::create_dir_all(&package_path)
                .await
                .with_ctx(|_| {
                    (
                        crate::ErrorKind::Filesystem,
                        package_path.display().to_string(),
                    )
                })?;
        }
        Ok(package_guard)
>>>>>>> 94a5075b
    }

    #[instrument(skip_all)]
    pub async fn save(&self) -> Result<(), Error> {
<<<<<<< HEAD
        let metadata_path = self.path().join("metadata.cbor");
        let backup_disk_path = self.backup_disk_path();
=======
        let metadata_path = self.path().join("metadata.json");
>>>>>>> 94a5075b
        let mut file = AtomicFile::new(&metadata_path, None::<PathBuf>)
            .await
            .with_kind(ErrorKind::Filesystem)?;
        file.write_all(&IoFormat::Json.to_vec(&self.metadata)?)
            .await?;
        file.save().await.with_kind(ErrorKind::Filesystem)?;
        let mut file = AtomicFile::new(&self.unencrypted_metadata_path, None::<PathBuf>)
            .await
            .with_kind(ErrorKind::Filesystem)?;
        file.write_all(&IoFormat::Json.to_vec(&self.unencrypted_metadata)?)
            .await?;
        file.save().await.with_kind(ErrorKind::Filesystem)?;
        Ok(())
    }

    #[instrument(skip_all)]
    pub async fn save_and_unmount(self) -> Result<(), Error> {
        self.save().await?;
        self.unmount().await?;
        Ok(())
    }
}
<<<<<<< HEAD
#[async_trait::async_trait]
=======
>>>>>>> 94a5075b
impl<G: GenericMountGuard> GenericMountGuard for BackupMountGuard<G> {
    fn path(&self) -> &Path {
        if let Some(guard) = &self.encrypted_guard {
            guard.path()
        } else {
            unreachable!()
        }
    }
    async fn unmount(mut self) -> Result<(), Error> {
        if let Some(guard) = self.encrypted_guard.take() {
            guard.unmount().await?;
        }
        if let Some(guard) = self.backup_disk_mount_guard.take() {
            guard.unmount().await?;
        }
        Ok(())
    }
}
impl<G: GenericMountGuard> Drop for BackupMountGuard<G> {
    fn drop(&mut self) {
        let first = self.encrypted_guard.take();
        let second = self.backup_disk_mount_guard.take();
        tokio::spawn(async move {
            if let Some(guard) = first {
                guard.unmount().await.unwrap();
            }
            if let Some(guard) = second {
                guard.unmount().await.unwrap();
            }
        });
    }
}<|MERGE_RESOLUTION|>--- conflicted
+++ resolved
@@ -14,11 +14,7 @@
 use crate::disk::mount::filesystem::backupfs::BackupFS;
 use crate::disk::mount::filesystem::ReadWrite;
 use crate::disk::mount::guard::SubPath;
-<<<<<<< HEAD
-use crate::disk::util::EmbassyOsRecoveryInfo;
-=======
 use crate::disk::util::StartOsRecoveryInfo;
->>>>>>> 94a5075b
 use crate::util::crypto::{decrypt_slice, encrypt_slice};
 use crate::util::serde::IoFormat;
 use crate::{Error, ErrorKind, ResultExt};
@@ -33,22 +29,6 @@
     pub metadata: BackupInfo,
 }
 impl<G: GenericMountGuard> BackupMountGuard<G> {
-<<<<<<< HEAD
-    fn backup_disk_path(&self) -> &Path {
-        if let Some(guard) = &self.backup_disk_mount_guard {
-            guard.path()
-        } else {
-            unreachable!()
-        }
-    }
-
-    #[instrument(skip_all)]
-    pub async fn mount(backup_disk_mount_guard: G, password: &str) -> Result<Self, Error> {
-        let backup_disk_path = backup_disk_mount_guard.path();
-        let unencrypted_metadata_path =
-            backup_disk_path.join("EmbassyBackups/unencrypted-metadata.cbor");
-        let mut unencrypted_metadata: EmbassyOsRecoveryInfo =
-=======
     #[instrument(skip_all)]
     pub async fn mount(
         backup_disk_mount_guard: G,
@@ -60,7 +40,6 @@
         let unencrypted_metadata_path = backup_dir.join("unencrypted-metadata.json");
         let crypt_path = backup_dir.join("crypt");
         let mut unencrypted_metadata: StartOsRecoveryInfo =
->>>>>>> 94a5075b
             if tokio::fs::metadata(&unencrypted_metadata_path)
                 .await
                 .is_ok()
@@ -133,11 +112,7 @@
         )
         .await?;
 
-<<<<<<< HEAD
-        let metadata_path = encrypted_guard.path().join("metadata.cbor");
-=======
         let metadata_path = encrypted_guard.path().join("metadata.json");
->>>>>>> 94a5075b
         let metadata: BackupInfo = if tokio::fs::metadata(&metadata_path).await.is_ok() {
             IoFormat::Json.from_slice(&tokio::fs::read(&metadata_path).await.with_ctx(|_| {
                 (
@@ -176,10 +151,6 @@
     }
 
     #[instrument(skip_all)]
-<<<<<<< HEAD
-    pub fn package_backup(self: &Arc<Self>, id: &PackageId) -> SubPath<Arc<Self>> {
-        SubPath::new(self.clone(), id)
-=======
     pub async fn package_backup(
         self: &Arc<Self>,
         id: &PackageId,
@@ -197,17 +168,11 @@
                 })?;
         }
         Ok(package_guard)
->>>>>>> 94a5075b
     }
 
     #[instrument(skip_all)]
     pub async fn save(&self) -> Result<(), Error> {
-<<<<<<< HEAD
-        let metadata_path = self.path().join("metadata.cbor");
-        let backup_disk_path = self.backup_disk_path();
-=======
         let metadata_path = self.path().join("metadata.json");
->>>>>>> 94a5075b
         let mut file = AtomicFile::new(&metadata_path, None::<PathBuf>)
             .await
             .with_kind(ErrorKind::Filesystem)?;
@@ -230,10 +195,6 @@
         Ok(())
     }
 }
-<<<<<<< HEAD
-#[async_trait::async_trait]
-=======
->>>>>>> 94a5075b
 impl<G: GenericMountGuard> GenericMountGuard for BackupMountGuard<G> {
     fn path(&self) -> &Path {
         if let Some(guard) = &self.encrypted_guard {
