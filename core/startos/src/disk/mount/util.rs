use std::path::Path;

use tracing::instrument;

use crate::util::Invoke;
use crate::Error;

#[instrument(skip_all)]
pub async fn bind<P0: AsRef<Path>, P1: AsRef<Path>>(
    src: P0,
    dst: P1,
    read_only: bool,
) -> Result<(), Error> {
    tracing::info!(
        "Binding {} to {}",
        src.as_ref().display(),
        dst.as_ref().display()
    );
    let is_mountpoint = tokio::process::Command::new("mountpoint")
        .arg(dst.as_ref())
        .stdout(std::process::Stdio::null())
        .stderr(std::process::Stdio::null())
        .status()
        .await?;
    if is_mountpoint.success() {
        unmount(dst.as_ref(), true).await?;
    }
    tokio::fs::create_dir_all(&src).await?;
    tokio::fs::create_dir_all(&dst).await?;
    let mut mount_cmd = tokio::process::Command::new("mount");
    mount_cmd.arg("--bind");
    if read_only {
        mount_cmd.arg("-o").arg("ro");
    }
    mount_cmd
        .arg(src.as_ref())
        .arg(dst.as_ref())
        .invoke(crate::ErrorKind::Filesystem)
        .await?;
    Ok(())
}

#[instrument(skip_all)]
pub async fn unmount<P: AsRef<Path>>(mountpoint: P, lazy: bool) -> Result<(), Error> {
    tracing::debug!("Unmounting {}.", mountpoint.as_ref().display());
<<<<<<< HEAD
    tokio::process::Command::new("umount")
        .arg("-Rl")
        .arg(mountpoint.as_ref())
=======
    let mut cmd = tokio::process::Command::new("umount");
    cmd.arg("-R");
    if lazy {
        cmd.arg("-l");
    }
    cmd.arg(mountpoint.as_ref())
>>>>>>> 94a5075b
        .invoke(crate::ErrorKind::Filesystem)
        .await?;
    Ok(())
}<|MERGE_RESOLUTION|>--- conflicted
+++ resolved
@@ -43,18 +43,12 @@
 #[instrument(skip_all)]
 pub async fn unmount<P: AsRef<Path>>(mountpoint: P, lazy: bool) -> Result<(), Error> {
     tracing::debug!("Unmounting {}.", mountpoint.as_ref().display());
-<<<<<<< HEAD
-    tokio::process::Command::new("umount")
-        .arg("-Rl")
-        .arg(mountpoint.as_ref())
-=======
     let mut cmd = tokio::process::Command::new("umount");
     cmd.arg("-R");
     if lazy {
         cmd.arg("-l");
     }
     cmd.arg(mountpoint.as_ref())
->>>>>>> 94a5075b
         .invoke(crate::ErrorKind::Filesystem)
         .await?;
     Ok(())
