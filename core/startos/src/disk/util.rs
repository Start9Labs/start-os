use std::collections::{BTreeMap, BTreeSet};
use std::path::{Path, PathBuf};

use chrono::{DateTime, Utc};
use color_eyre::eyre::{self, eyre};
use futures::TryStreamExt;
use nom::bytes::complete::{tag, take_till1};
use nom::character::complete::multispace1;
use nom::character::is_space;
use nom::combinator::{opt, rest};
use nom::sequence::{pair, preceded, terminated};
use nom::IResult;
use regex::Regex;
use serde::{Deserialize, Serialize};
use tokio::process::Command;
use tracing::instrument;

use super::mount::filesystem::block_dev::BlockDev;
use super::mount::filesystem::ReadOnly;
use super::mount::guard::TmpMountGuard;
use crate::disk::mount::guard::GenericMountGuard;
use crate::disk::OsPartitionInfo;
use crate::hostname::Hostname;
use crate::util::serde::IoFormat;
use crate::util::Invoke;
use crate::{Error, ResultExt as _};

#[derive(Clone, Copy, Debug, Deserialize, Serialize)]
#[serde(rename_all = "camelCase")]
pub enum PartitionTable {
    Mbr,
    Gpt,
}

#[derive(Clone, Debug, Deserialize, Serialize)]
#[serde(rename_all = "camelCase")]
pub struct DiskInfo {
    pub logicalname: PathBuf,
    pub partition_table: Option<PartitionTable>,
    pub vendor: Option<String>,
    pub model: Option<String>,
    pub partitions: Vec<PartitionInfo>,
    pub capacity: u64,
    pub guid: Option<String>,
}

#[derive(Clone, Debug, Deserialize, Serialize)]
#[serde(rename_all = "camelCase")]
pub struct PartitionInfo {
    pub logicalname: PathBuf,
    pub label: Option<String>,
    pub capacity: u64,
    pub used: Option<u64>,
<<<<<<< HEAD
    pub start_os: Option<EmbassyOsRecoveryInfo>,
=======
    pub start_os: BTreeMap<String, StartOsRecoveryInfo>,
>>>>>>> 94a5075b
    pub guid: Option<String>,
}

#[derive(Clone, Debug, Default, Deserialize, Serialize)]
#[serde(rename_all = "camelCase")]
<<<<<<< HEAD
pub struct EmbassyOsRecoveryInfo {
    pub version: Version,
    pub full: bool,
=======
pub struct StartOsRecoveryInfo {
    pub hostname: Hostname,
    pub version: exver::Version,
    pub timestamp: DateTime<Utc>,
>>>>>>> 94a5075b
    pub password_hash: Option<String>,
    pub wrapped_key: Option<String>,
}

const DISK_PATH: &str = "/dev/disk/by-path";
const SYS_BLOCK_PATH: &str = "/sys/block";

lazy_static::lazy_static! {
    static ref PARTITION_REGEX: Regex = Regex::new("-part[0-9]+$").unwrap();
}

#[instrument(skip_all)]
pub async fn get_partition_table<P: AsRef<Path>>(path: P) -> Result<Option<PartitionTable>, Error> {
    Ok(String::from_utf8(
        Command::new("fdisk")
            .arg("-l")
            .arg(path.as_ref())
            .invoke(crate::ErrorKind::BlockDevice)
            .await?,
    )?
    .lines()
    .find_map(|l| l.strip_prefix("Disklabel type:"))
    .and_then(|t| match t.trim() {
        "dos" => Some(PartitionTable::Mbr),
        "gpt" => Some(PartitionTable::Gpt),
        _ => None,
    }))
}

#[instrument(skip_all)]
pub async fn get_vendor<P: AsRef<Path>>(path: P) -> Result<Option<String>, Error> {
    let vendor = tokio::fs::read_to_string(
        Path::new(SYS_BLOCK_PATH)
            .join(path.as_ref().strip_prefix("/dev").map_err(|_| {
                Error::new(
                    eyre!("not a canonical block device"),
                    crate::ErrorKind::BlockDevice,
                )
            })?)
            .join("device")
            .join("vendor"),
    )
    .await?
    .trim()
    .to_owned();
    Ok(if vendor.is_empty() {
        None
    } else {
        Some(vendor)
    })
}

#[instrument(skip_all)]
pub async fn get_model<P: AsRef<Path>>(path: P) -> Result<Option<String>, Error> {
    let model = tokio::fs::read_to_string(
        Path::new(SYS_BLOCK_PATH)
            .join(path.as_ref().strip_prefix("/dev").map_err(|_| {
                Error::new(
                    eyre!("not a canonical block device"),
                    crate::ErrorKind::BlockDevice,
                )
            })?)
            .join("device")
            .join("model"),
    )
    .await?
    .trim()
    .to_owned();
    Ok(if model.is_empty() { None } else { Some(model) })
}

#[instrument(skip_all)]
pub async fn get_capacity<P: AsRef<Path>>(path: P) -> Result<u64, Error> {
    Ok(String::from_utf8(
        Command::new("blockdev")
            .arg("--getsize64")
            .arg(path.as_ref())
            .invoke(crate::ErrorKind::BlockDevice)
            .await?,
    )?
    .trim()
    .parse::<u64>()?)
}

#[instrument(skip_all)]
pub async fn get_label<P: AsRef<Path>>(path: P) -> Result<Option<String>, Error> {
    let label = String::from_utf8(
        Command::new("lsblk")
            .arg("-no")
            .arg("label")
            .arg(path.as_ref())
            .invoke(crate::ErrorKind::BlockDevice)
            .await?,
    )?
    .trim()
    .to_owned();
    Ok(if label.is_empty() { None } else { Some(label) })
}

#[instrument(skip_all)]
pub async fn get_used<P: AsRef<Path>>(path: P) -> Result<u64, Error> {
    Ok(String::from_utf8(
        Command::new("df")
            .arg("--output=used")
            .arg("--block-size=1")
            .arg(path.as_ref())
            .invoke(crate::ErrorKind::Filesystem)
            .await?,
    )?
    .lines()
    .skip(1)
    .next()
    .unwrap_or_default()
    .trim()
    .parse::<u64>()?)
}

#[instrument(skip_all)]
pub async fn get_available<P: AsRef<Path>>(path: P) -> Result<u64, Error> {
    Ok(String::from_utf8(
        Command::new("df")
            .arg("--output=avail")
            .arg("--block-size=1")
            .arg(path.as_ref())
            .invoke(crate::ErrorKind::Filesystem)
            .await?,
    )?
    .lines()
    .skip(1)
    .next()
    .unwrap_or_default()
    .trim()
    .parse::<u64>()?)
}

#[instrument(skip_all)]
pub async fn get_percentage<P: AsRef<Path>>(path: P) -> Result<u64, Error> {
    Ok(String::from_utf8(
        Command::new("df")
            .arg("--output=pcent")
            .arg(path.as_ref())
            .invoke(crate::ErrorKind::Filesystem)
            .await?,
    )?
    .lines()
    .skip(1)
    .next()
    .unwrap_or_default()
    .trim()
    .strip_suffix("%")
    .unwrap()
    .parse::<u64>()?)
}

#[instrument(skip_all)]
pub async fn pvscan() -> Result<BTreeMap<PathBuf, Option<String>>, Error> {
    let pvscan_out = Command::new("pvscan")
        .invoke(crate::ErrorKind::DiskManagement)
        .await?;
    let pvscan_out_str = std::str::from_utf8(&pvscan_out)?;
    Ok(parse_pvscan_output(pvscan_out_str))
}

pub async fn recovery_info(
    mountpoint: impl AsRef<Path>,
) -> Result<BTreeMap<String, StartOsRecoveryInfo>, Error> {
    let backup_root = mountpoint.as_ref().join("StartOSBackups");
    let mut res = BTreeMap::new();
    if tokio::fs::metadata(&backup_root).await.is_ok() {
        let mut dir = tokio::fs::read_dir(&backup_root).await?;
        while let Some(entry) = dir.next_entry().await? {
            let server_id = entry.file_name().to_string_lossy().into_owned();
            let backup_unencrypted_metadata_path = backup_root
                .join(&server_id)
                .join("unencrypted-metadata.json");
            if tokio::fs::metadata(&backup_unencrypted_metadata_path)
                .await
                .is_ok()
            {
                res.insert(
                    server_id,
                    IoFormat::Json.from_slice(
                        &tokio::fs::read(&backup_unencrypted_metadata_path)
                            .await
                            .with_ctx(|_| {
                                (
                                    crate::ErrorKind::Filesystem,
                                    backup_unencrypted_metadata_path.display().to_string(),
                                )
                            })?,
                    )?,
                );
            }
        }
    }

    Ok(res)
}

#[instrument(skip_all)]
pub async fn list(os: &OsPartitionInfo) -> Result<Vec<DiskInfo>, Error> {
    struct DiskIndex {
        parts: BTreeSet<PathBuf>,
        internal: bool,
    }
    let disk_guids = pvscan().await?;
    let disks = tokio_stream::wrappers::ReadDirStream::new(
        tokio::fs::read_dir(DISK_PATH)
            .await
            .with_ctx(|_| (crate::ErrorKind::Filesystem, DISK_PATH))?,
    )
    .map_err(|e| {
        Error::new(
            eyre::Error::from(e).wrap_err(DISK_PATH),
            crate::ErrorKind::Filesystem,
        )
    })
    .try_fold(
        BTreeMap::<PathBuf, DiskIndex>::new(),
        |mut disks, dir_entry| async move {
            if let Some(disk_path) = dir_entry.path().file_name().and_then(|s| s.to_str()) {
                let (disk_path, part_path) = if let Some(end) = PARTITION_REGEX.find(disk_path) {
                    (
                        disk_path.strip_suffix(end.as_str()).unwrap_or_default(),
                        Some(disk_path),
                    )
                } else {
                    (disk_path, None)
                };
                let disk_path = Path::new(DISK_PATH).join(disk_path);
                let disk = tokio::fs::canonicalize(&disk_path).await.with_ctx(|_| {
                    (
                        crate::ErrorKind::Filesystem,
                        disk_path.display().to_string(),
                    )
                })?;
                let part = if let Some(part_path) = part_path {
                    let part_path = Path::new(DISK_PATH).join(part_path);
                    let part = tokio::fs::canonicalize(&part_path).await.with_ctx(|_| {
                        (
                            crate::ErrorKind::Filesystem,
                            part_path.display().to_string(),
                        )
                    })?;
                    Some(part)
                } else {
                    None
                };
                if !disks.contains_key(&disk) {
                    disks.insert(
                        disk.clone(),
                        DiskIndex {
                            parts: BTreeSet::new(),
                            internal: false,
                        },
                    );
                }
                if let Some(part) = part {
                    if os.contains(&part) {
                        disks.get_mut(&disk).unwrap().internal = true;
                    } else {
                        disks.get_mut(&disk).unwrap().parts.insert(part);
                    }
                }
            }
            Ok(disks)
        },
    )
    .await?;

    let mut res = Vec::with_capacity(disks.len());
    for (disk, index) in disks {
        if index.internal {
            for part in index.parts {
                let mut disk_info = disk_info(disk.clone()).await;
                let part_info = part_info(part).await;
                disk_info.logicalname = part_info.logicalname.clone();
                disk_info.capacity = part_info.capacity;
                if let Some(g) = disk_guids.get(&disk_info.logicalname) {
                    disk_info.guid = g.clone();
                } else {
                    disk_info.partitions = vec![part_info];
                }
                res.push(disk_info);
            }
        } else {
            let mut disk_info = disk_info(disk).await;
            disk_info.partitions = Vec::with_capacity(index.parts.len());
            if let Some(g) = disk_guids.get(&disk_info.logicalname) {
                disk_info.guid = g.clone();
            } else {
                for part in index.parts {
                    let mut part_info = part_info(part).await;
                    if let Some(g) = disk_guids.get(&part_info.logicalname) {
                        part_info.guid = g.clone();
                    }
                    disk_info.partitions.push(part_info);
                }
            }
            res.push(disk_info);
        }
    }

    Ok(res)
}

async fn disk_info(disk: PathBuf) -> DiskInfo {
    let partition_table = get_partition_table(&disk)
        .await
        .map_err(|e| {
            tracing::warn!(
                "Could not get partition table of {}: {}",
                disk.display(),
                e.source
            )
        })
        .unwrap_or_default();
    let vendor = get_vendor(&disk)
        .await
        .map_err(|e| tracing::warn!("Could not get vendor of {}: {}", disk.display(), e.source))
        .unwrap_or_default();
    let model = get_model(&disk)
        .await
        .map_err(|e| tracing::warn!("Could not get model of {}: {}", disk.display(), e.source))
        .unwrap_or_default();
    let capacity = get_capacity(&disk)
        .await
        .map_err(|e| tracing::warn!("Could not get capacity of {}: {}", disk.display(), e.source))
        .unwrap_or_default();
    DiskInfo {
        logicalname: disk,
        partition_table,
        vendor,
        model,
        partitions: Vec::new(),
        capacity,
        guid: None,
    }
}

async fn part_info(part: PathBuf) -> PartitionInfo {
<<<<<<< HEAD
    let mut start_os = None;
=======
    let mut start_os = BTreeMap::new();
>>>>>>> 94a5075b
    let label = get_label(&part)
        .await
        .map_err(|e| tracing::warn!("Could not get label of {}: {}", part.display(), e.source))
        .unwrap_or_default();
    let capacity = get_capacity(&part)
        .await
        .map_err(|e| tracing::warn!("Could not get capacity of {}: {}", part.display(), e.source))
        .unwrap_or_default();
    let mut used = None;

    match TmpMountGuard::mount(&BlockDev::new(&part), ReadOnly).await {
        Err(e) => tracing::warn!("Could not collect usage information: {}", e.source),
        Ok(mount_guard) => {
            used = get_used(mount_guard.path())
                .await
                .map_err(|e| {
                    tracing::warn!("Could not get usage of {}: {}", part.display(), e.source)
                })
                .ok();
<<<<<<< HEAD
            if let Some(recovery_info) = match recovery_info(mount_guard.path()).await {
                Ok(a) => a,
=======
            match recovery_info(mount_guard.path()).await {
                Ok(a) => {
                    start_os = a;
                }
>>>>>>> 94a5075b
                Err(e) => {
                    tracing::error!("Error fetching unencrypted backup metadata: {}", e);
                }
<<<<<<< HEAD
            } {
                start_os = Some(recovery_info)
=======
>>>>>>> 94a5075b
            }
            if let Err(e) = mount_guard.unmount().await {
                tracing::error!("Error unmounting partition {}: {}", part.display(), e);
            }
        }
    }

    PartitionInfo {
        logicalname: part,
        label,
        capacity,
        used,
        start_os,
        guid: None,
    }
}

fn parse_pvscan_output(pvscan_output: &str) -> BTreeMap<PathBuf, Option<String>> {
    fn parse_line(line: &str) -> IResult<&str, (&str, Option<&str>)> {
        let pv_parse = preceded(
            tag("  PV "),
            terminated(take_till1(|c| is_space(c as u8)), multispace1),
        );
        let vg_parse = preceded(
            opt(tag("is in exported ")),
            preceded(
                tag("VG "),
                terminated(take_till1(|c| is_space(c as u8)), multispace1),
            ),
        );
        let mut parser = terminated(pair(pv_parse, opt(vg_parse)), rest);
        parser(line)
    }
    let lines = pvscan_output.lines();
    let n = lines.clone().count();
    let entries = lines.take(n.saturating_sub(1));
    let mut ret = BTreeMap::new();
    for entry in entries {
        match parse_line(entry) {
            Ok((_, (pv, vg))) => {
                ret.insert(PathBuf::from(pv), vg.map(|s| s.to_owned()));
            }
            Err(_) => {
                tracing::warn!("Failed to parse pvscan output line: {}", entry);
            }
        }
    }
    ret
}

#[test]
fn test_pvscan_parser() {
    let s1 = r#"  PV /dev/mapper/cryptdata   VG data            lvm2 [1.81 TiB / 0    free]
  PV /dev/sdb                                   lvm2 [931.51 GiB]
  Total: 2 [2.72 TiB] / in use: 1 [1.81 TiB] / in no VG: 1 [931.51 GiB]
"#;
    let s2 = r#"  PV /dev/sdb   VG EMBASSY_LZHJAENWGPCJJL6C6AXOD7OOOIJG7HFBV4GYRJH6HADXUCN4BRWQ   lvm2 [931.51 GiB / 0    free]
  Total: 1 [931.51 GiB] / in use: 1 [931.51 GiB] / in no VG: 0 [0   ]
"#;
    let s3 = r#"  PV /dev/mapper/cryptdata   VG data            lvm2 [1.81 TiB / 0    free]
  Total: 1 [1.81 TiB] / in use: 1 [1.81 TiB] / in no VG: 0 [0   ]
"#;
    let s4 = r#"  PV /dev/sda    is in exported VG EMBASSY_ZFHOCTYV3ZJMJW3OTFMG55LSQZLP667EDNZKDNUJKPJX5HE6S5HQ [931.51 GiB / 0    free]
  Total: 1 [931.51 GiB] / in use: 1 [931.51 GiB] / in no VG: 0 [0   ]
"#;
    println!("{:?}", parse_pvscan_output(s1));
    println!("{:?}", parse_pvscan_output(s2));
    println!("{:?}", parse_pvscan_output(s3));
    println!("{:?}", parse_pvscan_output(s4));
}<|MERGE_RESOLUTION|>--- conflicted
+++ resolved
@@ -51,26 +51,16 @@
     pub label: Option<String>,
     pub capacity: u64,
     pub used: Option<u64>,
-<<<<<<< HEAD
-    pub start_os: Option<EmbassyOsRecoveryInfo>,
-=======
     pub start_os: BTreeMap<String, StartOsRecoveryInfo>,
->>>>>>> 94a5075b
     pub guid: Option<String>,
 }
 
 #[derive(Clone, Debug, Default, Deserialize, Serialize)]
 #[serde(rename_all = "camelCase")]
-<<<<<<< HEAD
-pub struct EmbassyOsRecoveryInfo {
-    pub version: Version,
-    pub full: bool,
-=======
 pub struct StartOsRecoveryInfo {
     pub hostname: Hostname,
     pub version: exver::Version,
     pub timestamp: DateTime<Utc>,
->>>>>>> 94a5075b
     pub password_hash: Option<String>,
     pub wrapped_key: Option<String>,
 }
@@ -412,11 +402,7 @@
 }
 
 async fn part_info(part: PathBuf) -> PartitionInfo {
-<<<<<<< HEAD
-    let mut start_os = None;
-=======
     let mut start_os = BTreeMap::new();
->>>>>>> 94a5075b
     let label = get_label(&part)
         .await
         .map_err(|e| tracing::warn!("Could not get label of {}: {}", part.display(), e.source))
@@ -436,23 +422,13 @@
                     tracing::warn!("Could not get usage of {}: {}", part.display(), e.source)
                 })
                 .ok();
-<<<<<<< HEAD
-            if let Some(recovery_info) = match recovery_info(mount_guard.path()).await {
-                Ok(a) => a,
-=======
             match recovery_info(mount_guard.path()).await {
                 Ok(a) => {
                     start_os = a;
                 }
->>>>>>> 94a5075b
                 Err(e) => {
                     tracing::error!("Error fetching unencrypted backup metadata: {}", e);
                 }
-<<<<<<< HEAD
-            } {
-                start_os = Some(recovery_info)
-=======
->>>>>>> 94a5075b
             }
             if let Err(e) = mount_guard.unmount().await {
                 tracing::error!("Error unmounting partition {}: {}", part.display(), e);
