use std::path::{Path, PathBuf};

<<<<<<< HEAD
use rpc_toolkit::{from_fn_async, AnyContext, Empty, HandlerExt, ParentHandler};
=======
use itertools::Itertools;
use lazy_format::lazy_format;
use rpc_toolkit::{from_fn_async, CallRemoteHandler, Context, Empty, HandlerExt, ParentHandler};
>>>>>>> 94a5075b
use serde::{Deserialize, Serialize};

use crate::context::{CliContext, RpcContext};
use crate::disk::util::DiskInfo;
use crate::util::serde::{display_serializable, HandlerExtSerde, WithIoFormat};
use crate::Error;

pub mod fsck;
pub mod main;
pub mod mount;
pub mod util;

pub const BOOT_RW_PATH: &str = "/media/boot-rw";
pub const REPAIR_DISK_PATH: &str = "/media/startos/config/repair-disk";

#[derive(Clone, Debug, Default, Deserialize, Serialize)]
#[serde(rename_all = "camelCase")]
pub struct OsPartitionInfo {
    pub efi: Option<PathBuf>,
    pub bios: Option<PathBuf>,
    pub boot: PathBuf,
    pub root: PathBuf,
}
impl OsPartitionInfo {
    pub fn contains(&self, logicalname: impl AsRef<Path>) -> bool {
        self.efi
            .as_ref()
            .map(|p| p == logicalname.as_ref())
            .unwrap_or(false)
            || self
                .bios
                .as_ref()
                .map(|p| p == logicalname.as_ref())
                .unwrap_or(false)
            || &*self.boot == logicalname.as_ref()
            || &*self.root == logicalname.as_ref()
    }
}

<<<<<<< HEAD
pub fn disk() -> ParentHandler {
=======
pub fn disk<C: Context>() -> ParentHandler<C> {
>>>>>>> 94a5075b
    ParentHandler::new()
        .subcommand(
            "list",
            from_fn_async(list)
                .with_display_serializable()
<<<<<<< HEAD
                .with_custom_display_fn::<AnyContext, _>(|handle, result| {
                    Ok(display_disk_info(handle.params, result))
                })
                .with_remote_cli::<CliContext>(),
        )
        .subcommand(
            "repair",
            from_fn_async(repair)
                .no_display()
                .with_remote_cli::<CliContext>(),
=======
                .with_custom_display_fn(|handle, result| {
                    Ok(display_disk_info(handle.params, result))
                })
                .with_call_remote::<CliContext>(),
        )
        .subcommand("repair", from_fn_async(|_: C| repair()).no_cli())
        .subcommand(
            "repair",
            CallRemoteHandler::<CliContext, _, _>::new(
                from_fn_async(|_: RpcContext| repair()).no_display(),
            ),
>>>>>>> 94a5075b
        )
}

fn display_disk_info(params: WithIoFormat<Empty>, args: Vec<DiskInfo>) {
    use prettytable::*;

    if let Some(format) = params.format {
        return display_serializable(format, args);
    }

    let mut table = Table::new();
    table.add_row(row![bc =>
        "LOGICALNAME",
        "LABEL",
        "CAPACITY",
        "USED",
        "STARTOS VERSION"
    ]);
    for disk in args {
        let row = row![
            disk.logicalname.display(),
            "N/A",
            &format!("{:.2} GiB", disk.capacity as f64 / 1024.0 / 1024.0 / 1024.0),
            "N/A",
            "N/A",
        ];
        table.add_row(row);
        for part in disk.partitions {
            let row = row![
                part.logicalname.display(),
                if let Some(label) = part.label.as_ref() {
                    label
                } else {
                    "N/A"
                },
                part.capacity,
                if let Some(used) = part
                    .used
                    .map(|u| format!("{:.2} GiB", u as f64 / 1024.0 / 1024.0 / 1024.0))
                    .as_ref()
                {
                    used
                } else {
                    "N/A"
                },
<<<<<<< HEAD
                if let Some(eos) = part.start_os.as_ref() {
                    eos.version.as_str()
=======
                &if part.start_os.is_empty() {
                    "N/A".to_owned()
                } else if part.start_os.len() == 1 {
                    part.start_os
                        .first_key_value()
                        .map(|(_, info)| info.version.to_string())
                        .unwrap()
>>>>>>> 94a5075b
                } else {
                    part.start_os
                        .iter()
                        .map(|(id, info)| lazy_format!("{} ({})", info.version, id))
                        .join(", ")
                },
            ];
            table.add_row(row);
        }
    }
    table.print_tty(false).unwrap();
}

// #[command(display(display_disk_info))]
pub async fn list(ctx: RpcContext, _: Empty) -> Result<Vec<DiskInfo>, Error> {
    crate::disk::util::list(&ctx.os_partitions).await
}

pub async fn repair() -> Result<(), Error> {
    tokio::fs::write(REPAIR_DISK_PATH, b"").await?;
    Ok(())
}<|MERGE_RESOLUTION|>--- conflicted
+++ resolved
@@ -1,12 +1,8 @@
 use std::path::{Path, PathBuf};
 
-<<<<<<< HEAD
-use rpc_toolkit::{from_fn_async, AnyContext, Empty, HandlerExt, ParentHandler};
-=======
 use itertools::Itertools;
 use lazy_format::lazy_format;
 use rpc_toolkit::{from_fn_async, CallRemoteHandler, Context, Empty, HandlerExt, ParentHandler};
->>>>>>> 94a5075b
 use serde::{Deserialize, Serialize};
 
 use crate::context::{CliContext, RpcContext};
@@ -46,28 +42,12 @@
     }
 }
 
-<<<<<<< HEAD
-pub fn disk() -> ParentHandler {
-=======
 pub fn disk<C: Context>() -> ParentHandler<C> {
->>>>>>> 94a5075b
     ParentHandler::new()
         .subcommand(
             "list",
             from_fn_async(list)
                 .with_display_serializable()
-<<<<<<< HEAD
-                .with_custom_display_fn::<AnyContext, _>(|handle, result| {
-                    Ok(display_disk_info(handle.params, result))
-                })
-                .with_remote_cli::<CliContext>(),
-        )
-        .subcommand(
-            "repair",
-            from_fn_async(repair)
-                .no_display()
-                .with_remote_cli::<CliContext>(),
-=======
                 .with_custom_display_fn(|handle, result| {
                     Ok(display_disk_info(handle.params, result))
                 })
@@ -79,7 +59,6 @@
             CallRemoteHandler::<CliContext, _, _>::new(
                 from_fn_async(|_: RpcContext| repair()).no_display(),
             ),
->>>>>>> 94a5075b
         )
 }
 
@@ -125,10 +104,6 @@
                 } else {
                     "N/A"
                 },
-<<<<<<< HEAD
-                if let Some(eos) = part.start_os.as_ref() {
-                    eos.version.as_str()
-=======
                 &if part.start_os.is_empty() {
                     "N/A".to_owned()
                 } else if part.start_os.len() == 1 {
@@ -136,7 +111,6 @@
                         .first_key_value()
                         .map(|(_, info)| info.version.to_string())
                         .unwrap()
->>>>>>> 94a5075b
                 } else {
                     part.start_os
                         .iter()
