use std::collections::BTreeMap;
use std::path::Path;
use std::time::Duration;

<<<<<<< HEAD
use clap::Parser;
=======
use clap::{ArgAction, Parser};
>>>>>>> 94a5075b
use color_eyre::eyre::{eyre, Result};
use exver::{Version, VersionRange};
use futures::TryStreamExt;
use helpers::{AtomicFile, NonDetachingJoinHandle};
use imbl_value::json;
use itertools::Itertools;
use patch_db::json_ptr::JsonPointer;
use reqwest::Url;
<<<<<<< HEAD
use rpc_toolkit::command;
=======
use rpc_toolkit::HandlerArgs;
>>>>>>> 94a5075b
use serde::{Deserialize, Serialize};
use tokio::process::Command;
use tracing::instrument;
use ts_rs::TS;

<<<<<<< HEAD
use crate::context::RpcContext;
use crate::db::model::public::UpdateProgress;
use crate::disk::mount::filesystem::bind::Bind;
use crate::disk::mount::filesystem::ReadWrite;
use crate::disk::mount::guard::MountGuard;
=======
use crate::context::{CliContext, RpcContext};
use crate::disk::mount::filesystem::bind::Bind;
use crate::disk::mount::filesystem::block_dev::BlockDev;
use crate::disk::mount::filesystem::efivarfs::{self, EfiVarFs};
use crate::disk::mount::filesystem::overlayfs::OverlayGuard;
use crate::disk::mount::filesystem::MountType;
use crate::disk::mount::guard::{GenericMountGuard, MountGuard, TmpMountGuard};
>>>>>>> 94a5075b
use crate::notifications::{notify, NotificationLevel};
use crate::prelude::*;
use crate::progress::{FullProgressTracker, PhaseProgressTrackerHandle, PhasedProgressBar};
use crate::registry::asset::RegistryAsset;
use crate::registry::context::{RegistryContext, RegistryUrlParams};
use crate::registry::os::index::OsVersionInfo;
use crate::registry::os::SIG_CONTEXT;
use crate::registry::signer::commitment::blake3::Blake3Commitment;
use crate::registry::signer::commitment::Commitment;
use crate::rpc_continuations::{Guid, RpcContinuation};
use crate::s9pk::merkle_archive::source::multi_cursor_file::MultiCursorFile;
use crate::sound::{
    CIRCLE_OF_5THS_SHORT, UPDATE_FAILED_1, UPDATE_FAILED_2, UPDATE_FAILED_3, UPDATE_FAILED_4,
};
use crate::util::net::WebSocketExt;
use crate::util::Invoke;
use crate::PLATFORM;

#[derive(Deserialize, Serialize, Parser, TS)]
#[serde(rename_all = "camelCase")]
#[command(rename_all = "kebab-case")]
pub struct UpdateSystemParams {
    #[ts(type = "string")]
    registry: Url,
    #[ts(type = "string | null")]
    #[arg(long = "to")]
    target: Option<VersionRange>,
    #[arg(long = "no-progress", action = ArgAction::SetFalse)]
    #[serde(default)]
    progress: bool,
}

#[derive(Deserialize, Serialize, TS)]
pub struct UpdateSystemRes {
    #[ts(type = "string | null")]
    target: Option<Version>,
    #[ts(type = "string | null")]
    progress: Option<Guid>,
}

#[derive(Deserialize, Serialize, Parser, TS)]
#[serde(rename_all = "camelCase")]
#[command(rename_all = "kebab-case")]
pub struct UpdateSystemParams {
    #[ts(type = "string")]
    marketplace_url: Url,
}

/// An user/ daemon would call this to update the system to the latest version and do the updates available,
/// and this will return something if there is an update, and in that case there will need to be a restart.
#[instrument(skip_all)]
pub async fn update_system(
    ctx: RpcContext,
<<<<<<< HEAD
    UpdateSystemParams { marketplace_url }: UpdateSystemParams,
) -> Result<UpdateResult, Error> {
    if UPDATED.load(Ordering::SeqCst) {
        return Ok(UpdateResult::NoUpdates);
=======
    UpdateSystemParams {
        target,
        registry,
        progress,
    }: UpdateSystemParams,
) -> Result<UpdateSystemRes, Error> {
    if ctx
        .db
        .peek()
        .await
        .into_public()
        .into_server_info()
        .into_status_info()
        .into_updated()
        .de()?
    {
        return Err(Error::new(eyre!("Server was already updated. Please restart your device before attempting to update again."), ErrorKind::InvalidRequest));
>>>>>>> 94a5075b
    }
    let target =
        maybe_do_update(ctx.clone(), registry, target.unwrap_or(VersionRange::Any)).await?;
    let progress = if progress && target.is_some() {
        let guid = Guid::new();
        ctx.clone()
            .rpc_continuations
            .add(
                guid.clone(),
                RpcContinuation::ws(
                    |mut ws| async move {
                        if let Err(e) = async {
                            let mut sub = ctx
                                .db
                                .subscribe(
                                    "/public/serverInfo/statusInfo/updateProgress"
                                        .parse::<JsonPointer>()
                                        .with_kind(ErrorKind::Database)?,
                                )
                                .await;
                            while {
                                let progress = ctx
                                    .db
                                    .peek()
                                    .await
                                    .into_public()
                                    .into_server_info()
                                    .into_status_info()
                                    .into_update_progress()
                                    .de()?;
                                ws.send(axum::extract::ws::Message::Text(
                                    serde_json::to_string(&progress)
                                        .with_kind(ErrorKind::Serialization)?,
                                ))
                                .await
                                .with_kind(ErrorKind::Network)?;
                                progress.is_some()
                            } {
                                sub.recv().await;
                            }

                            ws.normal_close("complete").await?;

                            Ok::<_, Error>(())
                        }
                        .await
                        {
                            tracing::error!("Error returning progress of update: {e}");
                            tracing::debug!("{e:?}")
                        }
                    },
                    Duration::from_secs(30),
                ),
            )
            .await;
        Some(guid)
    } else {
        None
    };
    Ok(UpdateSystemRes { target, progress })
}

pub async fn cli_update_system(
    HandlerArgs {
        context,
        parent_method,
        method,
        raw_params,
        ..
    }: HandlerArgs<CliContext, UpdateSystemParams>,
) -> Result<(), Error> {
    let res = from_value::<UpdateSystemRes>(
        context
            .call_remote::<RpcContext>(
                &parent_method.into_iter().chain(method).join("."),
                raw_params,
            )
            .await?,
    )?;
    match res.target {
        None => println!("No updates available"),
        Some(v) => {
            if let Some(progress) = res.progress {
                let mut ws = context.ws_continuation(progress).await?;
                let mut progress = PhasedProgressBar::new(&format!("Updating to v{v}..."));
                let mut prev = None;
                while let Some(msg) = ws.try_next().await.with_kind(ErrorKind::Network)? {
                    if let tokio_tungstenite::tungstenite::Message::Text(msg) = msg {
                        if let Some(snap) =
                            serde_json::from_str(&msg).with_kind(ErrorKind::Deserialization)?
                        {
                            progress.update(&snap);
                            prev = Some(snap);
                        } else {
                            break;
                        }
                    }
                }
                if let Some(mut prev) = prev {
                    for phase in &mut prev.phases {
                        phase.progress.complete();
                    }
                    prev.overall.complete();
                    progress.update(&prev);
                }
            } else {
                println!("Updating to v{v}...")
            }
        }
    }
    Ok(())
}

/// What is the status of the updates?
#[derive(serde::Serialize, serde::Deserialize, Clone, Debug)]
#[serde(rename_all = "camelCase")]
pub enum UpdateResult {
    NoUpdates,
    Updating,
}

pub fn display_update_result(_: UpdateSystemParams, status: UpdateResult) {
    match status {
        UpdateResult::Updating => {
            println!("Updating...");
        }
        UpdateResult::NoUpdates => {
            println!("No updates available");
        }
    }
}

#[instrument(skip_all)]
async fn maybe_do_update(
    ctx: RpcContext,
    registry: Url,
    target: VersionRange,
) -> Result<Option<Version>, Error> {
    let peeked = ctx.db.peek().await;
<<<<<<< HEAD
    let latest_version: Version = ctx
        .client
        .get(with_query_params(
            ctx.clone(),
            format!("{}/eos/v0/latest", marketplace_url,).parse()?,
        ))
        .send()
        .await
        .with_kind(ErrorKind::Network)?
        .json::<LatestInformation>()
        .await
        .with_kind(ErrorKind::Network)?
        .version;
    let current_version = peeked.as_public().as_server_info().as_version().de()?;
    if latest_version < *current_version {
=======
    let current_version = peeked.as_public().as_server_info().as_version().de()?;
    let mut available = from_value::<BTreeMap<Version, OsVersionInfo>>(
        ctx.call_remote_with::<RegistryContext, _>(
            "os.version.get",
            json!({
                "source": current_version,
                "target": target,
            }),
            RegistryUrlParams { registry },
        )
        .await?,
    )?;
    let Some((target_version, asset)) = available
        .pop_last()
        .and_then(|(v, mut info)| info.squashfs.remove(&**PLATFORM).map(|a| (v, a)))
    else {
>>>>>>> 94a5075b
        return Ok(None);
    };
    if !target_version.satisfies(&target) {
        return Err(Error::new(
            eyre!("got back version from registry that does not satisfy {target}"),
            ErrorKind::Registry,
        ));
    }

    asset.validate(SIG_CONTEXT, asset.all_signers())?;

    let progress = FullProgressTracker::new();
    let prune_phase = progress.add_phase("Pruning Old OS Images".into(), Some(2));
    let mut download_phase = progress.add_phase("Downloading File".into(), Some(100));
    download_phase.set_total(asset.commitment.size);
    let reverify_phase = progress.add_phase("Reverifying File".into(), Some(10));
    let sync_boot_phase = progress.add_phase("Syncing Boot Files".into(), Some(1));
    let finalize_phase = progress.add_phase("Finalizing Update".into(), Some(1));

    let start_progress = progress.snapshot();

    let status = ctx
        .db
        .mutate(|db| {
            let mut status = peeked.as_public().as_server_info().as_status_info().de()?;
            if status.update_progress.is_some() {
                return Err(Error::new(
                    eyre!("Server is already updating!"),
                    crate::ErrorKind::InvalidRequest,
                ));
            }

<<<<<<< HEAD
            status.update_progress = Some(UpdateProgress {
                size: None,
                downloaded: 0,
            });
=======
            status.update_progress = Some(start_progress);
>>>>>>> 94a5075b
            db.as_public_mut()
                .as_server_info_mut()
                .as_status_info_mut()
                .ser(&status)?;
            Ok(status)
        })
        .await?;

    if status.updated {
        return Err(Error::new(
            eyre!("Server was already updated. Please restart your device before attempting to update again."),
            crate::ErrorKind::InvalidRequest,
        ));
    }

    let progress_task = NonDetachingJoinHandle::from(tokio::spawn(progress.clone().sync_to_db(
        ctx.db.clone(),
        |db| {
            db.as_public_mut()
                .as_server_info_mut()
                .as_status_info_mut()
                .as_update_progress_mut()
                .transpose_mut()
        },
        Some(Duration::from_millis(300)),
    )));

    tokio::spawn(async move {
<<<<<<< HEAD
        let res = do_update(ctx.clone(), eos_url).await;
=======
        let res = do_update(
            ctx.clone(),
            asset,
            UpdateProgressHandles {
                progress,
                prune_phase,
                download_phase,
                reverify_phase,
                sync_boot_phase,
                finalize_phase,
            },
        )
        .await;
>>>>>>> 94a5075b
        match res {
            Ok(()) => {
                ctx.db
                    .mutate(|db| {
                        let status_info =
                            db.as_public_mut().as_server_info_mut().as_status_info_mut();
                        status_info.as_update_progress_mut().ser(&None)?;
                        status_info.as_updated_mut().ser(&true)
                    })
                    .await?;
                progress_task.await.with_kind(ErrorKind::Unknown)??;
                CIRCLE_OF_5THS_SHORT
                    .play()
                    .await
                    .expect("could not play sound");
            }
            Err(e) => {
                let err_string = format!("Update was not successful because of {}", e);
                ctx.db
                    .mutate(|db| {
                        db.as_public_mut()
                            .as_server_info_mut()
                            .as_status_info_mut()
                            .as_update_progress_mut()
                            .ser(&None)?;
                        notify(
                            db,
                            None,
                            NotificationLevel::Error,
                            "StartOS Update Failed".to_owned(),
                            err_string,
                            (),
                        )
                    })
                    .await
                    .unwrap();
                // TODO: refactor sound lib to make compound tempos easier to deal with
                UPDATE_FAILED_1
                    .play()
                    .await
                    .expect("could not play song: update failed 1");
                UPDATE_FAILED_2
                    .play()
                    .await
                    .expect("could not play song: update failed 2");
                UPDATE_FAILED_3
                    .play()
                    .await
                    .expect("could not play song: update failed 3");
                UPDATE_FAILED_4
                    .play()
                    .await
                    .expect("could not play song: update failed 4");
            }
        }
        Ok::<(), Error>(())
    });
    Ok(Some(target_version))
}

<<<<<<< HEAD
#[instrument(skip_all)]
async fn do_update(ctx: RpcContext, eos_url: EosUrl) -> Result<(), Error> {
    let mut rsync = Rsync::new(
        eos_url.rsync_path()?,
        "/media/embassy/next/",
        Default::default(),
    )
    .await?;
    while let Some(progress) = rsync.progress.next().await {
        ctx.db
            .mutate(|db| {
                db.as_public_mut()
                    .as_server_info_mut()
                    .as_status_info_mut()
                    .as_update_progress_mut()
                    .ser(&Some(UpdateProgress {
                        size: Some(100),
                        downloaded: (100.0 * progress) as u64,
                    }))
            })
            .await?;
    }
    rsync.wait().await?;

    copy_fstab().await?;
    copy_machine_id().await?;
    copy_ssh_host_keys().await?;
    sync_boot().await?;
    swap_boot_label().await?;

    Ok(())
}

#[derive(Debug)]
struct EosUrl {
    base: Url,
    version: Version,
=======
struct UpdateProgressHandles {
    progress: FullProgressTracker,
    prune_phase: PhaseProgressTrackerHandle,
    download_phase: PhaseProgressTrackerHandle,
    reverify_phase: PhaseProgressTrackerHandle,
    sync_boot_phase: PhaseProgressTrackerHandle,
    finalize_phase: PhaseProgressTrackerHandle,
>>>>>>> 94a5075b
}

#[instrument(skip_all)]
async fn do_update(
    ctx: RpcContext,
    asset: RegistryAsset<Blake3Commitment>,
    UpdateProgressHandles {
        progress,
        mut prune_phase,
        mut download_phase,
        mut reverify_phase,
        mut sync_boot_phase,
        mut finalize_phase,
    }: UpdateProgressHandles,
) -> Result<(), Error> {
    prune_phase.start();
    Command::new("/usr/lib/startos/scripts/prune-images")
        .arg(asset.commitment.size.to_string())
        .invoke(ErrorKind::Filesystem)
        .await?;
    prune_phase.complete();

    download_phase.start();
    let path = Path::new("/media/startos/images")
        .join(hex::encode(&asset.commitment.hash[..16]))
        .with_extension("rootfs");
    let mut dst = AtomicFile::new(&path, None::<&Path>)
        .await
        .with_kind(ErrorKind::Filesystem)?;
    let mut download_writer = download_phase.writer(&mut *dst);
    asset
        .download(ctx.client.clone(), &mut download_writer)
        .await?;
    let (_, mut download_phase) = download_writer.into_inner();
    dst.sync_all().await?;
    download_phase.complete();

    reverify_phase.start();
    asset
        .commitment
        .check(&MultiCursorFile::open(&*dst).await?)
        .await?;
    dst.save().await.with_kind(ErrorKind::Filesystem)?;
    reverify_phase.complete();

    sync_boot_phase.start();
    Command::new("unsquashfs")
        .arg("-n")
        .arg("-f")
        .arg("-d")
        .arg("/")
        .arg(&path)
        .arg("boot")
        .invoke(crate::ErrorKind::Filesystem)
        .await?;
    if &*PLATFORM != "raspberrypi" {
        let mountpoint = "/media/startos/next";
        let root_guard = OverlayGuard::mount(
            TmpMountGuard::mount(&BlockDev::new(&path), MountType::ReadOnly).await?,
            mountpoint,
        )
        .await?;
        let startos = MountGuard::mount(
            &Bind::new("/media/startos/root"),
            root_guard.path().join("media/startos/root"),
            MountType::ReadOnly,
        )
        .await?;
        let boot_guard = MountGuard::mount(
            &Bind::new("/boot"),
            root_guard.path().join("boot"),
            MountType::ReadWrite,
        )
        .await?;
        let dev = MountGuard::mount(
            &Bind::new("/dev"),
            root_guard.path().join("dev"),
            MountType::ReadWrite,
        )
        .await?;
        let proc = MountGuard::mount(
            &Bind::new("/proc"),
            root_guard.path().join("proc"),
            MountType::ReadWrite,
        )
        .await?;
        let sys = MountGuard::mount(
            &Bind::new("/sys"),
            root_guard.path().join("sys"),
            MountType::ReadWrite,
        )
        .await?;
        let efivarfs = if tokio::fs::metadata("/sys/firmware/efi").await.is_ok() {
            Some(
                MountGuard::mount(
                    &EfiVarFs,
                    root_guard.path().join("sys/firmware/efi/efivars"),
                    MountType::ReadWrite,
                )
                .await?,
            )
        } else {
            None
        };

        Command::new("chroot")
            .arg(root_guard.path())
            .arg("update-grub2")
            .invoke(ErrorKind::Grub)
            .await?;

        if let Some(efivarfs) = efivarfs {
            efivarfs.unmount(false).await?;
        }
        sys.unmount(false).await?;
        proc.unmount(false).await?;
        dev.unmount(false).await?;
        boot_guard.unmount(false).await?;
        startos.unmount(false).await?;
        root_guard.unmount(false).await?;
    }
    sync_boot_phase.complete();

    finalize_phase.start();
    Command::new("ln")
        .arg("-rsf")
        .arg(&path)
        .arg("/media/startos/config/current.rootfs")
        .invoke(crate::ErrorKind::Filesystem)
        .await?;
    Command::new("sync").invoke(ErrorKind::Filesystem).await?;
    finalize_phase.complete();

    progress.complete();

    Ok(())
}<|MERGE_RESOLUTION|>--- conflicted
+++ resolved
@@ -2,11 +2,7 @@
 use std::path::Path;
 use std::time::Duration;
 
-<<<<<<< HEAD
-use clap::Parser;
-=======
 use clap::{ArgAction, Parser};
->>>>>>> 94a5075b
 use color_eyre::eyre::{eyre, Result};
 use exver::{Version, VersionRange};
 use futures::TryStreamExt;
@@ -15,23 +11,12 @@
 use itertools::Itertools;
 use patch_db::json_ptr::JsonPointer;
 use reqwest::Url;
-<<<<<<< HEAD
-use rpc_toolkit::command;
-=======
 use rpc_toolkit::HandlerArgs;
->>>>>>> 94a5075b
 use serde::{Deserialize, Serialize};
 use tokio::process::Command;
 use tracing::instrument;
 use ts_rs::TS;
 
-<<<<<<< HEAD
-use crate::context::RpcContext;
-use crate::db::model::public::UpdateProgress;
-use crate::disk::mount::filesystem::bind::Bind;
-use crate::disk::mount::filesystem::ReadWrite;
-use crate::disk::mount::guard::MountGuard;
-=======
 use crate::context::{CliContext, RpcContext};
 use crate::disk::mount::filesystem::bind::Bind;
 use crate::disk::mount::filesystem::block_dev::BlockDev;
@@ -39,7 +24,6 @@
 use crate::disk::mount::filesystem::overlayfs::OverlayGuard;
 use crate::disk::mount::filesystem::MountType;
 use crate::disk::mount::guard::{GenericMountGuard, MountGuard, TmpMountGuard};
->>>>>>> 94a5075b
 use crate::notifications::{notify, NotificationLevel};
 use crate::prelude::*;
 use crate::progress::{FullProgressTracker, PhaseProgressTrackerHandle, PhasedProgressBar};
@@ -80,25 +64,11 @@
     progress: Option<Guid>,
 }
 
-#[derive(Deserialize, Serialize, Parser, TS)]
-#[serde(rename_all = "camelCase")]
-#[command(rename_all = "kebab-case")]
-pub struct UpdateSystemParams {
-    #[ts(type = "string")]
-    marketplace_url: Url,
-}
-
 /// An user/ daemon would call this to update the system to the latest version and do the updates available,
 /// and this will return something if there is an update, and in that case there will need to be a restart.
 #[instrument(skip_all)]
 pub async fn update_system(
     ctx: RpcContext,
-<<<<<<< HEAD
-    UpdateSystemParams { marketplace_url }: UpdateSystemParams,
-) -> Result<UpdateResult, Error> {
-    if UPDATED.load(Ordering::SeqCst) {
-        return Ok(UpdateResult::NoUpdates);
-=======
     UpdateSystemParams {
         target,
         registry,
@@ -116,7 +86,6 @@
         .de()?
     {
         return Err(Error::new(eyre!("Server was already updated. Please restart your device before attempting to update again."), ErrorKind::InvalidRequest));
->>>>>>> 94a5075b
     }
     let target =
         maybe_do_update(ctx.clone(), registry, target.unwrap_or(VersionRange::Any)).await?;
@@ -256,23 +225,6 @@
     target: VersionRange,
 ) -> Result<Option<Version>, Error> {
     let peeked = ctx.db.peek().await;
-<<<<<<< HEAD
-    let latest_version: Version = ctx
-        .client
-        .get(with_query_params(
-            ctx.clone(),
-            format!("{}/eos/v0/latest", marketplace_url,).parse()?,
-        ))
-        .send()
-        .await
-        .with_kind(ErrorKind::Network)?
-        .json::<LatestInformation>()
-        .await
-        .with_kind(ErrorKind::Network)?
-        .version;
-    let current_version = peeked.as_public().as_server_info().as_version().de()?;
-    if latest_version < *current_version {
-=======
     let current_version = peeked.as_public().as_server_info().as_version().de()?;
     let mut available = from_value::<BTreeMap<Version, OsVersionInfo>>(
         ctx.call_remote_with::<RegistryContext, _>(
@@ -289,7 +241,6 @@
         .pop_last()
         .and_then(|(v, mut info)| info.squashfs.remove(&**PLATFORM).map(|a| (v, a)))
     else {
->>>>>>> 94a5075b
         return Ok(None);
     };
     if !target_version.satisfies(&target) {
@@ -322,14 +273,7 @@
                 ));
             }
 
-<<<<<<< HEAD
-            status.update_progress = Some(UpdateProgress {
-                size: None,
-                downloaded: 0,
-            });
-=======
             status.update_progress = Some(start_progress);
->>>>>>> 94a5075b
             db.as_public_mut()
                 .as_server_info_mut()
                 .as_status_info_mut()
@@ -358,9 +302,6 @@
     )));
 
     tokio::spawn(async move {
-<<<<<<< HEAD
-        let res = do_update(ctx.clone(), eos_url).await;
-=======
         let res = do_update(
             ctx.clone(),
             asset,
@@ -374,7 +315,6 @@
             },
         )
         .await;
->>>>>>> 94a5075b
         match res {
             Ok(()) => {
                 ctx.db
@@ -435,45 +375,6 @@
     Ok(Some(target_version))
 }
 
-<<<<<<< HEAD
-#[instrument(skip_all)]
-async fn do_update(ctx: RpcContext, eos_url: EosUrl) -> Result<(), Error> {
-    let mut rsync = Rsync::new(
-        eos_url.rsync_path()?,
-        "/media/embassy/next/",
-        Default::default(),
-    )
-    .await?;
-    while let Some(progress) = rsync.progress.next().await {
-        ctx.db
-            .mutate(|db| {
-                db.as_public_mut()
-                    .as_server_info_mut()
-                    .as_status_info_mut()
-                    .as_update_progress_mut()
-                    .ser(&Some(UpdateProgress {
-                        size: Some(100),
-                        downloaded: (100.0 * progress) as u64,
-                    }))
-            })
-            .await?;
-    }
-    rsync.wait().await?;
-
-    copy_fstab().await?;
-    copy_machine_id().await?;
-    copy_ssh_host_keys().await?;
-    sync_boot().await?;
-    swap_boot_label().await?;
-
-    Ok(())
-}
-
-#[derive(Debug)]
-struct EosUrl {
-    base: Url,
-    version: Version,
-=======
 struct UpdateProgressHandles {
     progress: FullProgressTracker,
     prune_phase: PhaseProgressTrackerHandle,
@@ -481,7 +382,6 @@
     reverify_phase: PhaseProgressTrackerHandle,
     sync_boot_phase: PhaseProgressTrackerHandle,
     finalize_phase: PhaseProgressTrackerHandle,
->>>>>>> 94a5075b
 }
 
 #[instrument(skip_all)]
