--- conflicted
+++ resolved
@@ -62,13 +62,7 @@
                 let guid = Guid::new();
                 let path = self.tmpdir.join(guid.as_ref()).with_extension("squashfs");
                 if self.path.extension().and_then(|s| s.to_str()) == Some("tar") {
-<<<<<<< HEAD
                     tar2sqfs(&self.path)?
-=======
-                    Command::new("tar2sqfs")
-                        .arg("-q")
-                        .arg(&path)
->>>>>>> 1be9cdae
                         .input(Some(&mut open_file(&self.path).await?))
                         .invoke(ErrorKind::Filesystem)
                         .await?;
@@ -557,11 +551,7 @@
                     Command::new(CONTAINER_TOOL)
                         .arg("export")
                         .arg(container.trim())
-<<<<<<< HEAD
                         .pipe(&mut tar2sqfs(&dest)?)
-=======
-                        .pipe(Command::new("tar2sqfs").arg("-q").arg(&dest))
->>>>>>> 1be9cdae
                         .capture(false)
                         .invoke(ErrorKind::Docker)
                         .await?;
@@ -608,6 +598,7 @@
                 .arg(format!("{}:/data:rw", directory.display()))
                 .arg("ghcr.io/start9labs/sdk/utils:latest")
                 .arg("tar2sqfs")
+                .arg("-q")
                 .arg(Path::new("/data").join(&dest.file_name().unwrap_or_default()));
             command
         }
