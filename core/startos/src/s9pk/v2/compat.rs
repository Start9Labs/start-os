use std::collections::{BTreeMap, BTreeSet};
use std::path::Path;
use std::str::FromStr;
use std::sync::Arc;

use exver::{ExtendedVersion, VersionRange};
use models::{Id, ImageId, VolumeId};
use tokio::io::{AsyncRead, AsyncSeek, AsyncWriteExt};
use tokio::process::Command;

use crate::dependencies::{DepInfo, Dependencies};
use crate::prelude::*;
use crate::s9pk::manifest::{DeviceFilter, Manifest};
use crate::s9pk::merkle_archive::directory_contents::DirectoryContents;
use crate::s9pk::merkle_archive::source::TmpSource;
use crate::s9pk::merkle_archive::{Entry, MerkleArchive};
use crate::s9pk::v1::manifest::{Manifest as ManifestV1, PackageProcedure};
use crate::s9pk::v1::reader::S9pkReader;
use crate::s9pk::v2::pack::{ImageSource, PackSource, CONTAINER_TOOL};
use crate::s9pk::v2::{S9pk, SIG_CONTEXT};
use crate::util::io::{create_file, TmpDir};
use crate::util::Invoke;

pub const MAGIC_AND_VERSION: &[u8] = &[0x3b, 0x3b, 0x01];

impl S9pk<TmpSource<PackSource>> {
    #[instrument(skip_all)]
    pub async fn from_v1<R: AsyncRead + AsyncSeek + Unpin + Send + Sync>(
        mut reader: S9pkReader<R>,
        tmp_dir: Arc<TmpDir>,
        signer: ed25519_dalek::SigningKey,
    ) -> Result<Self, Error> {
        Command::new(CONTAINER_TOOL)
            .arg("run")
            .arg("--rm")
            .arg("--privileged")
            .arg("tonistiigi/binfmt")
            .arg("--install")
            .arg("all")
            .invoke(ErrorKind::Docker)
            .await?;

        let mut archive = DirectoryContents::<TmpSource<PackSource>>::new();

        // manifest.json
        let manifest_raw = reader.manifest().await?;
        let manifest = from_value::<ManifestV1>(manifest_raw.clone())?;
        let mut new_manifest = Manifest::try_from(manifest.clone())?;

        let images: BTreeSet<(ImageId, bool)> = manifest
            .package_procedures()
            .filter_map(|p| {
                if let PackageProcedure::Docker(p) = p {
                    Some((p.image.clone(), p.system))
                } else {
                    None
                }
            })
            .collect();

        // LICENSE.md
        let license: Arc<[u8]> = reader.license().await?.to_vec().await?.into();
        archive.insert_path(
            "LICENSE.md",
            Entry::file(TmpSource::new(
                tmp_dir.clone(),
                PackSource::Buffered(license.into()),
            )),
        )?;

        // instructions.md
        let instructions: Arc<[u8]> = reader.instructions().await?.to_vec().await?.into();
        archive.insert_path(
            "instructions.md",
            Entry::file(TmpSource::new(
                tmp_dir.clone(),
                PackSource::Buffered(instructions.into()),
            )),
        )?;

        // icon.md
        let icon: Arc<[u8]> = reader.icon().await?.to_vec().await?.into();
        archive.insert_path(
            format!("icon.{}", manifest.assets.icon_type()),
            Entry::file(TmpSource::new(
                tmp_dir.clone(),
                PackSource::Buffered(icon.into()),
            )),
        )?;

        // images
        for arch in reader.docker_arches().await? {
            Command::new(CONTAINER_TOOL)
                .arg("load")
                .input(Some(&mut reader.docker_images(&arch).await?))
                .invoke(ErrorKind::Docker)
                .await?;
            for (image, system) in &images {
                let mut image_config = new_manifest.images.remove(image).unwrap_or_default();
                image_config.arch.insert(arch.as_str().into());
                new_manifest.images.insert(image.clone(), image_config);
                let image_name = if *system {
                    format!("start9/{}:latest", image)
                } else {
                    format!("start9/{}/{}:{}", manifest.id, image, manifest.version)
                };
                ImageSource::DockerTag(image_name.clone())
                    .load(
                        tmp_dir.clone(),
                        &new_manifest.id,
                        &new_manifest.version,
                        image,
                        &arch,
                        &mut archive,
                    )
                    .await?;
                Command::new(CONTAINER_TOOL)
                    .arg("rmi")
                    .arg("-f")
                    .arg(&image_name)
                    .invoke(ErrorKind::Docker)
                    .await?;
            }
        }

        // assets
        let asset_dir = tmp_dir.join("assets");
        tokio::fs::create_dir_all(&asset_dir).await?;
        tokio_tar::Archive::new(reader.assets().await?)
            .unpack(&asset_dir)
            .await?;
        let sqfs_path = asset_dir.with_extension("squashfs");
        Command::new("mksquashfs")
            .arg(&asset_dir)
            .arg(&sqfs_path)
            .invoke(ErrorKind::Filesystem)
            .await?;
        archive.insert_path(
            "assets.squashfs",
            Entry::file(TmpSource::new(tmp_dir.clone(), PackSource::File(sqfs_path))),
        )?;

        // javascript
        let js_dir = tmp_dir.join("javascript");
        let sqfs_path = js_dir.with_extension("squashfs");
        tokio::fs::create_dir_all(&js_dir).await?;
        if let Some(mut scripts) = reader.scripts().await? {
            let mut js_file = create_file(js_dir.join("embassy.js")).await?;
            tokio::io::copy(&mut scripts, &mut js_file).await?;
            js_file.sync_all().await?;
        }
        {
            let mut js_file = create_file(js_dir.join("embassyManifest.json")).await?;
            js_file
                .write_all(&serde_json::to_vec(&manifest_raw).with_kind(ErrorKind::Serialization)?)
                .await?;
            js_file.sync_all().await?;
        }
        Command::new("mksquashfs")
            .arg(&js_dir)
            .arg(&sqfs_path)
            .invoke(ErrorKind::Filesystem)
            .await?;
        archive.insert_path(
            Path::new("javascript.squashfs"),
            Entry::file(TmpSource::new(tmp_dir.clone(), PackSource::File(sqfs_path))),
        )?;

        archive.insert_path(
            "manifest.json",
            Entry::file(TmpSource::new(
                tmp_dir.clone(),
                PackSource::Buffered(
                    serde_json::to_vec::<Manifest>(&new_manifest)
                        .with_kind(ErrorKind::Serialization)?
                        .into(),
                ),
            )),
        )?;

        let mut res = S9pk::new(MerkleArchive::new(archive, signer, SIG_CONTEXT), None).await?;
        res.as_archive_mut().update_hashes(true).await?;
        Ok(res)
    }
}

impl TryFrom<ManifestV1> for Manifest {
    type Error = Error;
    fn try_from(value: ManifestV1) -> Result<Self, Self::Error> {
        let default_url = value.upstream_repo.clone();
        let mut version = ExtendedVersion::from(
            exver::emver::Version::from_str(&value.version)
                .with_kind(ErrorKind::Deserialization)?,
        );
        if &*value.id == "bitcoind" && value.title.to_ascii_lowercase().contains("knots") {
            version = version.with_flavor("knots");
        }
<<<<<<< HEAD
        // @FullMetal: package hacks go here
=======
        if &*value.id == "lnd" || &*value.id == "ride-the-lightning" || &*value.id == "datum" {
            version = version.map_upstream(|mut v| v.with_prerelease(["beta".into()]));
        } else if &*value.id == "lightning-terminal" || &*value.id == "robosats" {
            version = version.map_upstream(|mut v| v.with_prerelease(["alpha".into()]));
        }
>>>>>>> e6c26a43
        Ok(Self {
            id: value.id,
            title: format!("{} (Legacy)", value.title).into(),
            version: version.into(),
            satisfies: BTreeSet::new(),
            release_notes: value.release_notes,
            can_migrate_from: VersionRange::any(),
            can_migrate_to: VersionRange::none(),
            license: value.license.into(),
            wrapper_repo: value.wrapper_repo,
            upstream_repo: value.upstream_repo,
            support_site: value.support_site.unwrap_or_else(|| default_url.clone()),
            marketing_site: value.marketing_site.unwrap_or_else(|| default_url.clone()),
            donation_url: value.donation_url,
            description: value.description,
            images: BTreeMap::new(),
            volumes: value
                .volumes
                .iter()
                .filter(|(_, v)| v.get("type").and_then(|v| v.as_str()) == Some("data"))
                .map(|(id, _)| id.clone())
                .chain([VolumeId::from_str("embassy").unwrap()])
                .collect(),
            alerts: value.alerts,
            dependencies: Dependencies(
                value
                    .dependencies
                    .into_iter()
                    .map(|(id, value)| {
                        (
                            id,
                            DepInfo {
                                description: value.description,
                                optional: !value.requirement.required(),
                                s9pk: None,
                            },
                        )
                    })
                    .collect(),
            ),
            hardware_requirements: super::manifest::HardwareRequirements {
                arch: value.hardware_requirements.arch,
                ram: value.hardware_requirements.ram,
                device: value
                    .hardware_requirements
                    .device
                    .into_iter()
                    .map(|(class, product)| DeviceFilter {
                        pattern_description: format!(
                            "a {class} device matching the expression {}",
                            product.as_ref()
                        ),
                        class,
                        pattern: product,
                    })
                    .collect(),
            },
            git_hash: value.git_hash,
            os_version: value.eos_version,
        })
    }
}<|MERGE_RESOLUTION|>--- conflicted
+++ resolved
@@ -194,16 +194,12 @@
         );
         if &*value.id == "bitcoind" && value.title.to_ascii_lowercase().contains("knots") {
             version = version.with_flavor("knots");
-        }
-<<<<<<< HEAD
-        // @FullMetal: package hacks go here
-=======
-        if &*value.id == "lnd" || &*value.id == "ride-the-lightning" || &*value.id == "datum" {
+        } else if &*value.id == "lnd" || &*value.id == "ride-the-lightning" || &*value.id == "datum"
+        {
             version = version.map_upstream(|mut v| v.with_prerelease(["beta".into()]));
         } else if &*value.id == "lightning-terminal" || &*value.id == "robosats" {
             version = version.map_upstream(|mut v| v.with_prerelease(["alpha".into()]));
         }
->>>>>>> e6c26a43
         Ok(Self {
             id: value.id,
             title: format!("{} (Legacy)", value.title).into(),
