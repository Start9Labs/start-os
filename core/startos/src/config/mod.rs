--- conflicted
+++ resolved
@@ -1,7 +1,4 @@
-<<<<<<< HEAD
-=======
 use std::collections::BTreeSet;
->>>>>>> 94a5075b
 use std::sync::Arc;
 use std::time::Duration;
 
@@ -13,21 +10,14 @@
 use patch_db::value::InternedString;
 use patch_db::Value;
 use regex::Regex;
-<<<<<<< HEAD
-use rpc_toolkit::{from_fn_async, Empty, HandlerExt, ParentHandler};
-=======
 use rpc_toolkit::{from_fn_async, Context, Empty, HandlerExt, ParentHandler};
->>>>>>> 94a5075b
 use serde::{Deserialize, Serialize};
 use tracing::instrument;
 use ts_rs::TS;
 
 use crate::context::{CliContext, RpcContext};
 use crate::prelude::*;
-<<<<<<< HEAD
-=======
 use crate::rpc_continuations::Guid;
->>>>>>> 94a5075b
 use crate::util::serde::{HandlerExtSerde, StdinDeserializable};
 
 #[derive(Clone, Debug, Default, Serialize, Deserialize)]
@@ -146,29 +136,19 @@
 }
 
 // #[command(subcommands(get, set))]
-<<<<<<< HEAD
-pub fn config() -> ParentHandler<ConfigParams> {
-=======
 pub fn config<C: Context>() -> ParentHandler<C, ConfigParams> {
->>>>>>> 94a5075b
     ParentHandler::new()
         .subcommand(
             "get",
             from_fn_async(get)
                 .with_inherited(|ConfigParams { id }, _| id)
                 .with_display_serializable()
-<<<<<<< HEAD
-                .with_remote_cli::<CliContext>(),
-        )
-        .subcommand("set", set().with_inherited(|ConfigParams { id }, _| id))
-=======
                 .with_call_remote::<CliContext>(),
         )
         .subcommand(
             "set",
             set::<C>().with_inherited(|ConfigParams { id }, _| id),
         )
->>>>>>> 94a5075b
 }
 
 #[instrument(skip_all)]
@@ -178,36 +158,6 @@
         .await
         .as_ref()
         .or_not_found(lazy_format!("Manager for {id}"))?
-<<<<<<< HEAD
-        .get_config()
-        .await
-}
-
-#[derive(Deserialize, Serialize, Parser, TS)]
-#[serde(rename_all = "camelCase")]
-pub struct SetParams {
-    #[arg(long = "timeout")]
-    pub timeout: Option<crate::util::serde::Duration>,
-    #[command(flatten)]
-    #[ts(type = "{ [key: string]: any } | null")]
-    pub config: StdinDeserializable<Option<Config>>,
-}
-
-// #[command(
-//     subcommands(self(set_impl(async, context(RpcContext))), set_dry),
-//     display(display_none),
-//     metadata(sync_db = true)
-// )]
-#[instrument(skip_all)]
-pub fn set() -> ParentHandler<SetParams, PackageId> {
-    ParentHandler::new().root_handler(
-        from_fn_async(set_impl)
-            .with_metadata("sync_db", Value::Bool(true))
-            .with_inherited(|set_params, id| (id, set_params))
-            .no_display()
-            .with_remote_cli::<CliContext>(),
-    )
-=======
         .get_config(Guid::new())
         .await
 }
@@ -291,7 +241,6 @@
     }
 
     Ok(breakages)
->>>>>>> 94a5075b
 }
 
 #[derive(Default)]
@@ -326,11 +275,7 @@
                 ErrorKind::Unknown,
             )
         })?
-<<<<<<< HEAD
-        .configure(configure_context)
-=======
         .configure(Guid::new(), configure_context)
->>>>>>> 94a5075b
         .await?;
     Ok(())
 }