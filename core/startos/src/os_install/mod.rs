use std::path::{Path, PathBuf};

use clap::Parser;
use color_eyre::eyre::eyre;
use models::Error;
<<<<<<< HEAD
use rpc_toolkit::{command, from_fn_async, AnyContext, HandlerExt, ParentHandler};
=======
use rpc_toolkit::{from_fn_async, Context, HandlerExt, ParentHandler};
>>>>>>> 94a5075b
use serde::{Deserialize, Serialize};
use tokio::process::Command;
use ts_rs::TS;

use crate::context::config::ServerConfig;
use crate::context::{CliContext, InstallContext};
use crate::disk::mount::filesystem::bind::Bind;
use crate::disk::mount::filesystem::block_dev::BlockDev;
use crate::disk::mount::filesystem::efivarfs::EfiVarFs;
use crate::disk::mount::filesystem::overlayfs::OverlayFs;
use crate::disk::mount::filesystem::{MountType, ReadWrite};
use crate::disk::mount::guard::{GenericMountGuard, MountGuard, TmpMountGuard};
use crate::disk::util::{DiskInfo, PartitionTable};
use crate::disk::OsPartitionInfo;
use crate::net::utils::find_eth_iface;
use crate::prelude::*;
use crate::s9pk::merkle_archive::source::multi_cursor_file::MultiCursorFile;
use crate::util::io::{open_file, TmpDir};
use crate::util::serde::IoFormat;
use crate::util::Invoke;
use crate::ARCH;

mod gpt;
mod mbr;

<<<<<<< HEAD
pub fn install() -> ParentHandler {
    ParentHandler::new()
        .subcommand("disk", disk())
        .subcommand(
            "execute",
            from_fn_async(execute)
                .no_display()
                .with_remote_cli::<CliContext>(),
=======
pub fn install<C: Context>() -> ParentHandler<C> {
    ParentHandler::new()
        .subcommand("disk", disk::<C>())
        .subcommand(
            "execute",
            from_fn_async(execute::<InstallContext>)
                .no_display()
                .with_call_remote::<CliContext>(),
>>>>>>> 94a5075b
        )
        .subcommand(
            "reboot",
            from_fn_async(reboot)
                .no_display()
<<<<<<< HEAD
                .with_remote_cli::<CliContext>(),
        )
}

pub fn disk() -> ParentHandler {
=======
                .with_call_remote::<CliContext>(),
        )
}

pub fn disk<C: Context>() -> ParentHandler<C> {
>>>>>>> 94a5075b
    ParentHandler::new().subcommand(
        "list",
        from_fn_async(list)
            .no_display()
<<<<<<< HEAD
            .with_remote_cli::<CliContext>(),
    )
}

pub async fn list() -> Result<Vec<DiskInfo>, Error> {
=======
            .with_call_remote::<CliContext>(),
    )
}

pub async fn list(_: InstallContext) -> Result<Vec<DiskInfo>, Error> {
>>>>>>> 94a5075b
    let skip = match async {
        Ok::<_, Error>(
            Path::new(
                &String::from_utf8(
                    Command::new("grub-probe-default")
                        .arg("-t")
                        .arg("disk")
                        .arg("/run/live/medium")
                        .invoke(crate::ErrorKind::Grub)
                        .await?,
                )?
                .trim(),
            )
            .to_owned(),
        )
    }
    .await
    {
        Ok(a) => Some(a),
        Err(e) => {
            tracing::error!("Could not determine live usb device: {}", e);
            tracing::debug!("{:?}", e);
            None
        }
    };
    Ok(crate::disk::util::list(&Default::default())
        .await?
        .into_iter()
        .filter(|i| Some(&*i.logicalname) != skip.as_deref())
        .collect())
}

pub fn partition_for(disk: impl AsRef<Path>, idx: usize) -> PathBuf {
    let disk_path = disk.as_ref();
    let (root, leaf) = if let (Some(root), Some(leaf)) = (
        disk_path.parent(),
        disk_path.file_name().and_then(|s| s.to_str()),
    ) {
        (root, leaf)
    } else {
        return Default::default();
    };
    if leaf.ends_with(|c: char| c.is_ascii_digit()) {
        root.join(format!("{}p{}", leaf, idx))
    } else {
        root.join(format!("{}{}", leaf, idx))
    }
}

async fn partition(disk: &mut DiskInfo, overwrite: bool) -> Result<OsPartitionInfo, Error> {
    let partition_type = match (overwrite, disk.partition_table) {
        (true, _) | (_, None) => PartitionTable::Gpt,
        (_, Some(t)) => t,
    };
    disk.partition_table = Some(partition_type);
    match partition_type {
        PartitionTable::Gpt => gpt::partition(disk, overwrite).await,
        PartitionTable::Mbr => mbr::partition(disk, overwrite).await,
    }
}

#[derive(Deserialize, Serialize, Parser, TS)]
#[serde(rename_all = "camelCase")]
#[command(rename_all = "kebab-case")]
pub struct ExecuteParams {
    logicalname: PathBuf,
    #[arg(short = 'o')]
    overwrite: bool,
}

<<<<<<< HEAD
pub async fn execute(
    _: AnyContext,
=======
pub async fn execute<C: Context>(
    _: C,
>>>>>>> 94a5075b
    ExecuteParams {
        logicalname,
        mut overwrite,
    }: ExecuteParams,
) -> Result<(), Error> {
    let mut disk = crate::disk::util::list(&Default::default())
        .await?
        .into_iter()
        .find(|d| &d.logicalname == &logicalname)
        .ok_or_else(|| {
            Error::new(
                eyre!("Unknown disk {}", logicalname.display()),
                crate::ErrorKind::DiskManagement,
            )
        })?;
    let eth_iface = find_eth_iface().await?;

    overwrite |= disk.guid.is_none() && disk.partitions.iter().all(|p| p.guid.is_none());

    if !overwrite
        && (disk
            .guid
            .as_ref()
            .map_or(false, |g| g.starts_with("EMBASSY_"))
            || disk
                .partitions
                .iter()
                .flat_map(|p| p.guid.as_ref())
                .any(|g| g.starts_with("EMBASSY_")))
    {
        return Err(Error::new(
            eyre!("installing over versions before 0.3.6 is unsupported"),
            ErrorKind::InvalidRequest,
        ));
    }

    let part_info = partition(&mut disk, overwrite).await?;

    if let Some(efi) = &part_info.efi {
        Command::new("mkfs.vfat")
            .arg(efi)
            .invoke(crate::ErrorKind::DiskManagement)
            .await?;
        Command::new("fatlabel")
            .arg(efi)
            .arg("efi")
            .invoke(crate::ErrorKind::DiskManagement)
            .await?;
    }

    Command::new("mkfs.vfat")
        .arg(&part_info.boot)
        .invoke(crate::ErrorKind::DiskManagement)
        .await?;
    Command::new("fatlabel")
        .arg(&part_info.boot)
        .arg("boot")
        .invoke(crate::ErrorKind::DiskManagement)
        .await?;

    if !overwrite {
        if let Ok(guard) =
            TmpMountGuard::mount(&BlockDev::new(part_info.root.clone()), MountType::ReadWrite).await
        {
            if let Err(e) = async {
                // cp -r ${guard}/config /tmp/config
                if tokio::fs::metadata(guard.path().join("config/upgrade"))
                    .await
                    .is_ok()
                {
                    tokio::fs::remove_file(guard.path().join("config/upgrade")).await?;
                }
                if tokio::fs::metadata(guard.path().join("config/disk.guid"))
                    .await
                    .is_ok()
                {
                    tokio::fs::remove_file(guard.path().join("config/disk.guid")).await?;
                }
                Command::new("cp")
                    .arg("-r")
                    .arg(guard.path().join("config"))
                    .arg("/tmp/config.bak")
                    .invoke(crate::ErrorKind::Filesystem)
                    .await?;
                Ok::<_, Error>(())
            }
            .await
            {
                tracing::error!("Error recovering previous config: {e}");
                tracing::debug!("{e:?}");
            }
            guard.unmount().await?;
        }
    }

    Command::new("mkfs.btrfs")
        .arg("-f")
        .arg(&part_info.root)
        .invoke(crate::ErrorKind::DiskManagement)
        .await?;
    Command::new("btrfs")
        .arg("property")
        .arg("set")
        .arg(&part_info.root)
        .arg("label")
        .arg("rootfs")
        .invoke(crate::ErrorKind::DiskManagement)
        .await?;
    let rootfs = TmpMountGuard::mount(&BlockDev::new(&part_info.root), ReadWrite).await?;

    let config_path = rootfs.path().join("config");

    if tokio::fs::metadata("/tmp/config.bak").await.is_ok() {
        if tokio::fs::metadata(&config_path).await.is_ok() {
            tokio::fs::remove_dir_all(&config_path).await?;
        }
        Command::new("cp")
            .arg("-r")
            .arg("/tmp/config.bak")
<<<<<<< HEAD
            .arg(rootfs.path().join("config"))
            .invoke(crate::ErrorKind::Filesystem)
            .await?;
    } else {
        tokio::fs::create_dir(rootfs.path().join("config")).await?;
    }
    tokio::fs::create_dir(rootfs.path().join("next")).await?;
    let current = rootfs.path().join("current");
    tokio::fs::create_dir(&current).await?;
=======
            .arg(&config_path)
            .invoke(crate::ErrorKind::Filesystem)
            .await?;
    } else {
        tokio::fs::create_dir_all(&config_path).await?;
    }
>>>>>>> 94a5075b

    let images_path = rootfs.path().join("images");
    tokio::fs::create_dir_all(&images_path).await?;
    let image_path = images_path
        .join(hex::encode(
            &MultiCursorFile::from(open_file("/run/live/medium/live/filesystem.squashfs").await?)
                .blake3_mmap()
                .await?
                .as_bytes()[..16],
        ))
        .with_extension("rootfs");
    tokio::fs::copy("/run/live/medium/live/filesystem.squashfs", &image_path).await?;
    // TODO: check hash of fs
    let unsquash_target = TmpDir::new().await?;
    let bootfs = MountGuard::mount(
        &BlockDev::new(&part_info.boot),
        unsquash_target.join("boot"),
        ReadWrite,
    )
    .await?;
    Command::new("unsquashfs")
        .arg("-n")
        .arg("-f")
        .arg("-d")
        .arg(&*unsquash_target)
        .arg("/run/live/medium/live/filesystem.squashfs")
        .arg("boot")
        .invoke(crate::ErrorKind::Filesystem)
        .await?;
    bootfs.unmount(true).await?;
    unsquash_target.delete().await?;
    Command::new("ln")
        .arg("-rsf")
        .arg(&image_path)
        .arg(config_path.join("current.rootfs"))
        .invoke(ErrorKind::DiskManagement)
        .await?;

    tokio::fs::write(
        rootfs.path().join("config/config.yaml"),
        IoFormat::Yaml.to_vec(&ServerConfig {
            os_partitions: Some(part_info.clone()),
            ethernet_interface: Some(eth_iface),
<<<<<<< HEAD
            wifi_interface: wifi_iface,
=======
>>>>>>> 94a5075b
            ..Default::default()
        })?,
    )
    .await?;

    let lower = TmpMountGuard::mount(&BlockDev::new(&image_path), MountType::ReadOnly).await?;
    let work = config_path.join("work");
    let upper = config_path.join("overlay");
    let overlay =
        TmpMountGuard::mount(&OverlayFs::new(&lower.path(), &upper, &work), ReadWrite).await?;

    let boot = MountGuard::mount(
        &BlockDev::new(&part_info.boot),
        overlay.path().join("boot"),
        ReadWrite,
    )
    .await?;
    let efi = if let Some(efi) = &part_info.efi {
        Some(
            MountGuard::mount(
                &BlockDev::new(efi),
                overlay.path().join("boot/efi"),
                ReadWrite,
            )
            .await?,
        )
    } else {
        None
    };
    let start_os_fs = MountGuard::mount(
        &Bind::new(rootfs.path()),
        overlay.path().join("media/startos/root"),
        MountType::ReadOnly,
    )
    .await?;
    let dev = MountGuard::mount(&Bind::new("/dev"), overlay.path().join("dev"), ReadWrite).await?;
    let proc =
        MountGuard::mount(&Bind::new("/proc"), overlay.path().join("proc"), ReadWrite).await?;
    let sys = MountGuard::mount(&Bind::new("/sys"), overlay.path().join("sys"), ReadWrite).await?;
    let efivarfs = if tokio::fs::metadata("/sys/firmware/efi").await.is_ok() {
        Some(
            MountGuard::mount(
                &EfiVarFs,
                overlay.path().join("sys/firmware/efi/efivars"),
                ReadWrite,
            )
            .await?,
        )
    } else {
        None
    };

    tokio::fs::write(
        overlay.path().join("etc/fstab"),
        format!(
            include_str!("fstab.template"),
            boot = part_info.boot.display(),
            efi = part_info
                .efi
                .as_ref()
                .map(|p| p.display().to_string())
                .unwrap_or_else(|| "# N/A".to_owned()),
            root = part_info.root.display(),
        ),
    )
    .await?;

    Command::new("chroot")
        .arg(overlay.path())
        .arg("systemd-machine-id-setup")
        .invoke(crate::ErrorKind::Systemd)
        .await?;

    Command::new("chroot")
        .arg(overlay.path())
        .arg("ssh-keygen")
        .arg("-A")
        .invoke(crate::ErrorKind::OpenSsh)
        .await?;

<<<<<<< HEAD
    let start_os_fs = MountGuard::mount(
        &Bind::new(rootfs.path()),
        current.join("media/embassy/embassyfs"),
        MountType::ReadOnly,
    )
    .await?;
    let dev = MountGuard::mount(&Bind::new("/dev"), current.join("dev"), ReadWrite).await?;
    let proc = MountGuard::mount(&Bind::new("/proc"), current.join("proc"), ReadWrite).await?;
    let sys = MountGuard::mount(&Bind::new("/sys"), current.join("sys"), ReadWrite).await?;
    let efivarfs = if tokio::fs::metadata("/sys/firmware/efi").await.is_ok() {
        Some(
            MountGuard::mount(
                &EfiVarFs,
                current.join("sys/firmware/efi/efivars"),
                ReadWrite,
            )
            .await?,
        )
    } else {
        None
    };

=======
>>>>>>> 94a5075b
    let mut install = Command::new("chroot");
    install.arg(overlay.path()).arg("grub-install");
    if tokio::fs::metadata("/sys/firmware/efi").await.is_err() {
        install.arg("--target=i386-pc");
    } else {
        match ARCH {
            "x86_64" => install.arg("--target=x86_64-efi"),
            "aarch64" => install.arg("--target=arm64-efi"),
            _ => &mut install,
        };
    }
    install
        .arg(&disk.logicalname)
        .invoke(crate::ErrorKind::Grub)
        .await?;

    Command::new("chroot")
        .arg(overlay.path())
        .arg("update-grub2")
        .invoke(crate::ErrorKind::Grub)
        .await?;
    dev.unmount(false).await?;
    if let Some(efivarfs) = efivarfs {
        efivarfs.unmount(false).await?;
    }
    sys.unmount(false).await?;
    proc.unmount(false).await?;
    start_os_fs.unmount(false).await?;
    if let Some(efi) = efi {
        efi.unmount(false).await?;
    }
    boot.unmount(false).await?;

    overlay.unmount().await?;
    tokio::fs::remove_dir_all(&work).await?;
    lower.unmount().await?;

    rootfs.unmount().await?;

    Ok(())
}

pub async fn reboot(ctx: InstallContext) -> Result<(), Error> {
    Command::new("sync")
        .invoke(crate::ErrorKind::Filesystem)
        .await?;
    ctx.shutdown.send(()).unwrap();
    Ok(())
}<|MERGE_RESOLUTION|>--- conflicted
+++ resolved
@@ -3,11 +3,7 @@
 use clap::Parser;
 use color_eyre::eyre::eyre;
 use models::Error;
-<<<<<<< HEAD
-use rpc_toolkit::{command, from_fn_async, AnyContext, HandlerExt, ParentHandler};
-=======
 use rpc_toolkit::{from_fn_async, Context, HandlerExt, ParentHandler};
->>>>>>> 94a5075b
 use serde::{Deserialize, Serialize};
 use tokio::process::Command;
 use ts_rs::TS;
@@ -33,16 +29,6 @@
 mod gpt;
 mod mbr;
 
-<<<<<<< HEAD
-pub fn install() -> ParentHandler {
-    ParentHandler::new()
-        .subcommand("disk", disk())
-        .subcommand(
-            "execute",
-            from_fn_async(execute)
-                .no_display()
-                .with_remote_cli::<CliContext>(),
-=======
 pub fn install<C: Context>() -> ParentHandler<C> {
     ParentHandler::new()
         .subcommand("disk", disk::<C>())
@@ -51,42 +37,25 @@
             from_fn_async(execute::<InstallContext>)
                 .no_display()
                 .with_call_remote::<CliContext>(),
->>>>>>> 94a5075b
         )
         .subcommand(
             "reboot",
             from_fn_async(reboot)
                 .no_display()
-<<<<<<< HEAD
-                .with_remote_cli::<CliContext>(),
-        )
-}
-
-pub fn disk() -> ParentHandler {
-=======
                 .with_call_remote::<CliContext>(),
         )
 }
 
 pub fn disk<C: Context>() -> ParentHandler<C> {
->>>>>>> 94a5075b
     ParentHandler::new().subcommand(
         "list",
         from_fn_async(list)
             .no_display()
-<<<<<<< HEAD
-            .with_remote_cli::<CliContext>(),
-    )
-}
-
-pub async fn list() -> Result<Vec<DiskInfo>, Error> {
-=======
             .with_call_remote::<CliContext>(),
     )
 }
 
 pub async fn list(_: InstallContext) -> Result<Vec<DiskInfo>, Error> {
->>>>>>> 94a5075b
     let skip = match async {
         Ok::<_, Error>(
             Path::new(
@@ -157,13 +126,8 @@
     overwrite: bool,
 }
 
-<<<<<<< HEAD
-pub async fn execute(
-    _: AnyContext,
-=======
 pub async fn execute<C: Context>(
     _: C,
->>>>>>> 94a5075b
     ExecuteParams {
         logicalname,
         mut overwrite,
@@ -283,24 +247,12 @@
         Command::new("cp")
             .arg("-r")
             .arg("/tmp/config.bak")
-<<<<<<< HEAD
-            .arg(rootfs.path().join("config"))
-            .invoke(crate::ErrorKind::Filesystem)
-            .await?;
-    } else {
-        tokio::fs::create_dir(rootfs.path().join("config")).await?;
-    }
-    tokio::fs::create_dir(rootfs.path().join("next")).await?;
-    let current = rootfs.path().join("current");
-    tokio::fs::create_dir(&current).await?;
-=======
             .arg(&config_path)
             .invoke(crate::ErrorKind::Filesystem)
             .await?;
     } else {
         tokio::fs::create_dir_all(&config_path).await?;
     }
->>>>>>> 94a5075b
 
     let images_path = rootfs.path().join("images");
     tokio::fs::create_dir_all(&images_path).await?;
@@ -344,10 +296,6 @@
         IoFormat::Yaml.to_vec(&ServerConfig {
             os_partitions: Some(part_info.clone()),
             ethernet_interface: Some(eth_iface),
-<<<<<<< HEAD
-            wifi_interface: wifi_iface,
-=======
->>>>>>> 94a5075b
             ..Default::default()
         })?,
     )
@@ -428,31 +376,6 @@
         .invoke(crate::ErrorKind::OpenSsh)
         .await?;
 
-<<<<<<< HEAD
-    let start_os_fs = MountGuard::mount(
-        &Bind::new(rootfs.path()),
-        current.join("media/embassy/embassyfs"),
-        MountType::ReadOnly,
-    )
-    .await?;
-    let dev = MountGuard::mount(&Bind::new("/dev"), current.join("dev"), ReadWrite).await?;
-    let proc = MountGuard::mount(&Bind::new("/proc"), current.join("proc"), ReadWrite).await?;
-    let sys = MountGuard::mount(&Bind::new("/sys"), current.join("sys"), ReadWrite).await?;
-    let efivarfs = if tokio::fs::metadata("/sys/firmware/efi").await.is_ok() {
-        Some(
-            MountGuard::mount(
-                &EfiVarFs,
-                current.join("sys/firmware/efi/efivars"),
-                ReadWrite,
-            )
-            .await?,
-        )
-    } else {
-        None
-    };
-
-=======
->>>>>>> 94a5075b
     let mut install = Command::new("chroot");
     install.arg(overlay.path()).arg("grub-install");
     if tokio::fs::metadata("/sys/firmware/efi").await.is_err() {
