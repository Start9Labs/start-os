--- conflicted
+++ resolved
@@ -13,13 +13,8 @@
 use crate::PLATFORM;
 
 /// Part of the Firmware, look there for more about
-<<<<<<< HEAD
-#[derive(Clone, Deserialize, Serialize)]
-#[serde(rename_all = "camelCase")]
-=======
 #[derive(Debug, Clone, Deserialize, Serialize)]
 #[serde(rename_all = "kebab-case")]
->>>>>>> 94a5075b
 pub struct VersionMatcher {
     /// Strip this prefix on the version matcher
     semver_prefix: Option<String>,
@@ -32,13 +27,8 @@
 /// Inside a file that is firmware.json, we
 /// wanted a structure that could help decide what to do
 /// for each of the firmware versions
-<<<<<<< HEAD
-#[derive(Clone, Deserialize, Serialize)]
-#[serde(rename_all = "camelCase")]
-=======
 #[derive(Debug, Clone, Deserialize, Serialize)]
 #[serde(rename_all = "kebab-case")]
->>>>>>> 94a5075b
 pub struct Firmware {
     id: String,
     /// This is the platform(s) the firmware was built for
@@ -59,17 +49,8 @@
     }
 }
 
-<<<<<<< HEAD
-/// We wanted to make sure during every init
-/// that the firmware was the correct and updated for
-/// systems like the Pure System that a new firmware
-/// was released and the updates where pushed through the pure os.
-// #[command(rename = "update-firmware", display(display_firmware_update_result))]
-pub async fn update_firmware() -> Result<RequiresReboot, Error> {
-=======
 #[instrument]
 pub async fn check_for_firmware_update() -> Result<Option<Firmware>, Error> {
->>>>>>> 94a5075b
     let system_product_name = String::from_utf8(
         Command::new("dmidecode")
             .arg("-s")
