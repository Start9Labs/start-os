--- conflicted
+++ resolved
@@ -14,24 +14,12 @@
 name = "start-os"
 readme = "README.md"
 repository = "https://github.com/Start9Labs/start-os"
-<<<<<<< HEAD
-version = "0.3.5-rev.2"
-=======
 version = "0.3.6-alpha.3"
->>>>>>> 94a5075b
 license = "MIT"
 
 [lib]
 name = "startos"
 path = "src/lib.rs"
-
-[[bin]]
-name = "containerbox"
-path = "src/main.rs"
-
-[[bin]]
-name = "start-cli"
-path = "src/main.rs"
 
 [[bin]]
 name = "startbox"
@@ -53,10 +41,7 @@
 cli = []
 container-runtime = []
 daemon = []
-<<<<<<< HEAD
-=======
 registry = []
->>>>>>> 94a5075b
 default = ["cli", "daemon"]
 dev = []
 unstable = ["console-subscriber", "tokio/tracing"]
@@ -74,13 +59,6 @@
 async-trait = "0.1.74"
 axum = { version = "0.7.3", features = ["ws"] }
 axum-server = "0.6.0"
-<<<<<<< HEAD
-base32 = "0.4.0"
-base64 = "0.21.4"
-base64ct = "1.6.0"
-basic-cookies = "0.1.4"
-blake3 = "1.5.0"
-=======
 barrage = "0.2.3"
 backhand = "0.18.0"
 base32 = "0.5.0"
@@ -88,7 +66,6 @@
 base64ct = "1.6.0"
 basic-cookies = "0.1.4"
 blake3 = { version = "1.5.0", features = ["mmap", "rayon"] }
->>>>>>> 94a5075b
 bytes = "1"
 chrono = { version = "0.4.31", features = ["serde"] }
 clap = "4.4.12"
@@ -109,11 +86,7 @@
   "pkcs8",
 ] }
 ed25519-dalek-v1 = { package = "ed25519-dalek", version = "1" }
-<<<<<<< HEAD
-emver = { version = "0.1.7", git = "https://github.com/Start9Labs/emver-rs.git", features = [
-=======
 exver = { version = "0.2.0", git = "https://github.com/Start9Labs/exver-rs.git", features = [
->>>>>>> 94a5075b
   "serde",
 ] }
 fd-lock-rs = "0.1.4"
@@ -124,8 +97,6 @@
 hex = "0.4.3"
 hmac = "0.12.1"
 http = "1.0.0"
-<<<<<<< HEAD
-=======
 http-body-util = "0.1"
 hyper-util = { version = "0.1.5", features = [
   "tokio",
@@ -133,16 +104,11 @@
   "http1",
   "http2",
 ] }
->>>>>>> 94a5075b
 id-pool = { version = "0.2.2", default-features = false, features = [
   "serde",
   "u16",
 ] }
-<<<<<<< HEAD
-imbl = "2.0.2"
-=======
 imbl = "2.0.3"
->>>>>>> 94a5075b
 imbl-value = { git = "https://github.com/Start9Labs/imbl-value.git" }
 include_dir = { version = "0.7.3", features = ["metadata"] }
 indexmap = { version = "2.0.2", features = ["serde"] }
@@ -151,11 +117,7 @@
 ipnet = { version = "2.8.0", features = ["serde"] }
 iprange = { version = "0.6.7", features = ["serde"] }
 isocountry = "0.3.2"
-<<<<<<< HEAD
-itertools = "0.12.0"
-=======
 itertools = "0.13.0"
->>>>>>> 94a5075b
 jaq-core = "0.10.1"
 jaq-std = "0.10.0"
 josekit = "0.8.4"
@@ -172,10 +134,7 @@
 nom = "7.1.3"
 num = "0.4.1"
 num_enum = "0.7.0"
-<<<<<<< HEAD
-=======
 num_cpus = "1.16.0"
->>>>>>> 94a5075b
 once_cell = "1.19.0"
 openssh-keys = "0.6.2"
 openssl = { version = "0.10.57", features = ["vendored"] }
@@ -191,17 +150,10 @@
 proptest-derive = "0.5.0"
 rand = { version = "0.8.5", features = ["std"] }
 regex = "1.10.2"
-<<<<<<< HEAD
-reqwest = { version = "0.11.23", features = ["stream", "json", "socks"] }
-reqwest_cookie_store = "0.6.0"
-rpassword = "7.2.0"
-rpc-toolkit = { git = "https://github.com/Start9Labs/rpc-toolkit.git", branch = "refactor/traits" }
-=======
 reqwest = { version = "0.12.4", features = ["stream", "json", "socks"] }
 reqwest_cookie_store = "0.8.0"
 rpassword = "7.2.0"
 rpc-toolkit = { git = "https://github.com/Start9Labs/rpc-toolkit.git", branch = "refactor/no-dyn-ctx" }
->>>>>>> 94a5075b
 rust-argon2 = "2.0.0"
 rustyline-async = "0.4.1"
 semver = { version = "1.0.20", features = ["serde"] }
@@ -225,14 +177,6 @@
 ssh-key = { version = "0.6.2", features = ["ed25519"] }
 tar = "0.4.40"
 thiserror = "1.0.49"
-<<<<<<< HEAD
-tokio = { version = "1", features = ["full"] }
-tokio-rustls = "0.25.0"
-tokio-socks = "0.5.1"
-tokio-stream = { version = "0.1.14", features = ["io-util", "sync", "net"] }
-tokio-tar = { git = "https://github.com/dr-bonez/tokio-tar.git" }
-tokio-tungstenite = { version = "0.21.0", features = ["native-tls"] }
-=======
 textwrap = "0.16.1"
 tokio = { version = "1.38.1", features = ["full"] }
 tokio-rustls = "0.26.0"
@@ -240,15 +184,11 @@
 tokio-stream = { version = "0.1.14", features = ["io-util", "sync", "net"] }
 tokio-tar = { git = "https://github.com/dr-bonez/tokio-tar.git" }
 tokio-tungstenite = { version = "0.23.1", features = ["native-tls", "url"] }
->>>>>>> 94a5075b
 tokio-util = { version = "0.7.9", features = ["io"] }
 torut = { git = "https://github.com/Start9Labs/torut.git", branch = "update/dependencies", features = [
   "serialize",
 ] }
-<<<<<<< HEAD
-=======
 tower-service = "0.3.2"
->>>>>>> 94a5075b
 tracing = "0.1.39"
 tracing-error = "0.2.0"
 tracing-futures = "0.2.5"
