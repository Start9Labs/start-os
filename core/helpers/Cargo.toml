--- conflicted
+++ resolved
@@ -11,11 +11,7 @@
 lazy_async_pool = "0.3.3"
 models = { path = "../models" }
 pin-project = "1.1.3"
-<<<<<<< HEAD
-rpc-toolkit = "0.2.3"
-=======
 rpc-toolkit = { git = "https://github.com/Start9Labs/rpc-toolkit.git", branch = "refactor/no-dyn-ctx" }
->>>>>>> 94a5075b
 serde = { version = "1.0", features = ["derive", "rc"] }
 serde_json = "1.0"
 tokio = { version = "1", features = ["full"] }
