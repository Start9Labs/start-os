--- conflicted
+++ resolved
@@ -89,10 +89,7 @@
     Timeout = 71,
     Lxc = 72,
     Cancelled = 73,
-<<<<<<< HEAD
-=======
     Git = 74,
->>>>>>> 94a5075b
 }
 impl ErrorKind {
     pub fn as_str(&self) -> &'static str {
@@ -171,10 +168,7 @@
             Timeout => "Timeout Error",
             Lxc => "LXC Error",
             Cancelled => "Cancelled",
-<<<<<<< HEAD
-=======
             Git => "Git Error",
->>>>>>> 94a5075b
         }
     }
 }
@@ -216,8 +210,6 @@
         }
     }
 }
-<<<<<<< HEAD
-=======
 impl axum::response::IntoResponse for Error {
     fn into_response(self) -> axum::response::Response {
         let mut res = axum::Json(RpcError::from(self)).into_response();
@@ -225,7 +217,6 @@
         res
     }
 }
->>>>>>> 94a5075b
 impl From<std::convert::Infallible> for Error {
     fn from(value: std::convert::Infallible) -> Self {
         match value {}
@@ -499,10 +490,7 @@
 {
     fn with_kind(self, kind: ErrorKind) -> Result<T, Error>;
     fn with_ctx<F: FnOnce(&E) -> (ErrorKind, D), D: Display>(self, f: F) -> Result<T, Error>;
-<<<<<<< HEAD
-=======
     fn log_err(self) -> Option<T>;
->>>>>>> 94a5075b
 }
 impl<T, E> ResultExt<T, E> for Result<T, E>
 where
@@ -576,29 +564,6 @@
         }
     }
 }
-impl<T> ResultExt<T, Error> for Result<T, Error> {
-    fn with_kind(self, kind: ErrorKind) -> Result<T, Error> {
-        self.map_err(|e| Error {
-            source: e.source,
-            kind,
-            revision: e.revision,
-        })
-    }
-
-    fn with_ctx<F: FnOnce(&Error) -> (ErrorKind, D), D: Display>(self, f: F) -> Result<T, Error> {
-        self.map_err(|e| {
-            let (kind, ctx) = f(&e);
-            let source = e.source;
-            let ctx = format!("{}: {}", ctx, source);
-            let source = source.wrap_err(ctx);
-            Error {
-                kind,
-                source,
-                revision: e.revision,
-            }
-        })
-    }
-}
 
 pub trait OptionExt<T>
 where
