use std::fmt::{Debug, Display};

use axum::http::uri::InvalidUri;
use axum::http::StatusCode;
use color_eyre::eyre::eyre;
use num_enum::TryFromPrimitive;
use patch_db::Revision;
use rpc_toolkit::reqwest;
use rpc_toolkit::yajrc::{
    RpcError, INVALID_PARAMS_ERROR, INVALID_REQUEST_ERROR, METHOD_NOT_FOUND_ERROR, PARSE_ERROR,
};
use serde::{Deserialize, Serialize};

use crate::InvalidId;

#[derive(Debug, Clone, Copy, PartialEq, Eq, TryFromPrimitive)]
#[repr(i32)]
pub enum ErrorKind {
    Unknown = 1,
    Filesystem = 2,
    Docker = 3,
    ConfigSpecViolation = 4,
    ConfigRulesViolation = 5,
    NotFound = 6,
    IncorrectPassword = 7,
    VersionIncompatible = 8,
    Network = 9,
    Registry = 10,
    Serialization = 11,
    Deserialization = 12,
    Utf8 = 13,
    ParseVersion = 14,
    IncorrectDisk = 15,
    // Nginx = 16,
    Dependency = 17,
    ParseS9pk = 18,
    ParseUrl = 19,
    DiskNotAvailable = 20,
    BlockDevice = 21,
    InvalidOnionAddress = 22,
    Pack = 23,
    ValidateS9pk = 24,
    DiskCorrupted = 25, // Remove
    Tor = 26,
    ConfigGen = 27,
    ParseNumber = 28,
    Database = 29,
    InvalidPackageId = 30,
    InvalidSignature = 31,
    Backup = 32,
    Restore = 33,
    Authorization = 34,
    AutoConfigure = 35,
    Action = 36,
    RateLimited = 37,
    InvalidRequest = 38,
    MigrationFailed = 39,
    Uninitialized = 40,
    ParseNetAddress = 41,
    ParseSshKey = 42,
    SoundError = 43,
    ParseTimestamp = 44,
    ParseSysInfo = 45,
    Wifi = 46,
    Journald = 47,
    DiskManagement = 48,
    OpenSsl = 49,
    PasswordHashGeneration = 50,
    DiagnosticMode = 51,
    ParseDbField = 52,
    Duplicate = 53,
    MultipleErrors = 54,
    Incoherent = 55,
    InvalidBackupTargetId = 56,
    ProductKeyMismatch = 57,
    LanPortConflict = 58,
    Javascript = 59,
    Pem = 60,
    TLSInit = 61,
    Ascii = 62,
    MissingHeader = 63,
    Grub = 64,
    Systemd = 65,
    OpenSsh = 66,
    Zram = 67,
    Lshw = 68,
    CpuSettings = 69,
    Firmware = 70,
    Timeout = 71,
    Lxc = 72,
    Cancelled = 73,
    Git = 74,
    DBus = 75,
}
impl ErrorKind {
    pub fn as_str(&self) -> &'static str {
        use ErrorKind::*;
        match self {
            Unknown => "Unknown Error",
            Filesystem => "Filesystem I/O Error",
            Docker => "Docker Error",
            ConfigSpecViolation => "Config Spec Violation",
            ConfigRulesViolation => "Config Rules Violation",
            NotFound => "Not Found",
            IncorrectPassword => "Incorrect Password",
            VersionIncompatible => "Version Incompatible",
            Network => "Network Error",
            Registry => "Registry Error",
            Serialization => "Serialization Error",
            Deserialization => "Deserialization Error",
            Utf8 => "UTF-8 Parse Error",
            ParseVersion => "Version Parsing Error",
            IncorrectDisk => "Incorrect Disk",
            // Nginx => "Nginx Error",
            Dependency => "Dependency Error",
            ParseS9pk => "S9PK Parsing Error",
            ParseUrl => "URL Parsing Error",
            DiskNotAvailable => "Disk Not Available",
            BlockDevice => "Block Device Error",
            InvalidOnionAddress => "Invalid Onion Address",
            Pack => "Pack Error",
            ValidateS9pk => "S9PK Validation Error",
            DiskCorrupted => "Disk Corrupted", // Remove
            Tor => "Tor Daemon Error",
            ConfigGen => "Config Generation Error",
            ParseNumber => "Number Parsing Error",
            Database => "Database Error",
            InvalidPackageId => "Invalid Package ID",
            InvalidSignature => "Invalid Signature",
            Backup => "Backup Error",
            Restore => "Restore Error",
            Authorization => "Unauthorized",
            AutoConfigure => "Auto-Configure Error",
            Action => "Action Failed",
            RateLimited => "Rate Limited",
            InvalidRequest => "Invalid Request",
            MigrationFailed => "Migration Failed",
            Uninitialized => "Uninitialized",
            ParseNetAddress => "Net Address Parsing Error",
            ParseSshKey => "SSH Key Parsing Error",
            SoundError => "Sound Interface Error",
            ParseTimestamp => "Timestamp Parsing Error",
            ParseSysInfo => "System Info Parsing Error",
            Wifi => "WiFi Internal Error",
            Journald => "Journald Error",
            DiskManagement => "Disk Management Error",
            OpenSsl => "OpenSSL Internal Error",
            PasswordHashGeneration => "Password Hash Generation Error",
            DiagnosticMode => "Server is in Diagnostic Mode",
            ParseDbField => "Database Field Parse Error",
            Duplicate => "Duplication Error",
            MultipleErrors => "Multiple Errors",
            Incoherent => "Incoherent",
            InvalidBackupTargetId => "Invalid Backup Target ID",
            ProductKeyMismatch => "Incompatible Product Keys",
            LanPortConflict => "Incompatible LAN Port Configuration",
            Javascript => "Javascript Engine Error",
            Pem => "PEM Encoding Error",
            TLSInit => "TLS Backend Initialization Error",
            Ascii => "ASCII Parse Error",
            MissingHeader => "Missing Header",
            Grub => "Grub Error",
            Systemd => "Systemd Error",
            OpenSsh => "OpenSSH Error",
            Zram => "Zram Error",
            Lshw => "LSHW Error",
            CpuSettings => "CPU Settings Error",
            Firmware => "Firmware Error",
            Timeout => "Timeout Error",
            Lxc => "LXC Error",
            Cancelled => "Cancelled",
            Git => "Git Error",
            DBus => "DBus Error",
        }
    }
}
impl Display for ErrorKind {
    fn fmt(&self, f: &mut std::fmt::Formatter<'_>) -> std::fmt::Result {
        write!(f, "{}", self.as_str())
    }
}

#[derive(Debug)]
pub struct Error {
    pub source: color_eyre::eyre::Error,
    pub kind: ErrorKind,
    pub revision: Option<Revision>,
}

impl Display for Error {
    fn fmt(&self, f: &mut std::fmt::Formatter<'_>) -> std::fmt::Result {
        write!(f, "{}: {}", self.kind.as_str(), self.source)
    }
}
impl Error {
    pub fn new<E: Into<color_eyre::eyre::Error>>(source: E, kind: ErrorKind) -> Self {
        Error {
            source: source.into(),
            kind,
            revision: None,
        }
    }
    pub fn clone_output(&self) -> Self {
        Error {
            source: ErrorData {
                details: format!("{}", self.source),
                debug: format!("{:?}", self.source),
            }
            .into(),
            kind: self.kind,
            revision: self.revision.clone(),
        }
    }
}
impl axum::response::IntoResponse for Error {
    fn into_response(self) -> axum::response::Response {
        let mut res = axum::Json(RpcError::from(self)).into_response();
        *res.status_mut() = StatusCode::INTERNAL_SERVER_ERROR;
        res
    }
}
impl From<std::convert::Infallible> for Error {
    fn from(value: std::convert::Infallible) -> Self {
        match value {}
    }
}
impl From<InvalidId> for Error {
    fn from(err: InvalidId) -> Self {
        Error::new(err, ErrorKind::InvalidPackageId)
    }
}
impl From<std::io::Error> for Error {
    fn from(e: std::io::Error) -> Self {
        Error::new(e, ErrorKind::Filesystem)
    }
}
impl From<std::str::Utf8Error> for Error {
    fn from(e: std::str::Utf8Error) -> Self {
        Error::new(e, ErrorKind::Utf8)
    }
}
impl From<std::string::FromUtf8Error> for Error {
    fn from(e: std::string::FromUtf8Error) -> Self {
        Error::new(e, ErrorKind::Utf8)
    }
}
impl From<exver::ParseError> for Error {
    fn from(e: exver::ParseError) -> Self {
        Error::new(e, ErrorKind::ParseVersion)
    }
}
impl From<rpc_toolkit::url::ParseError> for Error {
    fn from(e: rpc_toolkit::url::ParseError) -> Self {
        Error::new(e, ErrorKind::ParseUrl)
    }
}
impl From<std::num::ParseIntError> for Error {
    fn from(e: std::num::ParseIntError) -> Self {
        Error::new(e, ErrorKind::ParseNumber)
    }
}
impl From<std::num::ParseFloatError> for Error {
    fn from(e: std::num::ParseFloatError) -> Self {
        Error::new(e, ErrorKind::ParseNumber)
    }
}
impl From<patch_db::Error> for Error {
    fn from(e: patch_db::Error) -> Self {
        Error::new(e, ErrorKind::Database)
    }
}
impl From<sqlx::Error> for Error {
    fn from(e: sqlx::Error) -> Self {
        Error::new(e, ErrorKind::Database)
    }
}
impl From<ed25519_dalek::SignatureError> for Error {
    fn from(e: ed25519_dalek::SignatureError) -> Self {
        Error::new(e, ErrorKind::InvalidSignature)
    }
}
impl From<std::net::AddrParseError> for Error {
    fn from(e: std::net::AddrParseError) -> Self {
        Error::new(e, ErrorKind::ParseNetAddress)
    }
}
impl From<torut::control::ConnError> for Error {
    fn from(e: torut::control::ConnError) -> Self {
        Error::new(e, ErrorKind::Tor)
    }
}
impl From<ipnet::AddrParseError> for Error {
    fn from(e: ipnet::AddrParseError) -> Self {
        Error::new(e, ErrorKind::ParseNetAddress)
    }
}
impl From<openssl::error::ErrorStack> for Error {
    fn from(e: openssl::error::ErrorStack) -> Self {
        Error::new(eyre!("{}", e), ErrorKind::OpenSsl)
    }
}
impl From<mbrman::Error> for Error {
    fn from(e: mbrman::Error) -> Self {
        Error::new(e, ErrorKind::DiskManagement)
    }
}
impl From<InvalidUri> for Error {
    fn from(e: InvalidUri) -> Self {
        Error::new(eyre!("{}", e), ErrorKind::ParseUrl)
    }
}
impl From<ssh_key::Error> for Error {
    fn from(e: ssh_key::Error) -> Self {
        Error::new(e, ErrorKind::OpenSsh)
    }
}
impl From<reqwest::Error> for Error {
    fn from(e: reqwest::Error) -> Self {
        let kind = match e {
            _ if e.is_builder() => ErrorKind::ParseUrl,
            _ if e.is_decode() => ErrorKind::Deserialization,
            _ => ErrorKind::Network,
        };
        Error::new(e, kind)
    }
}
impl From<torut::onion::OnionAddressParseError> for Error {
    fn from(e: torut::onion::OnionAddressParseError) -> Self {
        Error::new(e, ErrorKind::Tor)
    }
}
<<<<<<< HEAD
impl From<zbus::Error> for Error {
    fn from(e: zbus::Error) -> Self {
        Error::new(e, ErrorKind::DBus)
=======
impl From<rustls::Error> for Error {
    fn from(e: rustls::Error) -> Self {
        Error::new(e, ErrorKind::OpenSsl)
>>>>>>> 45ca9405
    }
}
impl From<patch_db::value::Error> for Error {
    fn from(value: patch_db::value::Error) -> Self {
        match value.kind {
            patch_db::value::ErrorKind::Serialization => {
                Error::new(value.source, ErrorKind::Serialization)
            }
            patch_db::value::ErrorKind::Deserialization => {
                Error::new(value.source, ErrorKind::Deserialization)
            }
        }
    }
}

#[derive(Clone, Deserialize, Serialize)]
pub struct ErrorData {
    pub details: String,
    pub debug: String,
}
impl Display for ErrorData {
    fn fmt(&self, f: &mut std::fmt::Formatter<'_>) -> std::fmt::Result {
        Display::fmt(&self.details, f)
    }
}
impl Debug for ErrorData {
    fn fmt(&self, f: &mut std::fmt::Formatter<'_>) -> std::fmt::Result {
        Display::fmt(&self.debug, f)
    }
}
impl std::error::Error for ErrorData {}
impl From<Error> for ErrorData {
    fn from(value: Error) -> Self {
        Self {
            details: value.to_string(),
            debug: format!("{:?}", value),
        }
    }
}
impl From<&RpcError> for ErrorData {
    fn from(value: &RpcError) -> Self {
        Self {
            details: value
                .data
                .as_ref()
                .and_then(|d| {
                    d.as_object()
                        .and_then(|d| {
                            d.get("details")
                                .and_then(|d| d.as_str().map(|s| s.to_owned()))
                        })
                        .or_else(|| d.as_str().map(|s| s.to_owned()))
                })
                .unwrap_or_else(|| value.message.clone().into_owned()),
            debug: value
                .data
                .as_ref()
                .and_then(|d| {
                    d.as_object()
                        .and_then(|d| {
                            d.get("debug")
                                .and_then(|d| d.as_str().map(|s| s.to_owned()))
                        })
                        .or_else(|| d.as_str().map(|s| s.to_owned()))
                })
                .unwrap_or_else(|| value.message.clone().into_owned()),
        }
    }
}

impl From<Error> for RpcError {
    fn from(e: Error) -> Self {
        let mut data_object = serde_json::Map::with_capacity(3);
        data_object.insert("details".to_owned(), format!("{}", e.source).into());
        data_object.insert("debug".to_owned(), format!("{:?}", e.source).into());
        data_object.insert(
            "revision".to_owned(),
            match serde_json::to_value(&e.revision) {
                Ok(a) => a,
                Err(e) => {
                    tracing::warn!("Error serializing revision for Error object: {}", e);
                    serde_json::Value::Null
                }
            },
        );
        RpcError {
            code: e.kind as i32,
            message: e.kind.as_str().into(),
            data: Some(
                match serde_json::to_value(&ErrorData {
                    details: format!("{}", e.source),
                    debug: format!("{:?}", e.source),
                }) {
                    Ok(a) => a,
                    Err(e) => {
                        tracing::warn!("Error serializing revision for Error object: {}", e);
                        serde_json::Value::Null
                    }
                },
            ),
        }
    }
}
impl From<RpcError> for Error {
    fn from(e: RpcError) -> Self {
        Error::new(
            ErrorData::from(&e),
            if let Ok(kind) = e.code.try_into() {
                kind
            } else if e.code == METHOD_NOT_FOUND_ERROR.code {
                ErrorKind::NotFound
            } else if e.code == PARSE_ERROR.code
                || e.code == INVALID_PARAMS_ERROR.code
                || e.code == INVALID_REQUEST_ERROR.code
            {
                ErrorKind::Deserialization
            } else {
                ErrorKind::Unknown
            },
        )
    }
}

#[derive(Debug, Default)]
pub struct ErrorCollection(Vec<Error>);
impl ErrorCollection {
    pub fn new() -> Self {
        Self::default()
    }

    pub fn handle<T, E: Into<Error>>(&mut self, result: Result<T, E>) -> Option<T> {
        match result {
            Ok(a) => Some(a),
            Err(e) => {
                self.0.push(e.into());
                None
            }
        }
    }

    pub fn into_result(self) -> Result<(), Error> {
        if self.0.is_empty() {
            Ok(())
        } else {
            Err(Error::new(eyre!("{}", self), ErrorKind::MultipleErrors))
        }
    }
}
impl From<ErrorCollection> for Result<(), Error> {
    fn from(e: ErrorCollection) -> Self {
        e.into_result()
    }
}
impl<T, E: Into<Error>> Extend<Result<T, E>> for ErrorCollection {
    fn extend<I: IntoIterator<Item = Result<T, E>>>(&mut self, iter: I) {
        for item in iter {
            self.handle(item);
        }
    }
}
impl std::fmt::Display for ErrorCollection {
    fn fmt(&self, f: &mut std::fmt::Formatter<'_>) -> std::fmt::Result {
        for (idx, e) in self.0.iter().enumerate() {
            if idx > 0 {
                write!(f, "; ")?;
            }
            write!(f, "{}", e)?;
        }
        Ok(())
    }
}

pub trait ResultExt<T, E>
where
    Self: Sized,
{
    fn with_kind(self, kind: ErrorKind) -> Result<T, Error>;
    fn with_ctx<F: FnOnce(&E) -> (ErrorKind, D), D: Display>(self, f: F) -> Result<T, Error>;
    fn log_err(self) -> Option<T>;
}
impl<T, E> ResultExt<T, E> for Result<T, E>
where
    color_eyre::eyre::Error: From<E>,
{
    fn with_kind(self, kind: ErrorKind) -> Result<T, Error> {
        self.map_err(|e| Error {
            source: e.into(),
            kind,
            revision: None,
        })
    }

    fn with_ctx<F: FnOnce(&E) -> (ErrorKind, D), D: Display>(self, f: F) -> Result<T, Error> {
        self.map_err(|e| {
            let (kind, ctx) = f(&e);
            let source = color_eyre::eyre::Error::from(e);
            let ctx = format!("{}: {}", ctx, source);
            let source = source.wrap_err(ctx);
            Error {
                kind,
                source,
                revision: None,
            }
        })
    }

    fn log_err(self) -> Option<T> {
        match self {
            Ok(a) => Some(a),
            Err(e) => {
                let e: color_eyre::eyre::Error = e.into();
                tracing::error!("{e}");
                tracing::debug!("{e:?}");
                None
            }
        }
    }
}
impl<T> ResultExt<T, Error> for Result<T, Error> {
    fn with_kind(self, kind: ErrorKind) -> Result<T, Error> {
        self.map_err(|e| Error {
            source: e.source,
            kind,
            revision: e.revision,
        })
    }

    fn with_ctx<F: FnOnce(&Error) -> (ErrorKind, D), D: Display>(self, f: F) -> Result<T, Error> {
        self.map_err(|e| {
            let (kind, ctx) = f(&e);
            let source = e.source;
            let ctx = format!("{}: {}", ctx, source);
            let source = source.wrap_err(ctx);
            Error {
                kind,
                source,
                revision: e.revision,
            }
        })
    }

    fn log_err(self) -> Option<T> {
        match self {
            Ok(a) => Some(a),
            Err(e) => {
                tracing::error!("{e}");
                tracing::debug!("{e:?}");
                None
            }
        }
    }
}

pub trait OptionExt<T>
where
    Self: Sized,
{
    fn or_not_found(self, message: impl std::fmt::Display) -> Result<T, Error>;
}
impl<T> OptionExt<T> for Option<T> {
    fn or_not_found(self, message: impl std::fmt::Display) -> Result<T, Error> {
        self.ok_or_else(|| Error::new(eyre!("{}", message), ErrorKind::NotFound))
    }
}

#[macro_export]
macro_rules! ensure_code {
    ($x:expr, $c:expr, $fmt:expr $(, $arg:expr)*) => {
        if !($x) {
            return Err(Error::new(color_eyre::eyre::eyre!($fmt, $($arg, )*), $c));
        }
    };
}<|MERGE_RESOLUTION|>--- conflicted
+++ resolved
@@ -329,15 +329,14 @@
         Error::new(e, ErrorKind::Tor)
     }
 }
-<<<<<<< HEAD
 impl From<zbus::Error> for Error {
     fn from(e: zbus::Error) -> Self {
         Error::new(e, ErrorKind::DBus)
-=======
+    }
+}
 impl From<rustls::Error> for Error {
     fn from(e: rustls::Error) -> Self {
         Error::new(e, ErrorKind::OpenSsl)
->>>>>>> 45ca9405
     }
 }
 impl From<patch_db::value::Error> for Error {
