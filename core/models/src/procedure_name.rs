use serde::{Deserialize, Serialize};

<<<<<<< HEAD
use crate::ActionId;

#[derive(Debug, Clone, Serialize, Deserialize)]
pub enum ProcedureName {
    StartMain,
    StopMain,
=======
use crate::{ActionId, PackageId};

#[derive(Debug, Clone, Serialize, Deserialize)]
pub enum ProcedureName {
>>>>>>> 94a5075b
    GetConfig,
    SetConfig,
    CreateBackup,
    Properties,
    RestoreBackup,
    ActionMetadata,
    RunAction(ActionId),
    GetAction(ActionId),
<<<<<<< HEAD
    QueryDependency(ActionId),
    UpdateDependency(ActionId),
=======
    QueryDependency(PackageId),
    UpdateDependency(PackageId),
>>>>>>> 94a5075b
    Init,
    Uninit,
}

impl ProcedureName {
    pub fn js_function_name(&self) -> String {
        match self {
            ProcedureName::Init => "/init".to_string(),
            ProcedureName::Uninit => "/uninit".to_string(),
<<<<<<< HEAD
            ProcedureName::StartMain => "/main/start".to_string(),
            ProcedureName::StopMain => "/main/stop".to_string(),
=======
>>>>>>> 94a5075b
            ProcedureName::SetConfig => "/config/set".to_string(),
            ProcedureName::GetConfig => "/config/get".to_string(),
            ProcedureName::CreateBackup => "/backup/create".to_string(),
            ProcedureName::Properties => "/properties".to_string(),
            ProcedureName::RestoreBackup => "/backup/restore".to_string(),
            ProcedureName::ActionMetadata => "/actions/metadata".to_string(),
            ProcedureName::RunAction(id) => format!("/actions/{}/run", id),
            ProcedureName::GetAction(id) => format!("/actions/{}/get", id),
            ProcedureName::QueryDependency(id) => format!("/dependencies/{}/query", id),
            ProcedureName::UpdateDependency(id) => format!("/dependencies/{}/update", id),
        }
    }
}<|MERGE_RESOLUTION|>--- conflicted
+++ resolved
@@ -1,18 +1,9 @@
 use serde::{Deserialize, Serialize};
 
-<<<<<<< HEAD
-use crate::ActionId;
-
-#[derive(Debug, Clone, Serialize, Deserialize)]
-pub enum ProcedureName {
-    StartMain,
-    StopMain,
-=======
 use crate::{ActionId, PackageId};
 
 #[derive(Debug, Clone, Serialize, Deserialize)]
 pub enum ProcedureName {
->>>>>>> 94a5075b
     GetConfig,
     SetConfig,
     CreateBackup,
@@ -21,13 +12,8 @@
     ActionMetadata,
     RunAction(ActionId),
     GetAction(ActionId),
-<<<<<<< HEAD
-    QueryDependency(ActionId),
-    UpdateDependency(ActionId),
-=======
     QueryDependency(PackageId),
     UpdateDependency(PackageId),
->>>>>>> 94a5075b
     Init,
     Uninit,
 }
@@ -37,11 +23,6 @@
         match self {
             ProcedureName::Init => "/init".to_string(),
             ProcedureName::Uninit => "/uninit".to_string(),
-<<<<<<< HEAD
-            ProcedureName::StartMain => "/main/start".to_string(),
-            ProcedureName::StopMain => "/main/stop".to_string(),
-=======
->>>>>>> 94a5075b
             ProcedureName::SetConfig => "/config/set".to_string(),
             ProcedureName::GetConfig => "/config/get".to_string(),
             ProcedureName::CreateBackup => "/backup/create".to_string(),
