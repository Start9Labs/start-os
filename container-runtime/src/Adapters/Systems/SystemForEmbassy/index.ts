import { ExtendedVersion, types as T, utils } from "@start9labs/start-sdk"
import * as fs from "fs/promises"

import { polyfillEffects } from "./polyfillEffects"
import { fromDuration } from "../../../Models/Duration"
import { System } from "../../../Interfaces/System"
import { matchManifest, Manifest } from "./matchManifest"
import * as childProcess from "node:child_process"
import { DockerProcedureContainer } from "./DockerProcedureContainer"
import { promisify } from "node:util"
import * as U from "./oldEmbassyTypes"
import { MainLoop } from "./MainLoop"
import {
  matches,
  boolean,
  dictionary,
  literal,
  literals,
  object,
  string,
  unknown,
  any,
  tuple,
  number,
  anyOf,
  deferred,
  Parser,
  array,
} from "ts-matches"
import { AddSslOptions } from "@start9labs/start-sdk/base/lib/osBindings"
import {
  BindOptionsByProtocol,
  MultiHost,
} from "@start9labs/start-sdk/base/lib/interfaces/Host"
import { ServiceInterfaceBuilder } from "@start9labs/start-sdk/base/lib/interfaces/ServiceInterfaceBuilder"
import { Effects } from "../../../Models/Effects"
import {
  OldConfigSpec,
  matchOldConfigSpec,
  transformConfigSpec,
  transformNewConfigToOld,
  transformOldConfigToNew,
} from "./transformConfigSpec"
import { partialDiff } from "@start9labs/start-sdk/base/lib/util"

type Optional<A> = A | undefined | null
function todo(): never {
  throw new Error("Not implemented")
}

const MANIFEST_LOCATION = "/usr/lib/startos/package/embassyManifest.json"
export const EMBASSY_JS_LOCATION = "/usr/lib/startos/package/embassy.js"
const EMBASSY_POINTER_PATH_PREFIX = "/embassyConfig" as utils.StorePath

const matchResult = object({
  result: any,
})
const matchError = object({
  error: string,
})
const matchErrorCode = object<{
  "error-code": [number, string] | readonly [number, string]
}>({
  "error-code": tuple(number, string),
})

const assertNever = (
  x: never,
  message = "Not expecting to get here: ",
): never => {
  throw new Error(message + JSON.stringify(x))
}
/**
  Should be changing the type for specific properties, and this is mostly a transformation for the old return types to the newer one.
*/
const fromReturnType = <A>(a: U.ResultType<A>): A => {
  if (matchResult.test(a)) {
    return a.result
  }
  if (matchError.test(a)) {
    console.info({ passedErrorStack: new Error().stack, error: a.error })
    throw { error: a.error }
  }
  if (matchErrorCode.test(a)) {
    const [code, message] = a["error-code"]
    throw { error: message, code }
  }
  return assertNever(a)
}

const matchSetResult = object(
  {
    "depends-on": dictionary([string, array(string)]),
    dependsOn: dictionary([string, array(string)]),
    signal: literals(
      "SIGTERM",
      "SIGHUP",
      "SIGINT",
      "SIGQUIT",
      "SIGILL",
      "SIGTRAP",
      "SIGABRT",
      "SIGBUS",
      "SIGFPE",
      "SIGKILL",
      "SIGUSR1",
      "SIGSEGV",
      "SIGUSR2",
      "SIGPIPE",
      "SIGALRM",
      "SIGSTKFLT",
      "SIGCHLD",
      "SIGCONT",
      "SIGSTOP",
      "SIGTSTP",
      "SIGTTIN",
      "SIGTTOU",
      "SIGURG",
      "SIGXCPU",
      "SIGXFSZ",
      "SIGVTALRM",
      "SIGPROF",
      "SIGWINCH",
      "SIGIO",
      "SIGPWR",
      "SIGSYS",
      "SIGINFO",
    ),
  },
  ["depends-on", "dependsOn"],
)

type OldGetConfigRes = {
  config?: null | Record<string, unknown>
  spec: OldConfigSpec
}

export type PackagePropertiesV2 = {
  [name: string]: PackagePropertyObject | PackagePropertyString
}
export type PackagePropertyString = {
  type: "string"
  description?: string
  value: string
  /** Let's the ui make this copyable button */
  copyable?: boolean
  /** Let the ui create a qr for this field */
  qr?: boolean
  /** Hiding the value unless toggled off for field */
  masked?: boolean
}
export type PackagePropertyObject = {
  value: PackagePropertiesV2
  type: "object"
  description: string
}

const asProperty_ = (
  x: PackagePropertyString | PackagePropertyObject,
): T.PropertiesValue => {
  if (x.type === "object") {
    return {
      ...x,
      value: Object.fromEntries(
        Object.entries(x.value).map(([key, value]) => [
          key,
          asProperty_(value),
        ]),
      ),
    }
  }
  return {
    masked: false,
    description: null,
    qr: null,
    copyable: null,
    ...x,
  }
}
const asProperty = (x: PackagePropertiesV2): T.PropertiesReturn =>
  Object.fromEntries(
    Object.entries(x).map(([key, value]) => [key, asProperty_(value)]),
  )
const [matchPackageProperties, setMatchPackageProperties] =
  deferred<PackagePropertiesV2>()
const matchPackagePropertyObject: Parser<unknown, PackagePropertyObject> =
  object({
    value: matchPackageProperties,
    type: literal("object"),
    description: string,
  })

const matchPackagePropertyString: Parser<unknown, PackagePropertyString> =
  object(
    {
      type: literal("string"),
      description: string,
      value: string,
      copyable: boolean,
      qr: boolean,
      masked: boolean,
    },
    ["copyable", "description", "qr", "masked"],
  )
setMatchPackageProperties(
  dictionary([
    string,
    anyOf(matchPackagePropertyObject, matchPackagePropertyString),
  ]),
)

const matchProperties = object({
  version: literal(2),
  data: matchPackageProperties,
})

const DEFAULT_REGISTRY = "https://registry.start9.com"
export class SystemForEmbassy implements System {
  currentRunning: MainLoop | undefined
  static async of(manifestLocation: string = MANIFEST_LOCATION) {
    const moduleCode = await import(EMBASSY_JS_LOCATION)
      .catch((_) => require(EMBASSY_JS_LOCATION))
      .catch(async (_) => {
        console.error(utils.asError("Could not load the js"))
        console.error({
          exists: await fs.stat(EMBASSY_JS_LOCATION),
        })
        return {}
      })
    const manifestData = await fs.readFile(manifestLocation, "utf-8")
    return new SystemForEmbassy(
      matchManifest.unsafeCast(JSON.parse(manifestData)),
      moduleCode,
    )
  }

  constructor(
    readonly manifest: Manifest,
    readonly moduleCode: Partial<U.ExpectedExports>,
  ) {}

  async containerInit(effects: Effects): Promise<void> {
    for (let depId in this.manifest.dependencies) {
      if (this.manifest.dependencies[depId].config) {
        await this.dependenciesAutoconfig(effects, depId, null)
      }
    }
  }

  async exit(): Promise<void> {
    if (this.currentRunning) await this.currentRunning.clean()
    delete this.currentRunning
  }

  async start(effects: T.Effects): Promise<void> {
    effects.constRetry = utils.once(() => effects.restart())
    if (!!this.currentRunning) return

    this.currentRunning = await MainLoop.of(this, effects)
  }
  callCallback(_callback: number, _args: any[]): void {}
  async stop(): Promise<void> {
    const { currentRunning } = this
    this.currentRunning?.clean()
    delete this.currentRunning
    if (currentRunning) {
      await currentRunning.clean({
        timeout: fromDuration(this.manifest.main["sigterm-timeout"] || "30s"),
      })
    }
  }

  async packageInit(effects: Effects, timeoutMs: number | null): Promise<void> {
    const previousVersion = await effects.getDataVersion()
    if (previousVersion) {
      if (
        (await this.migration(effects, previousVersion, timeoutMs)).configured
      ) {
        await effects.action.clearRequests({ only: ["needs-config"] })
      }
      await effects.setDataVersion({
        version: ExtendedVersion.parseEmver(this.manifest.version).toString(),
      })
    }
    await effects.setMainStatus({ status: "stopped" })
    await this.exportActions(effects)
    await this.exportNetwork(effects)
  }
  async exportNetwork(effects: Effects) {
    for (const [id, interfaceValue] of Object.entries(
      this.manifest.interfaces,
    )) {
      const host = new MultiHost({ effects, id })
      const internalPorts = new Set(
        Object.values(interfaceValue["tor-config"]?.["port-mapping"] ?? {})
          .map(Number.parseInt)
          .concat(
            ...Object.values(interfaceValue["lan-config"] ?? {}).map(
              (c) => c.internal,
            ),
          )
          .filter(Boolean),
      )
      const bindings = Array.from(internalPorts).map<
        [number, BindOptionsByProtocol]
      >((port) => {
        const lanPort = Object.entries(interfaceValue["lan-config"] ?? {}).find(
          ([external, internal]) => internal.internal === port,
        )?.[0]
        const torPort = Object.entries(
          interfaceValue["tor-config"]?.["port-mapping"] ?? {},
        ).find(
          ([external, internal]) => Number.parseInt(internal) === port,
        )?.[0]
        let addSsl: AddSslOptions | null = null
        if (lanPort) {
          const lanPortNum = Number.parseInt(lanPort)
          if (lanPortNum === 443) {
            return [port, { protocol: "http", preferredExternalPort: 80 }]
          }
          addSsl = {
            preferredExternalPort: lanPortNum,
            alpn: { specified: [] },
          }
        }
        return [
          port,
          {
            secure: null,
            preferredExternalPort: Number.parseInt(
              torPort || lanPort || String(port),
            ),
            addSsl,
          },
        ]
      })

      await Promise.all(
        bindings.map(async ([internal, options]) => {
          if (internal == null) {
            return
          }
          if (options?.preferredExternalPort == null) {
            return
          }
          const origin = await host.bindPort(internal, options)
          await origin.export([
            new ServiceInterfaceBuilder({
              effects,
              name: interfaceValue.name,
              id: `${id}-${internal}`,
              description: interfaceValue.description,
              hasPrimary: false,
              type:
                interfaceValue.ui &&
                (origin.scheme === "http" || origin.sslScheme === "https")
                  ? "ui"
                  : "api",
              masked: false,
              path: "",
              schemeOverride: null,
              search: {},
              username: null,
            }),
          ])
        }),
      )
    }
  }
  async getActionInput(
    effects: Effects,
    actionId: string,
    timeoutMs: number | null,
  ): Promise<T.ActionInput | null> {
    if (actionId === "config") {
      const config = await this.getConfig(effects, timeoutMs)
      return { spec: config.spec, value: config.config }
    } else {
      const oldSpec = this.manifest.actions?.[actionId]?.["input-spec"]
      if (!oldSpec) return null
      return {
        spec: transformConfigSpec(oldSpec as OldConfigSpec),
        value: null,
      }
    }
  }
  async runAction(
    effects: Effects,
    actionId: string,
    input: unknown,
    timeoutMs: number | null,
  ): Promise<T.ActionResult | null> {
    if (actionId === "config") {
      await this.setConfig(effects, input, timeoutMs)
      return null
    } else {
      return this.action(effects, actionId, input, timeoutMs)
    }
  }
  async exportActions(effects: Effects) {
    const manifest = this.manifest
    const actions = {
      ...manifest.actions,
    }
    if (manifest.config) {
      actions.config = {
        name: "Configure",
        description: "Edit the configuration of this service",
        "allowed-statuses": ["running", "stopped"],
        "input-spec": {},
        implementation: { type: "script", args: [] },
      }
      await effects.action.request({
        packageId: this.manifest.id,
        actionId: "config",
        replayId: "needs-config",
        description: "This service must be configured before it can be run",
      })
    }
    for (const [actionId, action] of Object.entries(actions)) {
      const hasRunning = !!action["allowed-statuses"].find(
        (x) => x === "running",
      )
      const hasStopped = !!action["allowed-statuses"].find(
        (x) => x === "stopped",
      )
      // prettier-ignore
      const allowedStatuses = hasRunning && hasStopped ? "any":
        hasRunning ? "only-running" :
         "only-stopped"
      await effects.action.export({
        id: actionId,
        metadata: {
          name: action.name,
          description: action.description,
          warning: action.warning || null,
          visibility: "enabled",
          allowedStatuses,
          hasInput: !!action["input-spec"],
          group: null,
        },
      })
    }
    await effects.action.clear({ except: Object.keys(actions) })
  }
  async packageUninit(
    effects: Effects,
    nextVersion: Optional<string>,
    timeoutMs: number | null,
  ): Promise<void> {
    // TODO Do a migration down if the version exists
    await effects.setMainStatus({ status: "stopped" })
  }

  async createBackup(
    effects: Effects,
    timeoutMs: number | null,
  ): Promise<void> {
    const backup = this.manifest.backup.create
    if (backup.type === "docker") {
      const commands = [backup.entrypoint, ...backup.args]
      const container = await DockerProcedureContainer.of(
        effects,
        this.manifest.id,
        backup,
        {
          ...this.manifest.volumes,
          BACKUP: { type: "backup", readonly: false },
        },
        `Backup - ${commands.join(" ")}`,
      )
      await container.execFail(commands, timeoutMs)
    } else {
      const moduleCode = await this.moduleCode
      await moduleCode.createBackup?.(polyfillEffects(effects, this.manifest))
    }
  }
  async restoreBackup(
    effects: Effects,
    timeoutMs: number | null,
  ): Promise<void> {
    const restoreBackup = this.manifest.backup.restore
    if (restoreBackup.type === "docker") {
      const commands = [restoreBackup.entrypoint, ...restoreBackup.args]
      const container = await DockerProcedureContainer.of(
        effects,
        this.manifest.id,
        restoreBackup,
        {
          ...this.manifest.volumes,
          BACKUP: { type: "backup", readonly: true },
        },
        `Restore Backup - ${commands.join(" ")}`,
      )
      await container.execFail(commands, timeoutMs)
    } else {
      const moduleCode = await this.moduleCode
      await moduleCode.restoreBackup?.(polyfillEffects(effects, this.manifest))
    }
  }
  async getConfig(effects: Effects, timeoutMs: number | null) {
    return this.getConfigUncleaned(effects, timeoutMs).then(convertToNewConfig)
  }
  private async getConfigUncleaned(
    effects: Effects,
    timeoutMs: number | null,
  ): Promise<OldGetConfigRes> {
    const config = this.manifest.config?.get
    if (!config) return { spec: {} }
    if (config.type === "docker") {
      const commands = [config.entrypoint, ...config.args]
      const container = await DockerProcedureContainer.of(
        effects,
        this.manifest.id,
        config,
        this.manifest.volumes,
        `Get Config - ${commands.join(" ")}`,
      )
      // TODO: yaml
      return JSON.parse(
        (await container.execFail(commands, timeoutMs)).stdout.toString(),
      )
    } else {
      const moduleCode = await this.moduleCode
      const method = moduleCode.getConfig
      if (!method) throw new Error("Expecting that the method getConfig exists")
      return (await method(polyfillEffects(effects, this.manifest)).then(
        (x) => {
          if ("result" in x) return JSON.parse(JSON.stringify(x.result))
          if ("error" in x) throw new Error("Error getting config: " + x.error)
          throw new Error("Error getting config: " + x["error-code"][1])
        },
      )) as any
    }
  }
  async setConfig(
    effects: Effects,
    newConfigWithoutPointers: unknown,
    timeoutMs: number | null,
  ): Promise<void> {
    const spec = await this.getConfigUncleaned(effects, timeoutMs).then(
      (x) => x.spec,
    )
    const newConfig = transformNewConfigToOld(
      spec,
      structuredClone(newConfigWithoutPointers as Record<string, unknown>),
    )
    await updateConfig(effects, this.manifest, spec, newConfig)
    await effects.store.set({
      path: EMBASSY_POINTER_PATH_PREFIX,
      value: newConfig,
    })
    const setConfigValue = this.manifest.config?.set
    if (!setConfigValue) return
    if (setConfigValue.type === "docker") {
      const commands = [
        setConfigValue.entrypoint,
        ...setConfigValue.args,
        JSON.stringify(newConfig),
      ]
      const container = await DockerProcedureContainer.of(
        effects,
        this.manifest.id,
        setConfigValue,
        this.manifest.volumes,
        `Set Config - ${commands.join(" ")}`,
      )
      const answer = matchSetResult.unsafeCast(
        JSON.parse(
          (await container.execFail(commands, timeoutMs)).stdout.toString(),
        ),
      )
      const dependsOn = answer["depends-on"] ?? answer.dependsOn ?? {}
      await this.setConfigSetConfig(effects, dependsOn)
      return
    } else if (setConfigValue.type === "script") {
      const moduleCode = await this.moduleCode
      const method = moduleCode.setConfig
      if (!method) throw new Error("Expecting that the method setConfig exists")

      const answer = matchSetResult.unsafeCast(
        await method(
          polyfillEffects(effects, this.manifest),
          newConfig as U.Config,
        ).then((x): T.SetResult => {
          if ("result" in x)
            return {
              dependsOn: x.result["depends-on"],
              signal:
                x.result.signal === "SIGEMT" ? "SIGTERM" : x.result.signal,
            }
          if ("error" in x) throw new Error("Error getting config: " + x.error)
          throw new Error("Error getting config: " + x["error-code"][1])
        }),
      )
      const dependsOn = answer["depends-on"] ?? answer.dependsOn ?? {}
      await this.setConfigSetConfig(effects, dependsOn)
      return
    }
  }
  private async setConfigSetConfig(
    effects: Effects,
    dependsOn: { [x: string]: readonly string[] },
  ) {
    await effects.setDependencies({
      dependencies: Object.entries(dependsOn).flatMap(([key, value]) => {
        const dependency = this.manifest.dependencies?.[key]
        if (!dependency) return []
        const versionRange = dependency.version
        const registryUrl = DEFAULT_REGISTRY
        const kind = "running"
        return [
          {
            id: key,
            versionRange,
            registryUrl,
            kind,
            healthChecks: [...value],
          },
        ]
      }),
    })
  }

  async migration(
    effects: Effects,
    fromVersion: string,
    timeoutMs: number | null,
  ): Promise<{ configured: boolean }> {
    const fromEmver = ExtendedVersion.parseEmver(fromVersion)
    const currentEmver = ExtendedVersion.parseEmver(this.manifest.version)
    if (!this.manifest.migrations) return { configured: true }
    const fromMigration = Object.entries(this.manifest.migrations.from)
      .map(
        ([version, procedure]) =>
          [ExtendedVersion.parseEmver(version), procedure] as const,
      )
      .find(
        ([versionEmver, procedure]) =>
          versionEmver.greaterThan(fromEmver) &&
          versionEmver.lessThanOrEqual(currentEmver),
      )
    const toMigration = Object.entries(this.manifest.migrations.to)
      .map(
        ([version, procedure]) =>
          [ExtendedVersion.parseEmver(version), procedure] as const,
      )
      .find(
        ([versionEmver, procedure]) =>
          versionEmver.greaterThan(fromEmver) &&
          versionEmver.lessThanOrEqual(currentEmver),
      )

    // prettier-ignore
    const migration = (
        fromEmver.greaterThan(currentEmver) ? [toMigration, fromMigration] :
        [fromMigration, toMigration]).filter(Boolean)[0]

    if (migration) {
      const [version, procedure] = migration
      if (procedure.type === "docker") {
        const commands = [
          procedure.entrypoint,
          ...procedure.args,
          JSON.stringify(fromVersion),
        ]
        const container = await DockerProcedureContainer.of(
          effects,
          this.manifest.id,
          procedure,
          this.manifest.volumes,
          `Migration - ${commands.join(" ")}`,
        )
        return JSON.parse(
          (await container.execFail(commands, timeoutMs)).stdout.toString(),
        )
      } else if (procedure.type === "script") {
        const moduleCode = await this.moduleCode
        const method = moduleCode.migration
        if (!method)
          throw new Error("Expecting that the method migration exists")
        return (await method(
          polyfillEffects(effects, this.manifest),
          fromVersion as string,
        ).then((x) => {
          if ("result" in x) return x.result
          if ("error" in x) throw new Error("Error getting config: " + x.error)
          throw new Error("Error getting config: " + x["error-code"][1])
        })) as any
      }
    }
    return { configured: true }
  }
  async properties(
    effects: Effects,
    timeoutMs: number | null,
  ): Promise<T.PropertiesReturn> {
    // TODO BLU-J set the properties ever so often
    const setConfigValue = this.manifest.properties
    if (!setConfigValue) throw new Error("There is no properties")
    if (setConfigValue.type === "docker") {
      const commands = [setConfigValue.entrypoint, ...setConfigValue.args]
      const container = await DockerProcedureContainer.of(
        effects,
        this.manifest.id,
        setConfigValue,
        this.manifest.volumes,
        `Properties - ${commands.join(" ")}`,
      )
      const properties = matchProperties.unsafeCast(
        JSON.parse(
          (await container.execFail(commands, timeoutMs)).stdout.toString(),
        ),
      )
      return asProperty(properties.data)
    } else if (setConfigValue.type === "script") {
      const moduleCode = this.moduleCode
      const method = moduleCode.properties
      if (!method)
        throw new Error("Expecting that the method properties exists")
      const properties = matchProperties.unsafeCast(
        await method(polyfillEffects(effects, this.manifest)).then(
          fromReturnType,
        ),
      )
      return asProperty(properties.data)
    }
    throw new Error(`Unknown type in the fetch properties: ${setConfigValue}`)
  }
  async action(
    effects: Effects,
    actionId: string,
    formData: unknown,
    timeoutMs: number | null,
  ): Promise<T.ActionResult> {
    const actionProcedure = this.manifest.actions?.[actionId]?.implementation
    const toActionResult = ({
      message,
      value = "",
      copyable,
      qr,
    }: U.ActionResult): T.ActionResult => ({
      version: "0",
      message,
      value,
      copyable,
      qr,
    })
    if (!actionProcedure) throw Error("Action not found")
    if (actionProcedure.type === "docker") {
      const subcontainer = actionProcedure.inject
        ? this.currentRunning?.mainSubContainerHandle
        : undefined

      const env: Record<string, string> = actionProcedure.inject
        ? {
            HOME: "/root",
          }
        : {}
      const container = await DockerProcedureContainer.of(
        effects,
        this.manifest.id,
        actionProcedure,
        this.manifest.volumes,
        `Action ${actionId}`,
        {
          subcontainer,
        },
      )
      return toActionResult(
        JSON.parse(
          (
            await container.execFail(
              [
                actionProcedure.entrypoint,
                ...actionProcedure.args,
                JSON.stringify(formData),
              ],
              timeoutMs,
              { env },
            )
          ).stdout.toString(),
        ),
      )
    } else {
      const moduleCode = await this.moduleCode
      const method = moduleCode.action?.[actionId]
      if (!method) throw new Error("Expecting that the method action exists")
      return await method(
        polyfillEffects(effects, this.manifest),
        formData as any,
      )
        .then(fromReturnType)
        .then(toActionResult)
    }
  }
<<<<<<< HEAD
=======
  async dependenciesCheck(
    effects: Effects,
    id: string,
    oldConfig: unknown,
    timeoutMs: number | null,
  ): Promise<object> {
    const actionProcedure = this.manifest.dependencies?.[id]?.config?.check
    if (!actionProcedure) return { message: "Action not found", value: null }
    if (actionProcedure.type === "docker") {
      const commands = [
        actionProcedure.entrypoint,
        ...actionProcedure.args,
        JSON.stringify(oldConfig),
      ]
      const container = await DockerProcedureContainer.of(
        effects,
        this.manifest.id,
        actionProcedure,
        this.manifest.volumes,
        `Dependencies Check - ${commands.join(" ")}`,
      )
      return JSON.parse(
        (await container.execFail(commands, timeoutMs)).stdout.toString(),
      )
    } else if (actionProcedure.type === "script") {
      const moduleCode = await this.moduleCode
      const method = moduleCode.dependencies?.[id]?.check
      if (!method)
        throw new Error(
          `Expecting that the method dependency check ${id} exists`,
        )
      return (await method(
        polyfillEffects(effects, this.manifest),
        oldConfig as any,
      ).then((x) => {
        if ("result" in x) return x.result
        if ("error" in x) throw new Error("Error getting config: " + x.error)
        throw new Error("Error getting config: " + x["error-code"][1])
      })) as any
    } else {
      return {}
    }
  }
>>>>>>> eec5cf6b
  async dependenciesAutoconfig(
    effects: Effects,
    id: string,
    timeoutMs: number | null,
  ): Promise<void> {
    // TODO: docker
    const oldConfig = (await effects.store.get({
      packageId: id,
      path: EMBASSY_POINTER_PATH_PREFIX,
      callback: () => {
        this.dependenciesAutoconfig(effects, id, timeoutMs)
      },
    })) as U.Config
    const moduleCode = await this.moduleCode
    const method = moduleCode.dependencies?.[id]?.autoConfigure
    if (!method) return
    const newConfig = (await method(
      polyfillEffects(effects, this.manifest),
      JSON.parse(JSON.stringify(oldConfig)),
    ).then((x) => {
      if ("result" in x) return x.result
      if ("error" in x) throw new Error("Error getting config: " + x.error)
      throw new Error("Error getting config: " + x["error-code"][1])
    })) as any
    const diff = partialDiff(oldConfig, newConfig)
    if (diff) {
      await effects.action.request({
        actionId: "config",
        packageId: id,
        replayId: `${id}/config`,
        description: `Configure this dependency for the needs of ${this.manifest.title}`,
        input: {
          kind: "partial",
          value: diff.diff,
        },
        when: {
          condition: "input-not-matches",
          once: false,
        },
      })
    }
  }
}

const matchPointer = object({
  type: literal("pointer"),
})

const matchPointerPackage = object({
  subtype: literal("package"),
  target: literals("tor-key", "tor-address", "lan-address"),
  "package-id": string,
  interface: string,
})
const matchPointerConfig = object({
  subtype: literal("package"),
  target: literals("config"),
  "package-id": string,
  selector: string,
  multi: boolean,
})
const matchSpec = object({
  spec: object,
})
const matchVariants = object({ variants: dictionary([string, unknown]) })
function cleanSpecOfPointers<T>(mutSpec: T): T {
  if (!object.test(mutSpec)) return mutSpec
  for (const key in mutSpec) {
    const value = mutSpec[key]
    if (matchSpec.test(value)) value.spec = cleanSpecOfPointers(value.spec)
    if (matchVariants.test(value))
      value.variants = Object.fromEntries(
        Object.entries(value.variants).map(([key, value]) => [
          key,
          cleanSpecOfPointers(value),
        ]),
      )
    if (!matchPointer.test(value)) continue
    delete mutSpec[key]
    // // if (value.target === )
  }

  return mutSpec
}
function isKeyOf<O extends object>(
  key: string,
  ofObject: O,
): key is keyof O & string {
  return key in ofObject
}

// prettier-ignore
type CleanConfigFromPointers<C, S> = 
  [C, S] extends [object, object] ? {
    [K in (keyof C & keyof S ) & string]: (
      S[K] extends {type: "pointer"} ? never :
      S[K] extends {spec: object & infer B} ? CleanConfigFromPointers<C[K], B> :
      C[K]
    )
  } :
  null

async function updateConfig(
  effects: Effects,
  manifest: Manifest,
  spec: OldConfigSpec,
  mutConfigValue: Record<string, unknown>,
) {
  for (const key in spec) {
    const specValue = spec[key]

    if (specValue.type === "object") {
      await updateConfig(
        effects,
        manifest,
        specValue.spec as OldConfigSpec,
        mutConfigValue[key] as Record<string, unknown>,
      )
    } else if (specValue.type === "list" && specValue.subtype === "object") {
      const list = mutConfigValue[key] as unknown[]
      for (let val of list) {
        await updateConfig(
          effects,
          manifest,
          { ...(specValue.spec as any), type: "object" as const },
          val as Record<string, unknown>,
        )
      }
    } else if (specValue.type === "union") {
      const union = mutConfigValue[key] as Record<string, unknown>
      await updateConfig(
        effects,
        manifest,
        specValue.variants[union[specValue.tag.id] as string] as OldConfigSpec,
        mutConfigValue[key] as Record<string, unknown>,
      )
    } else if (
      specValue.type === "pointer" &&
      specValue.subtype === "package"
    ) {
      if (specValue.target === "config") {
        const jp = require("jsonpath")
        const remoteConfig = await effects.store.get({
          packageId: specValue["package-id"],
          callback: () => effects.restart(),
          path: EMBASSY_POINTER_PATH_PREFIX,
        })
        console.debug(remoteConfig)
        const configValue = specValue.multi
          ? jp.query(remoteConfig, specValue.selector)
          : jp.query(remoteConfig, specValue.selector, 1)[0]
        mutConfigValue[key] = configValue === undefined ? null : configValue
      } else if (specValue.target === "tor-key") {
        throw new Error("This service uses an unsupported target TorKey")
      } else {
        const specInterface = specValue.interface
        const serviceInterfaceId = extractServiceInterfaceId(
          manifest,
          specInterface,
        )
        if (!serviceInterfaceId) {
          mutConfigValue[key] = ""
          return
        }
        const filled = await utils
          .getServiceInterface(effects, {
            packageId: specValue["package-id"],
            id: serviceInterfaceId,
          })
          .once()
          .catch((x) => {
            console.error(
              "Could not get the service interface",
              utils.asError(x),
            )
            return null
          })
        const catchFn = <X>(fn: () => X) => {
          try {
            return fn()
          } catch (e) {
            return undefined
          }
        }
        const url: string =
          filled === null || filled.addressInfo === null
            ? ""
            : catchFn(() =>
                utils.hostnameInfoToAddress(
                  specValue.target === "lan-address"
                    ? filled.addressInfo!.localHostnames[0] ||
                        filled.addressInfo!.onionHostnames[0]
                    : filled.addressInfo!.onionHostnames[0] ||
                        filled.addressInfo!.localHostnames[0],
                ),
              ) || ""
        mutConfigValue[key] = url
      }
    }
  }
}
function extractServiceInterfaceId(manifest: Manifest, specInterface: string) {
  const internalPort =
    Object.entries(
      manifest.interfaces[specInterface]?.["lan-config"] || {},
    )[0]?.[1]?.internal ||
    Object.entries(
      manifest.interfaces[specInterface]?.["tor-config"]?.["port-mapping"] ||
        {},
    )?.[0]?.[1]

  if (!internalPort) return null
  const serviceInterfaceId = `${specInterface}-${internalPort}`
  return serviceInterfaceId
}
async function convertToNewConfig(value: OldGetConfigRes) {
  const valueSpec: OldConfigSpec = matchOldConfigSpec.unsafeCast(value.spec)
  const spec = transformConfigSpec(valueSpec)
  if (!value.config) return { spec, config: null }
  const config = transformOldConfigToNew(valueSpec, value.config)
  return { spec, config }
}<|MERGE_RESOLUTION|>--- conflicted
+++ resolved
@@ -794,8 +794,6 @@
         .then(toActionResult)
     }
   }
-<<<<<<< HEAD
-=======
   async dependenciesCheck(
     effects: Effects,
     id: string,
@@ -839,7 +837,6 @@
       return {}
     }
   }
->>>>>>> eec5cf6b
   async dependenciesAutoconfig(
     effects: Effects,
     id: string,
