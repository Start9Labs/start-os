import { ExtendedVersion, types as T, utils } from "@start9labs/start-sdk"
import * as fs from "fs/promises"

import { polyfillEffects } from "./polyfillEffects"
import { Duration, duration, fromDuration } from "../../../Models/Duration"
import { System, Procedure } from "../../../Interfaces/System"
import { matchManifest, Manifest } from "./matchManifest"
import * as childProcess from "node:child_process"
import { DockerProcedureContainer } from "./DockerProcedureContainer"
import { promisify } from "node:util"
import * as U from "./oldEmbassyTypes"
import { MainLoop } from "./MainLoop"
import {
  matches,
  boolean,
  dictionary,
  literal,
  literals,
  object,
  string,
  unknown,
  any,
  tuple,
  number,
  anyOf,
  deferred,
  Parser,
  array,
} from "ts-matches"
import { JsonPath, unNestPath } from "../../../Models/JsonPath"
import { RpcResult, matchRpcResult } from "../../RpcListener"
import { CT } from "@start9labs/start-sdk"
import {
  AddSslOptions,
  BindOptions,
} from "@start9labs/start-sdk/cjs/lib/osBindings"
import {
  BindOptionsByProtocol,
  Host,
  MultiHost,
} from "@start9labs/start-sdk/cjs/lib/interfaces/Host"
import { ServiceInterfaceBuilder } from "@start9labs/start-sdk/cjs/lib/interfaces/ServiceInterfaceBuilder"
import { Effects } from "../../../Models/Effects"
import {
  OldConfigSpec,
  matchOldConfigSpec,
  transformConfigSpec,
  transformOldConfigToNew,
} from "./transformConfigSpec"
import { MainEffects } from "@start9labs/start-sdk/cjs/lib/StartSdk"

type Optional<A> = A | undefined | null
function todo(): never {
  throw new Error("Not implemented")
}
const execFile = promisify(childProcess.execFile)

const MANIFEST_LOCATION = "/usr/lib/startos/package/embassyManifest.json"
export const EMBASSY_JS_LOCATION = "/usr/lib/startos/package/embassy.js"
const EMBASSY_POINTER_PATH_PREFIX = "/embassyConfig"

const matchSetResult = object(
  {
    "depends-on": dictionary([string, array(string)]),
    dependsOn: dictionary([string, array(string)]),
    signal: literals(
      "SIGTERM",
      "SIGHUP",
      "SIGINT",
      "SIGQUIT",
      "SIGILL",
      "SIGTRAP",
      "SIGABRT",
      "SIGBUS",
      "SIGFPE",
      "SIGKILL",
      "SIGUSR1",
      "SIGSEGV",
      "SIGUSR2",
      "SIGPIPE",
      "SIGALRM",
      "SIGSTKFLT",
      "SIGCHLD",
      "SIGCONT",
      "SIGSTOP",
      "SIGTSTP",
      "SIGTTIN",
      "SIGTTOU",
      "SIGURG",
      "SIGXCPU",
      "SIGXFSZ",
      "SIGVTALRM",
      "SIGPROF",
      "SIGWINCH",
      "SIGIO",
      "SIGPWR",
      "SIGSYS",
      "SIGINFO",
    ),
  },
  ["depends-on", "dependsOn"],
)

export type PackagePropertiesV2 = {
  [name: string]: PackagePropertyObject | PackagePropertyString
}
export type PackagePropertyString = {
  type: "string"
  description?: string
  value: string
  /** Let's the ui make this copyable button */
  copyable?: boolean
  /** Let the ui create a qr for this field */
  qr?: boolean
  /** Hiding the value unless toggled off for field */
  masked?: boolean
}
export type PackagePropertyObject = {
  value: PackagePropertiesV2
  type: "object"
  description: string
}

const asProperty_ = (
  x: PackagePropertyString | PackagePropertyObject,
): T.PropertiesValue => {
  if (x.type === "object") {
    return {
      ...x,
      value: Object.fromEntries(
        Object.entries(x.value).map(([key, value]) => [
          key,
          asProperty_(value),
        ]),
      ),
    }
  }
  return {
    masked: false,
    description: null,
    qr: null,
    copyable: null,
    ...x,
  }
}
const asProperty = (x: PackagePropertiesV2): T.PropertiesReturn =>
  Object.fromEntries(
    Object.entries(x).map(([key, value]) => [key, asProperty_(value)]),
  )
const [matchPackageProperties, setMatchPackageProperties] =
  deferred<PackagePropertiesV2>()
const matchPackagePropertyObject: Parser<unknown, PackagePropertyObject> =
  object({
    value: matchPackageProperties,
    type: literal("object"),
    description: string,
  })

const matchPackagePropertyString: Parser<unknown, PackagePropertyString> =
  object(
    {
      type: literal("string"),
      description: string,
      value: string,
      copyable: boolean,
      qr: boolean,
      masked: boolean,
    },
    ["copyable", "description", "qr", "masked"],
  )
setMatchPackageProperties(
  dictionary([
    string,
    anyOf(matchPackagePropertyObject, matchPackagePropertyString),
  ]),
)

const matchProperties = object({
  version: literal(2),
  data: matchPackageProperties,
})

const DEFAULT_REGISTRY = "https://registry.start9.com"
export class SystemForEmbassy implements System {
  currentRunning: MainLoop | undefined
  static async of(manifestLocation: string = MANIFEST_LOCATION) {
    const moduleCode = await import(EMBASSY_JS_LOCATION)
      .catch((_) => require(EMBASSY_JS_LOCATION))
      .catch(async (_) => {
        console.error("Could not load the js")
        console.error({
          exists: await fs.stat(EMBASSY_JS_LOCATION),
        })
        return {}
      })
    const manifestData = await fs.readFile(manifestLocation, "utf-8")
    return new SystemForEmbassy(
      matchManifest.unsafeCast(JSON.parse(manifestData)),
      moduleCode,
    )
  }
  constructor(
    readonly manifest: Manifest,
    readonly moduleCode: Partial<U.ExpectedExports>,
  ) {}

  async init(): Promise<void> {}

  async exit(): Promise<void> {
    if (this.currentRunning) await this.currentRunning.clean()
    delete this.currentRunning
  }

  async start(effects: MainEffects): Promise<void> {
    if (!!this.currentRunning) return

    this.currentRunning = new MainLoop(this, effects)
  }
  callCallback(_callback: number, _args: any[]): void {}
  async stop(): Promise<void> {
    const { currentRunning } = this
    this.currentRunning?.clean()
    delete this.currentRunning
    if (currentRunning) {
      await currentRunning.clean({
        timeout: fromDuration(this.manifest.main["sigterm-timeout"]),
      })
    }
  }

  async execute(
    effects: Effects,
    options: {
      procedure: JsonPath
      input: unknown
      timeout?: number | undefined
    },
  ): Promise<RpcResult> {
    return this._execute(effects, options)
      .then((x) =>
        matches(x)
          .when(
            object({
              result: any,
            }),
            (x) => x,
          )
          .when(
            object({
              error: string,
            }),
            (x) => ({
              error: {
                code: 0,
                message: x.error,
              },
            }),
          )
          .when(
            object({
              "error-code": tuple(number, string),
            }),
            ({ "error-code": [code, message] }) => ({
              error: {
                code,
                message,
              },
            }),
          )
          .defaultTo({ result: x }),
      )
      .catch((error: unknown) => {
        if (error instanceof Error)
          return {
            error: {
              code: 0,
              message: error.name,
              data: {
                details: error.message,
                debug: `${error?.cause ?? "[noCause]"}:${error?.stack ?? "[noStack]"}`,
              },
            },
          }
        if (matchRpcResult.test(error)) return error
        return {
          error: {
            code: 0,
            message: String(error),
          },
        }
      })
  }
  async _execute(
    effects: Effects,
    options: {
      procedure: JsonPath
      input: unknown
      timeout?: number | undefined
    },
  ): Promise<unknown> {
    const input = options.input
    switch (options.procedure) {
      case "/backup/create":
        return this.createBackup(effects, options.timeout || null)
      case "/backup/restore":
        return this.restoreBackup(effects, options.timeout || null)
      case "/config/get":
        return this.getConfig(effects, options.timeout || null)
      case "/config/set":
        return this.setConfig(effects, input, options.timeout || null)
      case "/properties":
        return this.properties(effects, options.timeout || null)
      case "/actions/metadata":
        return todo()
      case "/init":
        return this.initProcedure(
          effects,
          string.optional().unsafeCast(input),
          options.timeout || null,
        )
      case "/uninit":
        return this.uninit(
          effects,
          string.optional().unsafeCast(input),
          options.timeout || null,
        )
      default:
        const procedures = unNestPath(options.procedure)
        switch (true) {
          case procedures[1] === "actions" && procedures[3] === "get":
            return this.action(
              effects,
              procedures[2],
              input,
              options.timeout || null,
            )
          case procedures[1] === "actions" && procedures[3] === "run":
            return this.action(
              effects,
              procedures[2],
              input,
              options.timeout || null,
            )
          case procedures[1] === "dependencies" && procedures[3] === "query":
            return this.dependenciesAutoconfig(
              effects,
              procedures[2],
              input,
              options.timeout || null,
            )

          case procedures[1] === "dependencies" && procedures[3] === "update":
            return this.dependenciesAutoconfig(
              effects,
              procedures[2],
              input,
              options.timeout || null,
            )
        }
    }
    throw new Error(`Could not find the path for ${options.procedure}`)
  }
  async sandbox(
    effects: Effects,
    options: { procedure: Procedure; input: unknown; timeout?: number },
  ): Promise<RpcResult> {
    return this.execute(effects, options)
  }

  private async initProcedure(
    effects: Effects,
    previousVersion: Optional<string>,
    timeoutMs: number | null,
  ): Promise<void> {
    if (previousVersion)
      await this.migration(effects, previousVersion, timeoutMs)
    await effects.setMainStatus({ status: "stopped" })
    await this.exportActions(effects)
    await this.exportNetwork(effects)
  }
  async exportNetwork(effects: Effects) {
    for (const [id, interfaceValue] of Object.entries(
      this.manifest.interfaces,
    )) {
      const host = new MultiHost({ effects, id })
      const internalPorts = new Set(
        Object.values(interfaceValue["tor-config"]?.["port-mapping"] ?? {})
          .map(Number.parseInt)
          .concat(
            ...Object.values(interfaceValue["lan-config"] ?? {}).map(
              (c) => c.internal,
            ),
          )
          .filter(Boolean),
      )
      const bindings = Array.from(internalPorts).map<
        [number, BindOptionsByProtocol]
      >((port) => {
        const lanPort = Object.entries(interfaceValue["lan-config"] ?? {}).find(
          ([external, internal]) => internal.internal === port,
        )?.[0]
        const torPort = Object.entries(
          interfaceValue["tor-config"]?.["port-mapping"] ?? {},
        ).find(
          ([external, internal]) => Number.parseInt(internal) === port,
        )?.[0]
        let addSsl: AddSslOptions | null = null
        if (lanPort) {
          const lanPortNum = Number.parseInt(lanPort)
          if (lanPortNum === 443) {
            return [port, { protocol: "http", preferredExternalPort: 80 }]
          }
          addSsl = {
            preferredExternalPort: lanPortNum,
            alpn: { specified: [] },
          }
        }
        return [
          port,
          {
            secure: null,
            preferredExternalPort: Number.parseInt(
              torPort || lanPort || String(port),
            ),
            addSsl,
          },
        ]
      })

      await Promise.all(
        bindings.map(async ([internal, options]) => {
          if (internal == null) {
            return
          }
          if (options?.preferredExternalPort == null) {
            return
          }
          const origin = await host.bindPort(internal, options)
          await origin.export([
            new ServiceInterfaceBuilder({
              effects,
              name: interfaceValue.name,
              id: `${id}-${internal}`,
              description: interfaceValue.description,
              hasPrimary: false,
              disabled: false,
              type: "api",
              masked: false,
              path: "",
              schemeOverride: null,
              search: {},
              username: null,
            }),
          ])
        }),
      )
    }
  }
  async exportActions(effects: Effects) {
    const manifest = this.manifest
    if (!manifest.actions) return
    for (const [actionId, action] of Object.entries(manifest.actions)) {
      const hasRunning = !!action["allowed-statuses"].find(
        (x) => x === "running",
      )
      const hasStopped = !!action["allowed-statuses"].find(
        (x) => x === "stopped",
      )
      // prettier-ignore
      const allowedStatuses = hasRunning && hasStopped ? "any":
        hasRunning ? "onlyRunning" :
         "onlyStopped"
      await effects.exportAction({
        id: actionId,
        metadata: {
          name: action.name,
          description: action.description,
          warning: action.warning || null,
          input: action["input-spec"] as CT.InputSpec,
          disabled: false,
          allowedStatuses,
          group: null,
        },
      })
    }
  }
  private async uninit(
    effects: Effects,
    nextVersion: Optional<string>,
    timeoutMs: number | null,
  ): Promise<void> {
    // TODO Do a migration down if the version exists
    await effects.setMainStatus({ status: "stopped" })
  }

<<<<<<< HEAD
=======
    this.currentRunning = new MainLoop(this, effects)
  }
  private async mainStop(
    effects: Effects,
    timeoutMs: number | null,
  ): Promise<void> {
    try {
      const { currentRunning } = this
      this.currentRunning?.clean()
      delete this.currentRunning
      if (currentRunning) {
        await currentRunning.clean({
          timeout: utils.inMs(this.manifest.main["sigterm-timeout"]),
        })
      }
      return
    } finally {
      await effects.setMainStatus({ status: "stopped" })
    }
  }
>>>>>>> c6f19db1
  private async createBackup(
    effects: Effects,
    timeoutMs: number | null,
  ): Promise<void> {
    const backup = this.manifest.backup.create
    if (backup.type === "docker") {
      const container = await DockerProcedureContainer.of(effects, backup, {
        ...this.manifest.volumes,
        BACKUP: { type: "backup", readonly: false },
      })
      await container.execFail([backup.entrypoint, ...backup.args], timeoutMs)
    } else {
      const moduleCode = await this.moduleCode
      await moduleCode.createBackup?.(polyfillEffects(effects, this.manifest))
    }
  }
  private async restoreBackup(
    effects: Effects,
    timeoutMs: number | null,
  ): Promise<void> {
    const restoreBackup = this.manifest.backup.restore
    if (restoreBackup.type === "docker") {
      const container = await DockerProcedureContainer.of(
        effects,
        restoreBackup,
        {
          ...this.manifest.volumes,
          BACKUP: { type: "backup", readonly: true },
        },
      )
      await container.execFail(
        [restoreBackup.entrypoint, ...restoreBackup.args],
        timeoutMs,
      )
    } else {
      const moduleCode = await this.moduleCode
      await moduleCode.restoreBackup?.(polyfillEffects(effects, this.manifest))
    }
  }
  private async getConfig(
    effects: Effects,
    timeoutMs: number | null,
  ): Promise<T.ConfigRes> {
    return this.getConfigUncleaned(effects, timeoutMs)
      .then(removePointers)
      .then(convertToNewConfig)
  }
  private async getConfigUncleaned(
    effects: Effects,
    timeoutMs: number | null,
  ): Promise<T.ConfigRes> {
    const config = this.manifest.config?.get
    if (!config) return { spec: {} }
    if (config.type === "docker") {
      const container = await DockerProcedureContainer.of(
        effects,
        config,
        this.manifest.volumes,
      )
      // TODO: yaml
      return JSON.parse(
        (
          await container.execFail(
            [config.entrypoint, ...config.args],
            timeoutMs,
          )
        ).stdout.toString(),
      )
    } else {
      const moduleCode = await this.moduleCode
      const method = moduleCode.getConfig
      if (!method) throw new Error("Expecting that the method getConfig exists")
      return (await method(polyfillEffects(effects, this.manifest)).then(
        (x) => {
          if ("result" in x) return x.result
          if ("error" in x) throw new Error("Error getting config: " + x.error)
          throw new Error("Error getting config: " + x["error-code"][1])
        },
      )) as any
    }
  }
  private async setConfig(
    effects: Effects,
    newConfigWithoutPointers: unknown,
    timeoutMs: number | null,
  ): Promise<void> {
    const newConfig = structuredClone(newConfigWithoutPointers)
    await updateConfig(
      effects,
      this.manifest,
      await this.getConfigUncleaned(effects, timeoutMs).then((x) => x.spec),
      newConfig,
    )
    const setConfigValue = this.manifest.config?.set
    if (!setConfigValue) return
    if (setConfigValue.type === "docker") {
      const container = await DockerProcedureContainer.of(
        effects,
        setConfigValue,
        this.manifest.volumes,
      )
      const answer = matchSetResult.unsafeCast(
        JSON.parse(
          (
            await container.execFail(
              [
                setConfigValue.entrypoint,
                ...setConfigValue.args,
                JSON.stringify(newConfig),
              ],
              timeoutMs,
            )
          ).stdout.toString(),
        ),
      )
      const dependsOn = answer["depends-on"] ?? answer.dependsOn ?? {}
      await this.setConfigSetConfig(effects, dependsOn)
      return
    } else if (setConfigValue.type === "script") {
      const moduleCode = await this.moduleCode
      const method = moduleCode.setConfig
      if (!method) throw new Error("Expecting that the method setConfig exists")

      const answer = matchSetResult.unsafeCast(
        await method(
          polyfillEffects(effects, this.manifest),
          newConfig as U.Config,
        ).then((x): T.SetResult => {
          if ("result" in x)
            return {
              dependsOn: x.result["depends-on"],
              signal:
                x.result.signal === "SIGEMT" ? "SIGTERM" : x.result.signal,
            }
          if ("error" in x) throw new Error("Error getting config: " + x.error)
          throw new Error("Error getting config: " + x["error-code"][1])
        }),
      )
      const dependsOn = answer["depends-on"] ?? answer.dependsOn ?? {}
      await this.setConfigSetConfig(effects, dependsOn)
      return
    }
  }
  private async setConfigSetConfig(
    effects: Effects,
    dependsOn: { [x: string]: readonly string[] },
  ) {
    await effects.setDependencies({
      dependencies: Object.entries(dependsOn).flatMap(([key, value]) => {
        const dependency = this.manifest.dependencies?.[key]
        if (!dependency) return []
        const versionRange = dependency.version
        const registryUrl = DEFAULT_REGISTRY
        const kind = "running"
        return [
          {
            id: key,
            versionRange,
            registryUrl,
            kind,
            healthChecks: [...value],
          },
        ]
      }),
    })
  }

  private async migration(
    effects: Effects,
    fromVersion: string,
    timeoutMs: number | null,
  ): Promise<T.MigrationRes> {
    const fromEmver = ExtendedVersion.parseEmver(fromVersion)
    const currentEmver = ExtendedVersion.parseEmver(this.manifest.version)
    if (!this.manifest.migrations) return { configured: true }
    const fromMigration = Object.entries(this.manifest.migrations.from)
      .map(
        ([version, procedure]) =>
          [ExtendedVersion.parseEmver(version), procedure] as const,
      )
      .find(
        ([versionEmver, procedure]) =>
          versionEmver.greaterThan(fromEmver) &&
          versionEmver.lessThanOrEqual(currentEmver),
      )
    const toMigration = Object.entries(this.manifest.migrations.to)
      .map(
        ([version, procedure]) =>
          [ExtendedVersion.parseEmver(version), procedure] as const,
      )
      .find(
        ([versionEmver, procedure]) =>
          versionEmver.greaterThan(fromEmver) &&
          versionEmver.lessThanOrEqual(currentEmver),
      )

    // prettier-ignore
    const migration = (
        fromEmver.greaterThan(currentEmver) ? [toMigration, fromMigration] :
        [fromMigration, toMigration]).filter(Boolean)[0]

    if (migration) {
      const [version, procedure] = migration
      if (procedure.type === "docker") {
        const container = await DockerProcedureContainer.of(
          effects,
          procedure,
          this.manifest.volumes,
        )
        return JSON.parse(
          (
            await container.execFail(
              [
                procedure.entrypoint,
                ...procedure.args,
                JSON.stringify(fromVersion),
              ],
              timeoutMs,
            )
          ).stdout.toString(),
        )
      } else if (procedure.type === "script") {
        const moduleCode = await this.moduleCode
        const method = moduleCode.migration
        if (!method)
          throw new Error("Expecting that the method migration exists")
        return (await method(
          polyfillEffects(effects, this.manifest),
          fromVersion as string,
        ).then((x) => {
          if ("result" in x) return x.result
          if ("error" in x) throw new Error("Error getting config: " + x.error)
          throw new Error("Error getting config: " + x["error-code"][1])
        })) as any
      }
    }
    return { configured: true }
  }
  private async properties(
    effects: Effects,
    timeoutMs: number | null,
  ): Promise<ReturnType<T.ExpectedExports.properties>> {
    // TODO BLU-J set the properties ever so often
    const setConfigValue = this.manifest.properties
    if (!setConfigValue) throw new Error("There is no properties")
    if (setConfigValue.type === "docker") {
      const container = await DockerProcedureContainer.of(
        effects,
        setConfigValue,
        this.manifest.volumes,
      )
      const properties = matchProperties.unsafeCast(
        JSON.parse(
          (
            await container.execFail(
              [setConfigValue.entrypoint, ...setConfigValue.args],
              timeoutMs,
            )
          ).stdout.toString(),
        ),
      )
      return asProperty(properties.data)
    } else if (setConfigValue.type === "script") {
      const moduleCode = this.moduleCode
      const method = moduleCode.properties
      if (!method)
        throw new Error("Expecting that the method properties exists")
      const properties = matchProperties.unsafeCast(
        await method(polyfillEffects(effects, this.manifest)).then((x) => {
          if ("result" in x) return x.result
          if ("error" in x) throw new Error("Error getting config: " + x.error)
          throw new Error("Error getting config: " + x["error-code"][1])
        }),
      )
      return asProperty(properties.data)
    }
    throw new Error(`Unknown type in the fetch properties: ${setConfigValue}`)
  }
  private async action(
    effects: Effects,
    actionId: string,
    formData: unknown,
    timeoutMs: number | null,
  ): Promise<T.ActionResult> {
    const actionProcedure = this.manifest.actions?.[actionId]?.implementation
    if (!actionProcedure) return { message: "Action not found", value: null }
    if (actionProcedure.type === "docker") {
      const container = await DockerProcedureContainer.of(
        effects,
        actionProcedure,
        this.manifest.volumes,
      )
      return JSON.parse(
        (
          await container.execFail(
            [
              actionProcedure.entrypoint,
              ...actionProcedure.args,
              JSON.stringify(formData),
            ],
            timeoutMs,
          )
        ).stdout.toString(),
      )
    } else {
      const moduleCode = await this.moduleCode
      const method = moduleCode.action?.[actionId]
      if (!method) throw new Error("Expecting that the method action exists")
      return (await method(
        polyfillEffects(effects, this.manifest),
        formData as any,
      ).then((x) => {
        if ("result" in x) return x.result
        if ("error" in x) throw new Error("Error getting config: " + x.error)
        throw new Error("Error getting config: " + x["error-code"][1])
      })) as any
    }
  }
  private async dependenciesCheck(
    effects: Effects,
    id: string,
    oldConfig: unknown,
    timeoutMs: number | null,
  ): Promise<object> {
    const actionProcedure = this.manifest.dependencies?.[id]?.config?.check
    if (!actionProcedure) return { message: "Action not found", value: null }
    if (actionProcedure.type === "docker") {
      const container = await DockerProcedureContainer.of(
        effects,
        actionProcedure,
        this.manifest.volumes,
      )
      return JSON.parse(
        (
          await container.execFail(
            [
              actionProcedure.entrypoint,
              ...actionProcedure.args,
              JSON.stringify(oldConfig),
            ],
            timeoutMs,
          )
        ).stdout.toString(),
      )
    } else if (actionProcedure.type === "script") {
      const moduleCode = await this.moduleCode
      const method = moduleCode.dependencies?.[id]?.check
      if (!method)
        throw new Error(
          `Expecting that the method dependency check ${id} exists`,
        )
      return (await method(
        polyfillEffects(effects, this.manifest),
        oldConfig as any,
      ).then((x) => {
        if ("result" in x) return x.result
        if ("error" in x) throw new Error("Error getting config: " + x.error)
        throw new Error("Error getting config: " + x["error-code"][1])
      })) as any
    } else {
      return {}
    }
  }
  private async dependenciesAutoconfig(
    effects: Effects,
    id: string,
    oldConfig: unknown,
    timeoutMs: number | null,
  ): Promise<void> {
    // TODO: docker
    const moduleCode = await this.moduleCode
    const method = moduleCode.dependencies?.[id]?.autoConfigure
    if (!method)
      throw new Error(
        `Expecting that the method dependency autoConfigure ${id} exists`,
      )
    return (await method(
      polyfillEffects(effects, this.manifest),
      oldConfig as any,
    ).then((x) => {
      if ("result" in x) return x.result
      if ("error" in x) throw new Error("Error getting config: " + x.error)
      throw new Error("Error getting config: " + x["error-code"][1])
    })) as any
  }
}
async function removePointers(value: T.ConfigRes): Promise<T.ConfigRes> {
  const startingSpec = structuredClone(value.spec)
  const config =
    value.config && cleanConfigFromPointers(value.config, startingSpec)
  const spec = cleanSpecOfPointers(startingSpec)

  return { config, spec }
}

const matchPointer = object({
  type: literal("pointer"),
})

const matchPointerPackage = object({
  subtype: literal("package"),
  target: literals("tor-key", "tor-address", "lan-address"),
  "package-id": string,
  interface: string,
})
const matchPointerConfig = object({
  subtype: literal("package"),
  target: literals("config"),
  "package-id": string,
  selector: string,
  multi: boolean,
})
const matchSpec = object({
  spec: object,
})
const matchVariants = object({ variants: dictionary([string, unknown]) })
function cleanSpecOfPointers<T>(mutSpec: T): T {
  if (!object.test(mutSpec)) return mutSpec
  for (const key in mutSpec) {
    const value = mutSpec[key]
    if (matchSpec.test(value)) value.spec = cleanSpecOfPointers(value.spec)
    if (matchVariants.test(value))
      value.variants = Object.fromEntries(
        Object.entries(value.variants).map(([key, value]) => [
          key,
          cleanSpecOfPointers(value),
        ]),
      )
    if (!matchPointer.test(value)) continue
    delete mutSpec[key]
    // // if (value.target === )
  }

  return mutSpec
}
function isKeyOf<O extends object>(
  key: string,
  ofObject: O,
): key is keyof O & string {
  return key in ofObject
}

// prettier-ignore
type CleanConfigFromPointers<C, S> = 
  [C, S] extends [object, object] ? {
    [K in (keyof C & keyof S ) & string]: (
      S[K] extends {type: "pointer"} ? never :
      S[K] extends {spec: object & infer B} ? CleanConfigFromPointers<C[K], B> :
      C[K]
    )
  } :
  null

function cleanConfigFromPointers<C, S>(
  config: C,
  spec: S,
): CleanConfigFromPointers<C, S> {
  const newConfig = {} as CleanConfigFromPointers<C, S>

  if (!(object.test(config) && object.test(spec)) || newConfig == null)
    return null as CleanConfigFromPointers<C, S>

  for (const key of Object.keys(spec)) {
    if (!isKeyOf(key, spec)) continue
    if (!isKeyOf(key, config)) continue
    const partSpec = spec[key]
    if (matchPointer.test(partSpec)) continue
    ;(newConfig as any)[key] = matchSpec.test(partSpec)
      ? cleanConfigFromPointers(config[key], partSpec.spec)
      : config[key]
  }
  return newConfig as CleanConfigFromPointers<C, S>
}

async function updateConfig(
  effects: Effects,
  manifest: Manifest,
  spec: unknown,
  mutConfigValue: unknown,
) {
  if (!dictionary([string, unknown]).test(spec)) return
  if (!dictionary([string, unknown]).test(mutConfigValue)) return
  for (const key in spec) {
    const specValue = spec[key]

    const newConfigValue = mutConfigValue[key]
    if (matchSpec.test(specValue)) {
      const updateObject = { spec: newConfigValue }
      await updateConfig(
        effects,
        manifest,
        { spec: specValue.spec },
        updateObject,
      )
      mutConfigValue[key] = updateObject.spec
    }
    if (
      matchVariants.test(specValue) &&
      object({ tag: object({ id: string }) }).test(newConfigValue) &&
      newConfigValue.tag.id in specValue.variants
    ) {
      // Not going to do anything on the variants...
    }
    if (!matchPointer.test(specValue)) continue
    if (matchPointerConfig.test(specValue)) {
      const configValue = (await effects.store.get({
        packageId: specValue["package-id"],
        callback() {},
        path: `${EMBASSY_POINTER_PATH_PREFIX}${specValue.selector}` as any,
      })) as any
      mutConfigValue[key] = configValue
    }
    if (matchPointerPackage.test(specValue)) {
      if (specValue.target === "tor-key")
        throw new Error("This service uses an unsupported target TorKey")

      const specInterface = specValue.interface
      const serviceInterfaceId = extractServiceInterfaceId(
        manifest,
        specInterface,
      )
      if (!serviceInterfaceId) {
        mutConfigValue[key] = ""
        return
      }
      const filled = await utils
        .getServiceInterface(effects, {
          packageId: specValue["package-id"],
          id: serviceInterfaceId,
        })
        .once()
        .catch((x) => {
          console.error("Could not get the service interface", x)
          return null
        })
      const catchFn = <X>(fn: () => X) => {
        try {
          return fn()
        } catch (e) {
          return undefined
        }
      }
      const url: string =
        filled === null
          ? ""
          : catchFn(() =>
              utils.hostnameInfoToAddress(
                specValue.target === "lan-address"
                  ? filled.addressInfo.localHostnames[0] ||
                      filled.addressInfo.onionHostnames[0]
                  : filled.addressInfo.onionHostnames[0] ||
                      filled.addressInfo.localHostnames[0],
              ),
            ) || ""
      mutConfigValue[key] = url
    }
  }
}
function extractServiceInterfaceId(manifest: Manifest, specInterface: string) {
  const internalPort =
    Object.entries(
      manifest.interfaces[specInterface]?.["lan-config"] || {},
    )[0]?.[1]?.internal ||
    Object.entries(
      manifest.interfaces[specInterface]?.["tor-config"]?.["port-mapping"] ||
        {},
    )?.[0]?.[1]

  if (!internalPort) return null
  const serviceInterfaceId = `${specInterface}-${internalPort}`
  return serviceInterfaceId
}
async function convertToNewConfig(value: T.ConfigRes): Promise<T.ConfigRes> {
  const valueSpec: OldConfigSpec = matchOldConfigSpec.unsafeCast(value.spec)
  const spec = transformConfigSpec(valueSpec)
  if (!value.config) return { spec, config: null }
  const config = transformOldConfigToNew(valueSpec, value.config)
  return { spec, config }
}<|MERGE_RESOLUTION|>--- conflicted
+++ resolved
@@ -493,29 +493,6 @@
     await effects.setMainStatus({ status: "stopped" })
   }
 
-<<<<<<< HEAD
-=======
-    this.currentRunning = new MainLoop(this, effects)
-  }
-  private async mainStop(
-    effects: Effects,
-    timeoutMs: number | null,
-  ): Promise<void> {
-    try {
-      const { currentRunning } = this
-      this.currentRunning?.clean()
-      delete this.currentRunning
-      if (currentRunning) {
-        await currentRunning.clean({
-          timeout: utils.inMs(this.manifest.main["sigterm-timeout"]),
-        })
-      }
-      return
-    } finally {
-      await effects.setMainStatus({ status: "stopped" })
-    }
-  }
->>>>>>> c6f19db1
   private async createBackup(
     effects: Effects,
     timeoutMs: number | null,
