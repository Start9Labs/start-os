--- conflicted
+++ resolved
@@ -27,14 +27,10 @@
 } from "ts-matches"
 import { HostSystemStartOs } from "../../HostSystemStartOs"
 import { JsonPath, unNestPath } from "../../../Models/JsonPath"
-<<<<<<< HEAD
-import { RpcResult, matchRpcResult } from "../../RpcListener"
-=======
 import { HostSystem } from "../../../Interfaces/HostSystem"
 import { RpcResult, matchRpcResult } from "../../RpcListener"
 import { ServiceInterface } from "../../../../../sdk/dist/cjs/lib/types"
 import { createUtils } from "../../../../../sdk/dist/cjs/lib/util"
->>>>>>> 089199e7
 
 type Optional<A> = A | undefined | null
 function todo(): never {
@@ -884,11 +880,7 @@
 ) {
   if (!dictionary([string, unknown]).test(spec)) return
   if (!dictionary([string, unknown]).test(mutConfigValue)) return
-<<<<<<< HEAD
-  const utils = util.createUtils(effects)
-=======
   const utils = createUtils(effects)
->>>>>>> 089199e7
   for (const key in spec) {
     const specValue = spec[key]
 
@@ -915,18 +907,14 @@
       mutConfigValue[key] = configValue
     }
     if (matchPointerPackage.test(specValue)) {
-<<<<<<< HEAD
       if (specValue.target === "tor-key")
         throw new Error("This service uses an unsupported target TorKey")
-=======
->>>>>>> 089199e7
       const filled = await utils.serviceInterface
         .get({
           packageId: specValue["package-id"],
           id: specValue.interface,
         })
         .once()
-<<<<<<< HEAD
         .catch(() => null)
 
       mutConfigValue[key] =
@@ -935,14 +923,6 @@
           : specValue.target === "lan-address"
             ? filled.addressInfo.localHostnames[0]
             : filled.addressInfo.onionHostnames[0]
-=======
-      if (specValue.target === "tor-key")
-        throw new Error("This service uses an unsupported target TorKey")
-      mutConfigValue[key] =
-        specValue.target === "lan-address"
-          ? filled.addressInfo.localHostnames[0]
-          : filled.addressInfo.onionHostnames[0]
->>>>>>> 089199e7
     }
   }
 }