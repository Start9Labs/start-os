import { polyfillEffects } from "./polyfillEffects"
import { DockerProcedureContainer } from "./DockerProcedureContainer"
import { SystemForEmbassy } from "."
<<<<<<< HEAD
import { Daemons, T, daemons } from "@start9labs/start-sdk"
=======
import { hostSystemStartOs } from "../../HostSystemStartOs"
import { Daemons, T, daemons, utils } from "@start9labs/start-sdk"
>>>>>>> c6f19db1
import { Daemon } from "@start9labs/start-sdk/cjs/lib/mainFn/Daemon"
import { Effects } from "../../../Models/Effects"

const EMBASSY_HEALTH_INTERVAL = 15 * 1000
const EMBASSY_PROPERTIES_LOOP = 30 * 1000
/**
 * We wanted something to represent what the main loop is doing, and
 * in this case it used to run the properties, health, and the docker/ js main.
 * Also, this has an ability to clean itself up too if need be.
 */
export class MainLoop {
  private healthLoops:
    | {
        name: string
        interval: NodeJS.Timeout
      }[]
    | undefined

  private mainEvent:
    | Promise<{
        daemon: Daemon
      }>
    | undefined
  constructor(
    readonly system: SystemForEmbassy,
    readonly effects: Effects,
  ) {
    this.healthLoops = this.constructHealthLoops()
    this.mainEvent = this.constructMainEvent()
  }

  private async constructMainEvent() {
    const { system, effects } = this
    const currentCommand: [string, ...string[]] = [
      system.manifest.main.entrypoint,
      ...system.manifest.main.args,
    ]

    await this.setupInterfaces(effects)
    await effects.setMainStatus({ status: "running" })
    const jsMain = (this.system.moduleCode as any)?.jsMain
    const dockerProcedureContainer = await DockerProcedureContainer.of(
      effects,
      this.system.manifest.main,
      this.system.manifest.volumes,
    )
    if (jsMain) {
      throw new Error("Unreachable")
    }
    const daemon = await Daemon.of()(
      this.effects,
      { id: this.system.manifest.main.image },
      currentCommand,
      {
        overlay: dockerProcedureContainer.overlay,
        sigtermTimeout: utils.inMs(
          this.system.manifest.main["sigterm-timeout"],
        ),
      },
    )
    daemon.start()
    return {
      daemon,
    }
  }

  private async setupInterfaces(effects: T.Effects) {
    for (const interfaceId in this.system.manifest.interfaces) {
      const iface = this.system.manifest.interfaces[interfaceId]
      const internalPorts = new Set<number>()
      for (const port of Object.values(
        iface["tor-config"]?.["port-mapping"] || {},
      )) {
        internalPorts.add(parseInt(port))
      }
      for (const port of Object.values(iface["lan-config"] || {})) {
        internalPorts.add(port.internal)
      }
      for (const internalPort of internalPorts) {
        const torConf = Object.entries(
          iface["tor-config"]?.["port-mapping"] || {},
        )
          .map(([external, internal]) => ({
            internal: parseInt(internal),
            external: parseInt(external),
          }))
          .find((conf) => conf.internal == internalPort)
        const lanConf = Object.entries(iface["lan-config"] || {})
          .map(([external, conf]) => ({
            external: parseInt(external),
            ...conf,
          }))
          .find((conf) => conf.internal == internalPort)
        await effects.bind({
          kind: "multi",
          id: interfaceId,
          internalPort,
          preferredExternalPort: torConf?.external || internalPort,
          secure: null,
          addSsl: lanConf?.ssl
            ? {
                preferredExternalPort: lanConf.external,
                alpn: { specified: ["http/1.1"] },
              }
            : null,
        })
      }
    }
  }

  public async clean(options?: { timeout?: number }) {
    const { mainEvent, healthLoops } = this
    const main = await mainEvent
    delete this.mainEvent
    delete this.healthLoops
    await main?.daemon.stop().catch((e) => console.error(e))
    this.effects.setMainStatus({ status: "stopped" })
    if (healthLoops) healthLoops.forEach((x) => clearInterval(x.interval))
  }

  private constructHealthLoops() {
    const { manifest } = this.system
    const effects = this.effects
    const start = Date.now()
    return Object.entries(manifest["health-checks"]).map(
      ([healthId, value]) => {
        const interval = setInterval(async () => {
          const actionProcedure = value
          const timeChanged = Date.now() - start
          if (actionProcedure.type === "docker") {
            const container = await DockerProcedureContainer.of(
              effects,
              actionProcedure,
              manifest.volumes,
            )
            const executed = await container.exec([
              actionProcedure.entrypoint,
              ...actionProcedure.args,
              JSON.stringify(timeChanged),
            ])
            if (executed.exitCode === 0) {
              await effects.setHealth({
                id: healthId,
                name: value.name,
                result: "success",
                message: actionProcedure["success-message"],
              })
              return
            }
            if (executed.exitCode === 59) {
              await effects.setHealth({
                id: healthId,
                name: value.name,
                result: "disabled",
                message:
                  executed.stderr.toString() || executed.stdout.toString(),
              })
              return
            }
            if (executed.exitCode === 60) {
              await effects.setHealth({
                id: healthId,
                name: value.name,
                result: "starting",
                message:
                  executed.stderr.toString() || executed.stdout.toString(),
              })
              return
            }
            if (executed.exitCode === 61) {
              await effects.setHealth({
                id: healthId,
                name: value.name,
                result: "loading",
                message:
                  executed.stderr.toString() || executed.stdout.toString(),
              })
              return
            }
            const errorMessage = executed.stderr.toString()
            const message = executed.stdout.toString()
            if (!!errorMessage) {
              await effects.setHealth({
                id: healthId,
                name: value.name,
                result: "failure",
                message: errorMessage,
              })
              return
            }
            await effects.setHealth({
              id: healthId,
              name: value.name,
              result: "success",
              message,
            })
            return
          } else {
            actionProcedure
            const moduleCode = await this.system.moduleCode
            const method = moduleCode.health?.[healthId]
            if (!method) {
              await effects.setHealth({
                id: healthId,
                name: value.name,
                result: "failure",
                message: `Expecting that the js health check ${healthId} exists`,
              })
              return
            }

            const result = await method(
              polyfillEffects(effects, this.system.manifest),
              timeChanged,
            )

            if ("result" in result) {
              await effects.setHealth({
                id: healthId,
                name: value.name,
                result: "success",
                message: null,
              })
              return
            }
            if ("error" in result) {
              await effects.setHealth({
                id: healthId,
                name: value.name,
                result: "failure",
                message: result.error,
              })
              return
            }
            if (!("error-code" in result)) {
              await effects.setHealth({
                id: healthId,
                name: value.name,
                result: "failure",
                message: `Unknown error type ${JSON.stringify(result)}`,
              })
              return
            }
            const [code, message] = result["error-code"]
            if (code === 59) {
              await effects.setHealth({
                id: healthId,
                name: value.name,
                result: "disabled",
                message,
              })
              return
            }
            if (code === 60) {
              await effects.setHealth({
                id: healthId,
                name: value.name,
                result: "starting",
                message,
              })
              return
            }
            if (code === 61) {
              await effects.setHealth({
                id: healthId,
                name: value.name,
                result: "loading",
                message,
              })
              return
            }

            await effects.setHealth({
              id: healthId,
              name: value.name,
              result: "failure",
              message: `${result["error-code"][0]}: ${result["error-code"][1]}`,
            })
            return
          }
        }, EMBASSY_HEALTH_INTERVAL)

        return { name: healthId, interval }
      },
    )
  }
}<|MERGE_RESOLUTION|>--- conflicted
+++ resolved
@@ -1,12 +1,7 @@
 import { polyfillEffects } from "./polyfillEffects"
 import { DockerProcedureContainer } from "./DockerProcedureContainer"
 import { SystemForEmbassy } from "."
-<<<<<<< HEAD
-import { Daemons, T, daemons } from "@start9labs/start-sdk"
-=======
-import { hostSystemStartOs } from "../../HostSystemStartOs"
-import { Daemons, T, daemons, utils } from "@start9labs/start-sdk"
->>>>>>> c6f19db1
+import { T, utils } from "@start9labs/start-sdk"
 import { Daemon } from "@start9labs/start-sdk/cjs/lib/mainFn/Daemon"
 import { Effects } from "../../../Models/Effects"
 
