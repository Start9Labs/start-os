PLATFORM_FILE := $(shell ./check-platform.sh)
ENVIRONMENT_FILE := $(shell ./check-environment.sh)
GIT_HASH_FILE := $(shell ./check-git-hash.sh)
VERSION_FILE := $(shell ./check-version.sh)
BASENAME := $(shell ./basename.sh)
PLATFORM := $(shell if [ -f ./PLATFORM.txt ]; then cat ./PLATFORM.txt; else echo unknown; fi)
ARCH := $(shell if [ "$(PLATFORM)" = "raspberrypi" ]; then echo aarch64; else echo $(PLATFORM) | sed 's/-nonfree$$//g'; fi)
IMAGE_TYPE=$(shell if [ "$(PLATFORM)" = raspberrypi ]; then echo img; else echo iso; fi)
BINS := core/target/$(ARCH)-unknown-linux-gnu/release/startbox core/target/aarch64-unknown-linux-musl/release/container-init core/target/x86_64-unknown-linux-musl/release/container-init
WEB_UIS := web/dist/raw/ui web/dist/raw/setup-wizard web/dist/raw/diagnostic-ui web/dist/raw/install-wizard
BUILD_SRC := $(shell git ls-files build) build/lib/depends build/lib/conflicts
DEBIAN_SRC := $(shell git ls-files debian/)
IMAGE_RECIPE_SRC := $(shell git ls-files image-recipe/)
STARTD_SRC := core/startos/startd.service $(BUILD_SRC)
COMPAT_SRC := $(shell git ls-files system-images/compat/)
UTILS_SRC := $(shell git ls-files system-images/utils/)
BINFMT_SRC := $(shell git ls-files system-images/binfmt/)
CORE_SRC := $(shell git ls-files core) $(shell git ls-files --recurse-submodules patch-db) web/dist/static web/patchdb-ui-seed.json $(GIT_HASH_FILE)
WEB_SHARED_SRC := $(shell git ls-files web/projects/shared) $(shell ls -p web/ | grep -v / | sed 's/^/web\//g') web/node_modules web/config.json patch-db/client/dist web/patchdb-ui-seed.json
WEB_UI_SRC := $(shell git ls-files web/projects/ui)
WEB_SETUP_WIZARD_SRC := $(shell git ls-files web/projects/setup-wizard)
WEB_DIAGNOSTIC_UI_SRC := $(shell git ls-files web/projects/diagnostic-ui)
WEB_INSTALL_WIZARD_SRC := $(shell git ls-files web/projects/install-wizard)
PATCH_DB_CLIENT_SRC := $(shell git ls-files --recurse-submodules patch-db/client)
GZIP_BIN := $(shell which pigz || which gzip)
TAR_BIN := $(shell which gtar || which tar)
COMPILED_TARGETS := $(BINS) system-images/compat/docker-images/$(ARCH).tar system-images/utils/docker-images/$(ARCH).tar system-images/binfmt/docker-images/$(ARCH).tar
ALL_TARGETS := $(STARTD_SRC) $(ENVIRONMENT_FILE) $(GIT_HASH_FILE) $(VERSION_FILE) $(COMPILED_TARGETS) $(shell if [ "$(PLATFORM)" = "raspberrypi" ]; then echo cargo-deps/aarch64-unknown-linux-gnu/release/pi-beep; fi)  $(shell /bin/bash -c 'if [[ "${ENVIRONMENT}" =~ (^|-)unstable($$|-) ]]; then echo cargo-deps/$(ARCH)-unknown-linux-gnu/release/tokio-console; fi') $(PLATFORM_FILE)

ifeq ($(REMOTE),)
	mkdir = mkdir -p $1
	rm = rm -rf $1
	cp = cp -r $1 $2
	ln = ln -sf $1 $2
else
	ifeq ($(SSHPASS),)
		ssh = ssh $(REMOTE) $1
	else 
		ssh = sshpass -p $(SSHPASS) ssh $(REMOTE) $1
	endif
	mkdir = $(call ssh,'sudo mkdir -p $1')
	rm  = $(call ssh,'sudo rm -rf $1')
	ln = $(call ssh,'sudo ln -sf $1 $2')
define cp
	$(TAR_BIN) --transform "s|^$1|x|" -czv -f- $1 | $(call ssh,"sudo tar --transform 's|^x|$2|' -xzv -f- -C /")
endef
endif

.DELETE_ON_ERROR:

<<<<<<< HEAD
.PHONY: all metadata install clean format sdk snapshots frontends ui backend reflash deb $(IMAGE_TYPE) squashfs sudo wormhole
=======
.PHONY: all metadata install clean format sdk snapshots uis ui reflash deb $(IMAGE_TYPE) squashfs sudo wormhole test
>>>>>>> e4ce05f9

all: $(ALL_TARGETS)

metadata: $(VERSION_FILE) $(PLATFORM_FILE) $(ENVIRONMENT_FILE) $(GIT_HASH_FILE)

sudo:
	sudo true

clean:
	rm -f system-images/**/*.tar
	rm -rf system-images/compat/target
	rm -rf core/target
	rm -rf web/.angular
	rm -f web/config.json
	rm -rf web/node_modules
	rm -rf web/dist
	rm -rf patch-db/client/node_modules
	rm -rf patch-db/client/dist
	rm -rf patch-db/target
	rm -rf cargo-deps
	rm -rf dpkg-workdir
	rm -rf image-recipe/deb
	rm -rf results
	rm -f ENVIRONMENT.txt
	rm -f PLATFORM.txt
	rm -f GIT_HASH.txt
	rm -f VERSION.txt

format:
	cd core && cargo +nightly fmt

test: $(BACKEND_SRC) $(ENVIRONMENT_FILE)
	cd backend && cargo build && cargo test
	cd libs && cargo test

sdk:
	cd core && ./install-sdk.sh

deb: results/$(BASENAME).deb

debian/control: build/lib/depends build/lib/conflicts
	./debuild/control.sh

results/$(BASENAME).deb: dpkg-build.sh $(DEBIAN_SRC) $(VERSION_FILE) $(PLATFORM_FILE) $(ENVIRONMENT_FILE) $(GIT_HASH_FILE)
	PLATFORM=$(PLATFORM) ./dpkg-build.sh

$(IMAGE_TYPE): results/$(BASENAME).$(IMAGE_TYPE)

squashfs: results/$(BASENAME).squashfs

results/$(BASENAME).$(IMAGE_TYPE) results/$(BASENAME).squashfs: $(IMAGE_RECIPE_SRC) results/$(BASENAME).deb
	./image-recipe/run-local-build.sh "results/$(BASENAME).deb"

# For creating os images. DO NOT USE
install: $(ALL_TARGETS)
	$(call mkdir,$(DESTDIR)/usr/bin)
	$(call cp,core/target/$(ARCH)-unknown-linux-gnu/release/startbox,$(DESTDIR)/usr/bin/startbox)
	$(call ln,/usr/bin/startbox,$(DESTDIR)/usr/bin/startd)
	$(call ln,/usr/bin/startbox,$(DESTDIR)/usr/bin/start-cli)
	$(call ln,/usr/bin/startbox,$(DESTDIR)/usr/bin/start-sdk)
	$(call ln,/usr/bin/startbox,$(DESTDIR)/usr/bin/start-deno)
	$(call ln,/usr/bin/startbox,$(DESTDIR)/usr/bin/avahi-alias)
	$(call ln,/usr/bin/startbox,$(DESTDIR)/usr/bin/embassy-cli)
	if [ "$(PLATFORM)" = "raspberrypi" ]; then $(call cp,cargo-deps/aarch64-unknown-linux-gnu/release/pi-beep,$(DESTDIR)/usr/bin/pi-beep); fi
	if /bin/bash -c '[[ "${ENVIRONMENT}" =~ (^|-)unstable($$|-) ]]'; then $(call cp,cargo-deps/$(ARCH)-unknown-linux-gnu/release/tokio-console,$(DESTDIR)/usr/bin/tokio-console); fi
	
	$(call mkdir,$(DESTDIR)/lib/systemd/system)
	$(call cp,core/startos/startd.service,$(DESTDIR)/lib/systemd/system/startd.service)

	$(call mkdir,$(DESTDIR)/usr/lib)
	$(call rm,$(DESTDIR)/usr/lib/startos)
	$(call cp,build/lib,$(DESTDIR)/usr/lib/startos)

	$(call cp,PLATFORM.txt,$(DESTDIR)/usr/lib/startos/PLATFORM.txt)
	$(call cp,ENVIRONMENT.txt,$(DESTDIR)/usr/lib/startos/ENVIRONMENT.txt)
	$(call cp,GIT_HASH.txt,$(DESTDIR)/usr/lib/startos/GIT_HASH.txt)
	$(call cp,VERSION.txt,$(DESTDIR)/usr/lib/startos/VERSION.txt)

	$(call mkdir,$(DESTDIR)/usr/lib/startos/container)
	$(call cp,core/target/aarch64-unknown-linux-musl/release/container-init,$(DESTDIR)/usr/lib/startos/container/container-init.arm64)
	$(call cp,core/target/x86_64-unknown-linux-musl/release/container-init,$(DESTDIR)/usr/lib/startos/container/container-init.amd64)

	$(call mkdir,$(DESTDIR)/usr/lib/startos/system-images)
	$(call cp,system-images/compat/docker-images/$(ARCH).tar,$(DESTDIR)/usr/lib/startos/system-images/compat.tar)
	$(call cp,system-images/utils/docker-images/$(ARCH).tar,$(DESTDIR)/usr/lib/startos/system-images/utils.tar)
	$(call cp,system-images/binfmt/docker-images/$(ARCH).tar,$(DESTDIR)/usr/lib/startos/system-images/binfmt.tar)

update-overlay: $(ALL_TARGETS)
	@echo "\033[33m!!! THIS WILL ONLY REFLASH YOUR DEVICE IN MEMORY !!!\033[0m"
	@echo "\033[33mALL CHANGES WILL BE REVERTED IF YOU RESTART THE DEVICE\033[0m"
	@if [ -z "$(REMOTE)" ]; then >&2 echo "Must specify REMOTE" && false; fi
	@if [ "`ssh $(REMOTE) 'cat /usr/lib/startos/VERSION.txt'`" != "`cat ./VERSION.txt`" ]; then >&2 echo "StartOS requires migrations: update-overlay is unavailable." && false; fi
	$(call ssh,"sudo systemctl stop startd")
	$(MAKE) install REMOTE=$(REMOTE) SSHPASS=$(SSHPASS) PLATFORM=$(PLATFORM)
	$(call ssh,"sudo systemctl start startd")

wormhole: core/target/$(ARCH)-unknown-linux-gnu/release/startbox
	@wormhole send core/target/$(ARCH)-unknown-linux-gnu/release/startbox 2>&1 | awk -Winteractive '/wormhole receive/ { printf "sudo /usr/lib/startos/scripts/chroot-and-upgrade \"cd /usr/bin && rm startbox && wormhole receive --accept-file %s && chmod +x startbox\"\n", $$3 }'

update: $(ALL_TARGETS)
	@if [ -z "$(REMOTE)" ]; then >&2 echo "Must specify REMOTE" && false; fi
	$(call ssh,"sudo rsync -a --delete --force --info=progress2 /media/embassy/embassyfs/current/ /media/embassy/next/")
	$(MAKE) install REMOTE=$(REMOTE) SSHPASS=$(SSHPASS) DESTDIR=/media/embassy/next PLATFORM=$(PLATFORM)
	$(call ssh,'sudo NO_SYNC=1 /media/embassy/next/usr/lib/startos/scripts/chroot-and-upgrade "apt-get install -y $(shell cat ./build/lib/depends)"')

emulate-reflash: $(ALL_TARGETS)
	@if [ -z "$(REMOTE)" ]; then >&2 echo "Must specify REMOTE" && false; fi
	$(call ssh,"sudo rsync -a --delete --force --info=progress2 /media/embassy/embassyfs/current/ /media/embassy/next/")
	$(MAKE) install REMOTE=$(REMOTE) SSHPASS=$(SSHPASS) DESTDIR=/media/embassy/next PLATFORM=$(PLATFORM)
	$(call ssh,"sudo touch /media/embassy/config/upgrade && sudo rm -f /media/embassy/config/disk.guid && sudo sync && sudo reboot")

upload-ota: results/$(BASENAME).squashfs
	TARGET=$(TARGET) KEY=$(KEY) ./upload-ota.sh

build/lib/depends build/lib/conflicts: build/dpkg-deps/*
	build/dpkg-deps/generate.sh

<<<<<<< HEAD
system-images/compat/docker-images/$(ARCH).tar: $(COMPAT_SRC) backend/Cargo.lock
=======
system-images/compat/docker-images/$(ARCH).tar: $(COMPAT_SRC) core/Cargo.lock
>>>>>>> e4ce05f9
	cd system-images/compat && make docker-images/$(ARCH).tar && touch docker-images/$(ARCH).tar

system-images/utils/docker-images/$(ARCH).tar: $(UTILS_SRC)
	cd system-images/utils && make docker-images/$(ARCH).tar && touch docker-images/$(ARCH).tar

system-images/binfmt/docker-images/$(ARCH).tar: $(BINFMT_SRC)
	cd system-images/binfmt && make docker-images/$(ARCH).tar && touch docker-images/$(ARCH).tar

snapshots: core/snapshot-creator/Cargo.toml
	cd core/ && ARCH=aarch64 ./build-v8-snapshot.sh
	cd core/ && ARCH=x86_64 ./build-v8-snapshot.sh

<<<<<<< HEAD
$(EMBASSY_BINS): $(BACKEND_SRC) $(ENVIRONMENT_FILE) $(GIT_HASH_FILE) frontend/patchdb-ui-seed.json | sudo
	cd backend && ARCH=$(ARCH) ./build-prod.sh
	touch $(EMBASSY_BINS)
=======
$(BINS): $(CORE_SRC) $(ENVIRONMENT_FILE)
	cd core && ARCH=$(ARCH) ./build-prod.sh
	touch $(BINS)
>>>>>>> e4ce05f9

web/node_modules: web/package.json
	npm --prefix web ci

web/dist/raw/ui: $(WEB_UI_SRC) $(WEB_SHARED_SRC)
	npm --prefix web run build:ui

web/dist/raw/setup-wizard: $(WEB_SETUP_WIZARD_SRC) $(WEB_SHARED_SRC)
	npm --prefix web run build:setup

web/dist/raw/diagnostic-ui: $(WEB_DIAGNOSTIC_UI_SRC) $(WEB_SHARED_SRC)
	npm --prefix web run build:dui

web/dist/raw/install-wizard: $(WEB_INSTALL_WIZARD_SRC) $(WEB_SHARED_SRC)
	npm --prefix web run build:install-wiz

web/dist/static: $(WEB_UIS) $(ENVIRONMENT_FILE)
	./compress-uis.sh

web/config.json: $(GIT_HASH_FILE) web/config-sample.json
	jq '.useMocks = false' web/config-sample.json | jq '.gitHash = "$(shell cat GIT_HASH.txt)"' > web/config.json

web/patchdb-ui-seed.json: web/package.json
	jq '."ack-welcome" = $(shell jq '.version' web/package.json)' web/patchdb-ui-seed.json > ui-seed.tmp
	mv ui-seed.tmp web/patchdb-ui-seed.json

patch-db/client/node_modules: patch-db/client/package.json
	npm --prefix patch-db/client ci

patch-db/client/dist: $(PATCH_DB_CLIENT_SRC) patch-db/client/node_modules
	! test -d patch-db/client/dist || rm -rf patch-db/client/dist
	npm --prefix web run build:deps

# used by github actions
compiled-$(ARCH).tar: $(COMPILED_TARGETS) $(ENVIRONMENT_FILE) $(GIT_HASH_FILE) $(VERSION_FILE)
	tar -cvf $@ $^

# this is a convenience step to build all web uis - it is not referenced elsewhere in this file
uis: $(WEB_UIS) 

# this is a convenience step to build the UI
ui: web/dist/raw/ui

cargo-deps/aarch64-unknown-linux-gnu/release/pi-beep:
	ARCH=aarch64 ./build-cargo-dep.sh pi-beep

cargo-deps/$(ARCH)-unknown-linux-gnu/release/tokio-console: | sudo
	ARCH=$(ARCH) ./build-cargo-dep.sh tokio-console<|MERGE_RESOLUTION|>--- conflicted
+++ resolved
@@ -48,11 +48,7 @@
 
 .DELETE_ON_ERROR:
 
-<<<<<<< HEAD
-.PHONY: all metadata install clean format sdk snapshots frontends ui backend reflash deb $(IMAGE_TYPE) squashfs sudo wormhole
-=======
 .PHONY: all metadata install clean format sdk snapshots uis ui reflash deb $(IMAGE_TYPE) squashfs sudo wormhole test
->>>>>>> e4ce05f9
 
 all: $(ALL_TARGETS)
 
@@ -170,11 +166,7 @@
 build/lib/depends build/lib/conflicts: build/dpkg-deps/*
 	build/dpkg-deps/generate.sh
 
-<<<<<<< HEAD
-system-images/compat/docker-images/$(ARCH).tar: $(COMPAT_SRC) backend/Cargo.lock
-=======
 system-images/compat/docker-images/$(ARCH).tar: $(COMPAT_SRC) core/Cargo.lock
->>>>>>> e4ce05f9
 	cd system-images/compat && make docker-images/$(ARCH).tar && touch docker-images/$(ARCH).tar
 
 system-images/utils/docker-images/$(ARCH).tar: $(UTILS_SRC)
@@ -187,15 +179,9 @@
 	cd core/ && ARCH=aarch64 ./build-v8-snapshot.sh
 	cd core/ && ARCH=x86_64 ./build-v8-snapshot.sh
 
-<<<<<<< HEAD
-$(EMBASSY_BINS): $(BACKEND_SRC) $(ENVIRONMENT_FILE) $(GIT_HASH_FILE) frontend/patchdb-ui-seed.json | sudo
-	cd backend && ARCH=$(ARCH) ./build-prod.sh
-	touch $(EMBASSY_BINS)
-=======
-$(BINS): $(CORE_SRC) $(ENVIRONMENT_FILE)
+$(BINS): $(CORE_SRC) $(ENVIRONMENT_FILE) | sudo
 	cd core && ARCH=$(ARCH) ./build-prod.sh
 	touch $(BINS)
->>>>>>> e4ce05f9
 
 web/node_modules: web/package.json
 	npm --prefix web ci
