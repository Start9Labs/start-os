PLATFORM_FILE := $(shell ./check-platform.sh)
ENVIRONMENT_FILE := $(shell ./check-environment.sh)
GIT_HASH_FILE := $(shell ./check-git-hash.sh)
VERSION_FILE := $(shell ./check-version.sh)
BASENAME := $(shell ./basename.sh)
PLATFORM := $(shell if [ -f ./PLATFORM.txt ]; then cat ./PLATFORM.txt; else echo unknown; fi)
ARCH := $(shell if [ "$(PLATFORM)" = "raspberrypi" ]; then echo aarch64; else echo $(PLATFORM) | sed 's/-nonfree$$//g'; fi)
IMAGE_TYPE=$(shell if [ "$(PLATFORM)" = raspberrypi ]; then echo img; else echo iso; fi)
BINS := core/target/$(ARCH)-unknown-linux-gnu/release/startbox core/target/aarch64-unknown-linux-musl/release/container-init core/target/x86_64-unknown-linux-musl/release/container-init
WEB_UIS := web/dist/raw/ui web/dist/raw/setup-wizard web/dist/raw/diagnostic-ui web/dist/raw/install-wizard
BUILD_SRC := $(shell git ls-files build) build/lib/depends build/lib/conflicts
DEBIAN_SRC := $(shell git ls-files debian/)
IMAGE_RECIPE_SRC := $(shell git ls-files image-recipe/)
STARTD_SRC := core/startos/startd.service $(BUILD_SRC)
COMPAT_SRC := $(shell git ls-files system-images/compat/)
UTILS_SRC := $(shell git ls-files system-images/utils/)
BINFMT_SRC := $(shell git ls-files system-images/binfmt/)
<<<<<<< HEAD
BACKEND_SRC := $(shell git ls-files backend) $(shell git ls-files --recurse-submodules patch-db) $(shell git ls-files libs) frontend/dist/static frontend/patchdb-ui-seed.json $(GIT_HASH_FILE)
FRONTEND_SHARED_SRC := $(shell git ls-files frontend/projects/shared) $(shell ls -p frontend/ | grep -v / | sed 's/^/frontend\//g') frontend/node_modules frontend/config.json patch-db/client/dist frontend/patchdb-ui-seed.json
FRONTEND_UI_SRC := $(shell git ls-files frontend/projects/ui)
FRONTEND_SETUP_WIZARD_SRC := $(shell git ls-files frontend/projects/setup-wizard)
FRONTEND_DIAGNOSTIC_UI_SRC := $(shell git ls-files frontend/projects/diagnostic-ui)
FRONTEND_INSTALL_WIZARD_SRC := $(shell git ls-files frontend/projects/install-wizard)
=======
CORE_SRC := $(shell git ls-files core) $(shell git ls-files --recurse-submodules patch-db) web/dist/static
WEB_SHARED_SRC := $(shell git ls-files web/projects/shared) $(shell ls -p web/ | grep -v / | sed 's/^/web\//g') web/node_modules web/config.json patch-db/client/dist web/patchdb-ui-seed.json
WEB_UI_SRC := $(shell git ls-files web/projects/ui)
WEB_SETUP_WIZARD_SRC := $(shell git ls-files web/projects/setup-wizard)
WEB_DIAGNOSTIC_UI_SRC := $(shell git ls-files web/projects/diagnostic-ui)
WEB_INSTALL_WIZARD_SRC := $(shell git ls-files web/projects/install-wizard)
>>>>>>> 86567e7f
PATCH_DB_CLIENT_SRC := $(shell git ls-files --recurse-submodules patch-db/client)
GZIP_BIN := $(shell which pigz || which gzip)
TAR_BIN := $(shell which gtar || which tar)
COMPILED_TARGETS := $(BINS) system-images/compat/docker-images/$(ARCH).tar system-images/utils/docker-images/$(ARCH).tar system-images/binfmt/docker-images/$(ARCH).tar
ALL_TARGETS := $(STARTD_SRC) $(ENVIRONMENT_FILE) $(GIT_HASH_FILE) $(VERSION_FILE) $(COMPILED_TARGETS) $(shell if [ "$(PLATFORM)" = "raspberrypi" ]; then echo cargo-deps/aarch64-unknown-linux-gnu/release/pi-beep; fi)  $(shell /bin/bash -c 'if [[ "${ENVIRONMENT}" =~ (^|-)unstable($$|-) ]]; then echo cargo-deps/$(ARCH)-unknown-linux-gnu/release/tokio-console; fi') $(PLATFORM_FILE)

ifeq ($(REMOTE),)
	mkdir = mkdir -p $1
	rm = rm -rf $1
	cp = cp -r $1 $2
	ln = ln -sf $1 $2
else
	ifeq ($(SSHPASS),)
		ssh = ssh $(REMOTE) $1
	else 
		ssh = sshpass -p $(SSHPASS) ssh $(REMOTE) $1
	endif
	mkdir = $(call ssh,'sudo mkdir -p $1')
	rm  = $(call ssh,'sudo rm -rf $1')
	ln = $(call ssh,'sudo ln -sf $1 $2')
define cp
	$(TAR_BIN) --transform "s|^$1|x|" -czv -f- $1 | $(call ssh,"sudo tar --transform 's|^x|$2|' -xzv -f- -C /")
endef
endif

.DELETE_ON_ERROR:

<<<<<<< HEAD
.PHONY: all metadata install clean format sdk snapshots frontends ui backend reflash deb $(IMAGE_TYPE) squashfs sudo wormhole test
=======
.PHONY: all metadata install clean format sdk snapshots uis ui reflash deb $(IMAGE_TYPE) squashfs sudo wormhole
>>>>>>> 86567e7f

all: $(ALL_TARGETS)

metadata: $(VERSION_FILE) $(PLATFORM_FILE) $(ENVIRONMENT_FILE) $(GIT_HASH_FILE)

sudo:
	sudo true

clean:
	rm -f system-images/**/*.tar
	rm -rf system-images/compat/target
	rm -rf core/target
	rm -rf web/.angular
	rm -f web/config.json
	rm -rf web/node_modules
	rm -rf web/dist
	rm -rf patch-db/client/node_modules
	rm -rf patch-db/client/dist
	rm -rf patch-db/target
	rm -rf cargo-deps
	rm -rf dpkg-workdir
	rm -rf image-recipe/deb
	rm -rf results
	rm -f ENVIRONMENT.txt
	rm -f PLATFORM.txt
	rm -f GIT_HASH.txt
	rm -f VERSION.txt

format:
	cd core && cargo +nightly fmt

test: $(BACKEND_SRC) $(ENVIRONMENT_FILE)
	cd backend && cargo build && cargo test
	cd libs && cargo test

sdk:
	cd core && ./install-sdk.sh

deb: results/$(BASENAME).deb

debian/control: build/lib/depends build/lib/conflicts
	./debuild/control.sh

results/$(BASENAME).deb: dpkg-build.sh $(DEBIAN_SRC) $(VERSION_FILE) $(PLATFORM_FILE) $(ENVIRONMENT_FILE) $(GIT_HASH_FILE)
	PLATFORM=$(PLATFORM) ./dpkg-build.sh

$(IMAGE_TYPE): results/$(BASENAME).$(IMAGE_TYPE)

squashfs: results/$(BASENAME).squashfs

results/$(BASENAME).$(IMAGE_TYPE) results/$(BASENAME).squashfs: $(IMAGE_RECIPE_SRC) results/$(BASENAME).deb
	./image-recipe/run-local-build.sh "results/$(BASENAME).deb"

# For creating os images. DO NOT USE
install: $(ALL_TARGETS)
	$(call mkdir,$(DESTDIR)/usr/bin)
	$(call cp,core/target/$(ARCH)-unknown-linux-gnu/release/startbox,$(DESTDIR)/usr/bin/startbox)
	$(call ln,/usr/bin/startbox,$(DESTDIR)/usr/bin/startd)
	$(call ln,/usr/bin/startbox,$(DESTDIR)/usr/bin/start-cli)
	$(call ln,/usr/bin/startbox,$(DESTDIR)/usr/bin/start-sdk)
	$(call ln,/usr/bin/startbox,$(DESTDIR)/usr/bin/start-deno)
	$(call ln,/usr/bin/startbox,$(DESTDIR)/usr/bin/avahi-alias)
	$(call ln,/usr/bin/startbox,$(DESTDIR)/usr/bin/embassy-cli)
	if [ "$(PLATFORM)" = "raspberrypi" ]; then $(call cp,cargo-deps/aarch64-unknown-linux-gnu/release/pi-beep,$(DESTDIR)/usr/bin/pi-beep); fi
	if /bin/bash -c '[[ "${ENVIRONMENT}" =~ (^|-)unstable($$|-) ]]'; then $(call cp,cargo-deps/$(ARCH)-unknown-linux-gnu/release/tokio-console,$(DESTDIR)/usr/bin/tokio-console); fi
	
	$(call mkdir,$(DESTDIR)/lib/systemd/system)
	$(call cp,core/startos/startd.service,$(DESTDIR)/lib/systemd/system/startd.service)

	$(call mkdir,$(DESTDIR)/usr/lib)
	$(call rm,$(DESTDIR)/usr/lib/startos)
	$(call cp,build/lib,$(DESTDIR)/usr/lib/startos)

	$(call cp,PLATFORM.txt,$(DESTDIR)/usr/lib/startos/PLATFORM.txt)
	$(call cp,ENVIRONMENT.txt,$(DESTDIR)/usr/lib/startos/ENVIRONMENT.txt)
	$(call cp,GIT_HASH.txt,$(DESTDIR)/usr/lib/startos/GIT_HASH.txt)
	$(call cp,VERSION.txt,$(DESTDIR)/usr/lib/startos/VERSION.txt)

	$(call mkdir,$(DESTDIR)/usr/lib/startos/container)
	$(call cp,core/target/aarch64-unknown-linux-musl/release/container-init,$(DESTDIR)/usr/lib/startos/container/container-init.arm64)
	$(call cp,core/target/x86_64-unknown-linux-musl/release/container-init,$(DESTDIR)/usr/lib/startos/container/container-init.amd64)

	$(call mkdir,$(DESTDIR)/usr/lib/startos/system-images)
	$(call cp,system-images/compat/docker-images/$(ARCH).tar,$(DESTDIR)/usr/lib/startos/system-images/compat.tar)
	$(call cp,system-images/utils/docker-images/$(ARCH).tar,$(DESTDIR)/usr/lib/startos/system-images/utils.tar)
	$(call cp,system-images/binfmt/docker-images/$(ARCH).tar,$(DESTDIR)/usr/lib/startos/system-images/binfmt.tar)

update-overlay: $(ALL_TARGETS)
	@echo "\033[33m!!! THIS WILL ONLY REFLASH YOUR DEVICE IN MEMORY !!!\033[0m"
	@echo "\033[33mALL CHANGES WILL BE REVERTED IF YOU RESTART THE DEVICE\033[0m"
	@if [ -z "$(REMOTE)" ]; then >&2 echo "Must specify REMOTE" && false; fi
	@if [ "`ssh $(REMOTE) 'cat /usr/lib/startos/VERSION.txt'`" != "`cat ./VERSION.txt`" ]; then >&2 echo "StartOS requires migrations: update-overlay is unavailable." && false; fi
	$(call ssh,"sudo systemctl stop startd")
	$(MAKE) install REMOTE=$(REMOTE) SSHPASS=$(SSHPASS) PLATFORM=$(PLATFORM)
	$(call ssh,"sudo systemctl start startd")

wormhole: core/target/$(ARCH)-unknown-linux-gnu/release/startbox
	@wormhole send core/target/$(ARCH)-unknown-linux-gnu/release/startbox 2>&1 | awk -Winteractive '/wormhole receive/ { printf "sudo /usr/lib/startos/scripts/chroot-and-upgrade \"cd /usr/bin && rm startbox && wormhole receive --accept-file %s && chmod +x startbox\"\n", $$3 }'

update: $(ALL_TARGETS)
	@if [ -z "$(REMOTE)" ]; then >&2 echo "Must specify REMOTE" && false; fi
	$(call ssh,"sudo rsync -a --delete --force --info=progress2 /media/embassy/embassyfs/current/ /media/embassy/next/")
	$(MAKE) install REMOTE=$(REMOTE) SSHPASS=$(SSHPASS) DESTDIR=/media/embassy/next PLATFORM=$(PLATFORM)
	$(call ssh,'sudo NO_SYNC=1 /media/embassy/next/usr/lib/startos/scripts/chroot-and-upgrade "apt-get install -y $(shell cat ./build/lib/depends)"')

emulate-reflash: $(ALL_TARGETS)
	@if [ -z "$(REMOTE)" ]; then >&2 echo "Must specify REMOTE" && false; fi
	$(call ssh,"sudo rsync -a --delete --force --info=progress2 /media/embassy/embassyfs/current/ /media/embassy/next/")
	$(MAKE) install REMOTE=$(REMOTE) SSHPASS=$(SSHPASS) DESTDIR=/media/embassy/next PLATFORM=$(PLATFORM)
	$(call ssh,"sudo touch /media/embassy/config/upgrade && sudo rm -f /media/embassy/config/disk.guid && sudo sync && sudo reboot")

upload-ota: results/$(BASENAME).squashfs
	TARGET=$(TARGET) KEY=$(KEY) ./upload-ota.sh

build/lib/depends build/lib/conflicts: build/dpkg-deps/*
	build/dpkg-deps/generate.sh

<<<<<<< HEAD
system-images/compat/docker-images/$(ARCH).tar: $(COMPAT_SRC) backend/Cargo.lock
=======
system-images/compat/docker-images/$(ARCH).tar: $(COMPAT_SRC) core/Cargo.lock
>>>>>>> 86567e7f
	cd system-images/compat && make docker-images/$(ARCH).tar && touch docker-images/$(ARCH).tar

system-images/utils/docker-images/$(ARCH).tar: $(UTILS_SRC)
	cd system-images/utils && make docker-images/$(ARCH).tar && touch docker-images/$(ARCH).tar

system-images/binfmt/docker-images/$(ARCH).tar: $(BINFMT_SRC)
	cd system-images/binfmt && make docker-images/$(ARCH).tar && touch docker-images/$(ARCH).tar

snapshots: core/snapshot-creator/Cargo.toml
	cd core/ && ARCH=aarch64 ./build-v8-snapshot.sh
	cd core/ && ARCH=x86_64 ./build-v8-snapshot.sh

<<<<<<< HEAD
$(EMBASSY_BINS): $(BACKEND_SRC) $(ENVIRONMENT_FILE)
	cd backend && ARCH=$(ARCH) ./build-prod.sh
	touch $(EMBASSY_BINS)
=======
$(BINS): $(CORE_SRC) $(ENVIRONMENT_FILE) $(GIT_HASH_FILE) web/patchdb-ui-seed.json
	cd core && ARCH=$(ARCH) ./build-prod.sh
	touch $(BINS)
>>>>>>> 86567e7f

web/node_modules: web/package.json
	npm --prefix web ci

web/dist/raw/ui: $(WEB_UI_SRC) $(WEB_SHARED_SRC)
	npm --prefix web run build:ui

web/dist/raw/setup-wizard: $(WEB_SETUP_WIZARD_SRC) $(WEB_SHARED_SRC)
	npm --prefix web run build:setup

web/dist/raw/diagnostic-ui: $(WEB_DIAGNOSTIC_UI_SRC) $(WEB_SHARED_SRC)
	npm --prefix web run build:dui

web/dist/raw/install-wizard: $(WEB_INSTALL_WIZARD_SRC) $(WEB_SHARED_SRC)
	npm --prefix web run build:install-wiz

web/dist/static: $(WEB_UIS) $(ENVIRONMENT_FILE)
	./compress-uis.sh

web/config.json: $(GIT_HASH_FILE) web/config-sample.json
	jq '.useMocks = false' web/config-sample.json | jq '.gitHash = "$(shell cat GIT_HASH.txt)"' > web/config.json

web/patchdb-ui-seed.json: web/package.json
	jq '."ack-welcome" = $(shell jq '.version' web/package.json)' web/patchdb-ui-seed.json > ui-seed.tmp
	mv ui-seed.tmp web/patchdb-ui-seed.json

patch-db/client/node_modules: patch-db/client/package.json
	npm --prefix patch-db/client ci

patch-db/client/dist: $(PATCH_DB_CLIENT_SRC) patch-db/client/node_modules
	! test -d patch-db/client/dist || rm -rf patch-db/client/dist
	npm --prefix web run build:deps

# used by github actions
compiled-$(ARCH).tar: $(COMPILED_TARGETS) $(ENVIRONMENT_FILE) $(GIT_HASH_FILE) $(VERSION_FILE)
	tar -cvf $@ $^

# this is a convenience step to build all web uis - it is not referenced elsewhere in this file
uis: $(WEB_UIS) 

# this is a convenience step to build the UI
ui: web/dist/raw/ui

cargo-deps/aarch64-unknown-linux-gnu/release/pi-beep:
	ARCH=aarch64 ./build-cargo-dep.sh pi-beep

cargo-deps/$(ARCH)-unknown-linux-gnu/release/tokio-console:
	ARCH=$(ARCH) ./build-cargo-dep.sh tokio-console<|MERGE_RESOLUTION|>--- conflicted
+++ resolved
@@ -15,21 +15,12 @@
 COMPAT_SRC := $(shell git ls-files system-images/compat/)
 UTILS_SRC := $(shell git ls-files system-images/utils/)
 BINFMT_SRC := $(shell git ls-files system-images/binfmt/)
-<<<<<<< HEAD
-BACKEND_SRC := $(shell git ls-files backend) $(shell git ls-files --recurse-submodules patch-db) $(shell git ls-files libs) frontend/dist/static frontend/patchdb-ui-seed.json $(GIT_HASH_FILE)
-FRONTEND_SHARED_SRC := $(shell git ls-files frontend/projects/shared) $(shell ls -p frontend/ | grep -v / | sed 's/^/frontend\//g') frontend/node_modules frontend/config.json patch-db/client/dist frontend/patchdb-ui-seed.json
-FRONTEND_UI_SRC := $(shell git ls-files frontend/projects/ui)
-FRONTEND_SETUP_WIZARD_SRC := $(shell git ls-files frontend/projects/setup-wizard)
-FRONTEND_DIAGNOSTIC_UI_SRC := $(shell git ls-files frontend/projects/diagnostic-ui)
-FRONTEND_INSTALL_WIZARD_SRC := $(shell git ls-files frontend/projects/install-wizard)
-=======
-CORE_SRC := $(shell git ls-files core) $(shell git ls-files --recurse-submodules patch-db) web/dist/static
+CORE_SRC := $(shell git ls-files core) $(shell git ls-files --recurse-submodules patch-db) web/dist/static web/patchdb-ui-seed.json $(GIT_HASH_FILE)
 WEB_SHARED_SRC := $(shell git ls-files web/projects/shared) $(shell ls -p web/ | grep -v / | sed 's/^/web\//g') web/node_modules web/config.json patch-db/client/dist web/patchdb-ui-seed.json
 WEB_UI_SRC := $(shell git ls-files web/projects/ui)
 WEB_SETUP_WIZARD_SRC := $(shell git ls-files web/projects/setup-wizard)
 WEB_DIAGNOSTIC_UI_SRC := $(shell git ls-files web/projects/diagnostic-ui)
 WEB_INSTALL_WIZARD_SRC := $(shell git ls-files web/projects/install-wizard)
->>>>>>> 86567e7f
 PATCH_DB_CLIENT_SRC := $(shell git ls-files --recurse-submodules patch-db/client)
 GZIP_BIN := $(shell which pigz || which gzip)
 TAR_BIN := $(shell which gtar || which tar)
@@ -57,11 +48,7 @@
 
 .DELETE_ON_ERROR:
 
-<<<<<<< HEAD
-.PHONY: all metadata install clean format sdk snapshots frontends ui backend reflash deb $(IMAGE_TYPE) squashfs sudo wormhole test
-=======
-.PHONY: all metadata install clean format sdk snapshots uis ui reflash deb $(IMAGE_TYPE) squashfs sudo wormhole
->>>>>>> 86567e7f
+.PHONY: all metadata install clean format sdk snapshots uis ui reflash deb $(IMAGE_TYPE) squashfs sudo wormhole test
 
 all: $(ALL_TARGETS)
 
@@ -179,11 +166,7 @@
 build/lib/depends build/lib/conflicts: build/dpkg-deps/*
 	build/dpkg-deps/generate.sh
 
-<<<<<<< HEAD
-system-images/compat/docker-images/$(ARCH).tar: $(COMPAT_SRC) backend/Cargo.lock
-=======
 system-images/compat/docker-images/$(ARCH).tar: $(COMPAT_SRC) core/Cargo.lock
->>>>>>> 86567e7f
 	cd system-images/compat && make docker-images/$(ARCH).tar && touch docker-images/$(ARCH).tar
 
 system-images/utils/docker-images/$(ARCH).tar: $(UTILS_SRC)
@@ -196,15 +179,9 @@
 	cd core/ && ARCH=aarch64 ./build-v8-snapshot.sh
 	cd core/ && ARCH=x86_64 ./build-v8-snapshot.sh
 
-<<<<<<< HEAD
-$(EMBASSY_BINS): $(BACKEND_SRC) $(ENVIRONMENT_FILE)
-	cd backend && ARCH=$(ARCH) ./build-prod.sh
-	touch $(EMBASSY_BINS)
-=======
-$(BINS): $(CORE_SRC) $(ENVIRONMENT_FILE) $(GIT_HASH_FILE) web/patchdb-ui-seed.json
+$(BINS): $(CORE_SRC) $(ENVIRONMENT_FILE)
 	cd core && ARCH=$(ARCH) ./build-prod.sh
 	touch $(BINS)
->>>>>>> 86567e7f
 
 web/node_modules: web/package.json
 	npm --prefix web ci
