--- conflicted
+++ resolved
@@ -10,13 +10,8 @@
     }
     marketplace: MarketplaceConfig
     mocks: {
-<<<<<<< HEAD
       maskAs: 'tor' | 'local' | 'localhost' | 'ipv4' | 'ipv6' | 'clearnet'
-=======
-      maskAs: 'tor' | 'local' | 'localhost'
-      // enables local development in secure mode
       maskAsHttps: boolean
->>>>>>> d9cc21f7
       skipStartupAlerts: boolean
     }
   }
