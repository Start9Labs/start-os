import { Component } from '@angular/core'
import { NavController } from '@ionic/angular'
import { StateService } from 'src/app/services/state.service'
import { Pipe, PipeTransform } from '@angular/core'

@Component({
  selector: 'app-loading',
  templateUrl: 'loading.page.html',
  styleUrls: ['loading.page.scss'],
})
export class LoadingPage {
  readonly progress$ = this.stateService.dataProgress$

  constructor(
    private readonly stateService: StateService,
    private readonly navCtrl: NavController,
  ) {}

  ngOnInit() {
    this.stateService.pollDataTransferProgress()
    const progSub = this.stateService.dataCompletionSubject$.subscribe(
      async complete => {
        if (complete) {
          progSub.unsubscribe()
          await this.navCtrl.navigateForward(`/success`)
        }
      },
    )
  }
}

@Pipe({
  name: 'toMessage',
})
export class ToMessagePipe implements PipeTransform {
  constructor(private readonly stateService: StateService) {}

  transform(progress: number | null): string {
<<<<<<< HEAD
    if (['fresh', 'attach'].includes(this.stateService.setupType || '')) {
      return 'Setting up your Embassy'
    }

    if (!progress) {
      return 'Preparing data. This can take a while'
    } else if (progress < 1) {
      return 'Copying data'
    } else {
      return 'Finalizing'
=======
    switch (this.stateService.setupType) {
      case 'fresh':
      case 'attach':
        return 'Setting up your Embassy'
      case 'restore':
        if (!progress) {
          return 'Initializing'
        } else if (progress < 1) {
          return 'Restoring data. This can take a while'
        } else {
          return 'Finalizing data restore'
        }
      case 'transfer':
        if (!progress) {
          return 'Preparing data. Depending on how much data you have, this could take up to 1 hour'
        } else if (progress < 1) {
          return 'Transferring data'
        } else {
          return 'Finalizing data transfer'
        }
      default:
        return ''
>>>>>>> 1d6c61cc
    }
  }
}<|MERGE_RESOLUTION|>--- conflicted
+++ resolved
@@ -36,7 +36,6 @@
   constructor(private readonly stateService: StateService) {}
 
   transform(progress: number | null): string {
-<<<<<<< HEAD
     if (['fresh', 'attach'].includes(this.stateService.setupType || '')) {
       return 'Setting up your Embassy'
     }
@@ -47,30 +46,6 @@
       return 'Copying data'
     } else {
       return 'Finalizing'
-=======
-    switch (this.stateService.setupType) {
-      case 'fresh':
-      case 'attach':
-        return 'Setting up your Embassy'
-      case 'restore':
-        if (!progress) {
-          return 'Initializing'
-        } else if (progress < 1) {
-          return 'Restoring data. This can take a while'
-        } else {
-          return 'Finalizing data restore'
-        }
-      case 'transfer':
-        if (!progress) {
-          return 'Preparing data. Depending on how much data you have, this could take up to 1 hour'
-        } else if (progress < 1) {
-          return 'Transferring data'
-        } else {
-          return 'Finalizing data transfer'
-        }
-      default:
-        return ''
->>>>>>> 1d6c61cc
     }
   }
 }