import { Injectable } from '@angular/core'
import {
  encodeBase64,
  getSetupStatusMock,
  Log,
  pauseFor,
} from '@start9labs/shared'
import {
  ApiService,
  AttachReq,
  CifsRecoverySource,
  CompleteRes,
  ExecuteReq,
} from './api.service'
import * as jose from 'node-jose'
import { interval, map, Observable } from 'rxjs'
import { WebSocketSubjectConfig } from 'rxjs/webSocket'

@Injectable({
  providedIn: 'root',
})
export class MockApiService extends ApiService {
<<<<<<< HEAD
  async getSetupStatus() {
    return getSetupStatusMock()
=======
  async getStatus() {
    const restoreOrMigrate = true
    await pauseFor(1000)

    if (tries === undefined) {
      tries = 0
      return null
    }

    tries++

    const total = tries <= 4 ? tries * 268435456 : 1073741824
    const progress = tries > 4 ? (tries - 4) * 268435456 : 0

    return {
      'bytes-transferred': restoreOrMigrate ? progress : 0,
      'total-bytes': restoreOrMigrate ? total : null,
      complete: progress === total,
    }
>>>>>>> 9e03ac08
  }

  async getPubKey() {
    await pauseFor(1000)

    // randomly generated
    // const keystore = jose.JWK.createKeyStore()
    // this.pubkey = await keystore.generate('EC', 'P-256')

    // generated from backend
    this.pubkey = await jose.JWK.asKey({
      kty: 'EC',
      crv: 'P-256',
      x: 'yHTDYSfjU809fkSv9MmN4wuojf5c3cnD7ZDN13n-jz4',
      y: '8Mpkn744A5KDag0DmX2YivB63srjbugYZzWc3JOpQXI',
    })
  }

  async getDrives() {
    await pauseFor(1000)
    return [
      {
        logicalname: 'abcd',
        vendor: 'Samsung',
        model: 'T5',
        partitions: [
          {
            logicalname: 'pabcd',
            label: null,
            capacity: 73264762332,
            used: null,
            'embassy-os': {
              version: '0.2.17',
              full: true,
              'password-hash':
                '$argon2d$v=19$m=1024,t=1,p=1$YXNkZmFzZGZhc2RmYXNkZg$Ceev1I901G6UwU+hY0sHrFZ56D+o+LNJ',
              'wrapped-key': null,
            },
            guid: null,
          },
        ],
        capacity: 123456789123,
        guid: 'uuid-uuid-uuid-uuid',
      },
      {
        logicalname: 'dcba',
        vendor: 'Crucial',
        model: 'MX500',
        partitions: [
          {
            logicalname: 'pbcba',
            label: null,
            capacity: 73264762332,
            used: null,
            'embassy-os': {
              version: '0.3.3',
              full: true,
              'password-hash':
                '$argon2d$v=19$m=1024,t=1,p=1$YXNkZmFzZGZhc2RmYXNkZg$Ceev1I901G6UwU+hY0sHrFZ56D+o+LNJ',
              'wrapped-key': null,
            },
            guid: null,
          },
        ],
        capacity: 124456789123,
        guid: null,
      },
      {
        logicalname: 'wxyz',
        vendor: 'SanDisk',
        model: 'Specialness',
        partitions: [
          {
            logicalname: 'pbcba',
            label: null,
            capacity: 73264762332,
            used: null,
            'embassy-os': {
              version: '0.3.2',
              full: true,
              'password-hash':
                '$argon2d$v=19$m=1024,t=1,p=1$YXNkZmFzZGZhc2RmYXNkZg$Ceev1I901G6UwU+hY0sHrFZ56D+o+LNJ',
              'wrapped-key': null,
            },
            guid: 'guid-guid-guid-guid',
          },
        ],
        capacity: 123459789123,
        guid: null,
      },
    ]
  }

  async verifyCifs(params: CifsRecoverySource) {
    await pauseFor(1000)
    return {
      version: '0.3.0',
      full: true,
      'password-hash':
        '$argon2d$v=19$m=1024,t=1,p=1$YXNkZmFzZGZhc2RmYXNkZg$Ceev1I901G6UwU+hY0sHrFZ56D+o+LNJ',
      'wrapped-key': '',
    }
  }

  async attach(params: AttachReq) {
    await pauseFor(1000)
  }

  async execute(setupInfo: ExecuteReq) {
    await pauseFor(1000)
  }

  async followLogs(): Promise<string> {
    await pauseFor(1000)
    return 'fake-guid'
  }

  openLogsWebsocket$(config: WebSocketSubjectConfig<Log>): Observable<Log> {
    return interval(500).pipe(
      map(() => ({
        timestamp: new Date().toISOString(),
        message: 'fake log entry',
      })),
    )
  }

  async complete(): Promise<CompleteRes> {
    await pauseFor(1000)
    return {
      'tor-address': 'https://asdafsadasdasasdasdfasdfasdf.onion',
      'lan-address': 'https://adjective-noun.local',
      'root-ca': encodeBase64(rootCA),
    }
  }

  async exit() {
    await pauseFor(1000)
  }
}

const rootCA = `-----BEGIN CERTIFICATE-----
MIIDpzCCAo+gAwIBAgIRAIIuOarlQETlUQEOZJGZYdIwDQYJKoZIhvcNAQELBQAw
bTELMAkGA1UEBhMCVVMxFTATBgNVBAoMDEV4YW1wbGUgQ29ycDEOMAwGA1UECwwF
U2FsZXMxCzAJBgNVBAgMAldBMRgwFgYDVQQDDA93d3cuZXhhbXBsZS5jb20xEDAO
BgNVBAcMB1NlYXR0bGUwHhcNMjEwMzA4MTU0NjI3WhcNMjIwMzA4MTY0NjI3WjBt
MQswCQYDVQQGEwJVUzEVMBMGA1UECgwMRXhhbXBsZSBDb3JwMQ4wDAYDVQQLDAVT
YWxlczELMAkGA1UECAwCV0ExGDAWBgNVBAMMD3d3dy5leGFtcGxlLmNvbTEQMA4G
A1UEBwwHU2VhdHRsZTCCASIwDQYJKoZIhvcNAQEBBQADggEPADCCAQoCggEBAMP7
t5AKFZQ7abqkeyUjsBVIWRa9tCh8oge9u/LvCbxU738G4jssT+Oud3WMajIjuNow
cpc+0Q/e42ULO/6gTNrTs6OCOo9lV6G0Dprf/e91DWoKgPatem/pUjNyraifHZfu
b5mLHCfahjWXUQtc/sjmDQaZRK3Kar6ljlUBE/Le9NEyOAIkSLPzDtW8LXm4iwcU
BZrb828rKd1Aw9oI1+3bfzB6xXmzZxc5RLXveOCEhKGD32jKZ/RNFSC8AZAwJe+x
bTsys/lUOYFTuT8Bn0TGxR8x7Y4H75+F9BavY3v+WkLj4M+olN9dMR7Et9FMt4u4
YRokv5zp8zIb5iTne1kCAwEAAaNCMEAwDwYDVR0TAQH/BAUwAwEB/zAdBgNVHQ4E
FgQUaW3+r328uTLokog2TklmoBK+yt4wDgYDVR0PAQH/BAQDAgGGMA0GCSqGSIb3
DQEBCwUAA4IBAQAXjd/7UZ8RDE+PLWSDNGQdLemOBTcawF+tK+PzA4Evlmn9VuNc
g+x3oZvVZSDQBANUz0b9oPeo54aE38dW1zQm2qfTab8822aqeWMLyJ1dMsAgqYX2
t9+u6w3NzRCw8Pvz18V69+dFE5AeXmNP0Z5/gdz8H/NSpctjlzopbScRZKCSlPid
Rf3ZOPm9QP92YpWyYDkfAU04xdDo1vR0MYjKPkl4LjRqSU/tcCJnPMbJiwq+bWpX
2WJoEBXB/p15Kn6JxjI0ze2SnSI48JZ8it4fvxrhOo0VoLNIuCuNXJOwU17Rdl1W
YJidaq7je6k18AdgPA0Kh8y1XtfUH3fTaVw4
-----END CERTIFICATE-----`<|MERGE_RESOLUTION|>--- conflicted
+++ resolved
@@ -20,30 +20,8 @@
   providedIn: 'root',
 })
 export class MockApiService extends ApiService {
-<<<<<<< HEAD
   async getSetupStatus() {
     return getSetupStatusMock()
-=======
-  async getStatus() {
-    const restoreOrMigrate = true
-    await pauseFor(1000)
-
-    if (tries === undefined) {
-      tries = 0
-      return null
-    }
-
-    tries++
-
-    const total = tries <= 4 ? tries * 268435456 : 1073741824
-    const progress = tries > 4 ? (tries - 4) * 268435456 : 0
-
-    return {
-      'bytes-transferred': restoreOrMigrate ? progress : 0,
-      'total-bytes': restoreOrMigrate ? total : null,
-      complete: progress === total,
-    }
->>>>>>> 9e03ac08
   }
 
   async getPubKey() {
