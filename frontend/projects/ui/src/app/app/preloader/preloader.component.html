--- conflicted
+++ resolved
@@ -61,11 +61,6 @@
 
   <!-- images -->
   <img src="assets/img/icon.png" />
-<<<<<<< HEAD
-  <img src="assets/img/logo.png" />
-  <img src="assets/img/icon_transparent.png" />
-=======
->>>>>>> d9cc21f7
   <img src="assets/img/community-store.png" />
   <img src="assets/img/icons/snek.png" />
   <img src="assets/img/icons/wifi-1.png" />
