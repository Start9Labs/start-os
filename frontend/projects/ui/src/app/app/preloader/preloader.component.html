--- conflicted
+++ resolved
@@ -60,12 +60,6 @@
   <ion-toolbar></ion-toolbar>
 
   <!-- images -->
-<<<<<<< HEAD
-  <img src="assets/img/icons/bitcoin.svg" />
-  <img src="assets/img/icon.png" />
-  <img src="assets/img/logo.png" />
-=======
->>>>>>> 58bb7880
   <img src="assets/img/icon.png" />
   <img src="assets/img/community-store.png" />
   <img src="assets/img/icons/snek.png" />
