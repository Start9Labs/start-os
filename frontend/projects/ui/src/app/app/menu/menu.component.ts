import { ChangeDetectionStrategy, Component, Inject } from '@angular/core'
import { EOSService } from '../../services/eos.service'
import { PatchDB } from 'patch-db-client'
import { iif, Observable } from 'rxjs'
import { filter, map, switchMap } from 'rxjs/operators'
import { AbstractMarketplaceService } from '@start9labs/marketplace'
import { MarketplaceService } from 'src/app/services/marketplace.service'
import { DataModel } from 'src/app/services/patch-db/data-model'
import { SplitPaneTracker } from 'src/app/services/split-pane.service'

@Component({
  selector: 'app-menu',
  templateUrl: 'menu.component.html',
  styleUrls: ['menu.component.scss'],
  changeDetection: ChangeDetectionStrategy.OnPush,
})
export class MenuComponent {
  readonly pages = [
    {
      title: 'Services',
      url: '/services',
      icon: 'grid-outline',
    },
    {
      title: 'Embassy',
      url: '/embassy',
      icon: 'cube-outline',
    },
    {
      title: 'Marketplace',
      url: '/marketplace',
      icon: 'storefront-outline',
    },
    {
      title: 'Notifications',
      url: '/notifications',
      icon: 'notifications-outline',
    },
  ]

  readonly notificationCount$ = this.patch.watch$(
    'server-info',
    'unread-notification-count',
  )

  readonly snekScore$ = this.patch.watch$('ui', 'gaming', 'snake', 'high-score')

  readonly showEOSUpdate$ = this.eosService.showUpdate$

  readonly updateCount$: Observable<number> = this.patch
    .watch$('ui', 'auto-check-updates')
    .pipe(
      filter(Boolean),
      switchMap(() =>
        this.marketplaceService.getUpdates$().pipe(
          map(arr => {
            return arr.reduce(
              (acc, marketplace) => acc + marketplace.pkgs.length,
              0,
            )
          }),
        ),
      ),
    )
<<<<<<< HEAD

  readonly sidebarOpen$ = this.splitPane.sidebarOpen$
=======
>>>>>>> e06f904d

  readonly sidebarOpen$ = this.splitPane.sidebarOpen$

  constructor(
    private readonly patch: PatchDB<DataModel>,
    private readonly eosService: EOSService,
    @Inject(AbstractMarketplaceService)
    private readonly marketplaceService: MarketplaceService,
    private readonly splitPane: SplitPaneTracker,
  ) {}
}<|MERGE_RESOLUTION|>--- conflicted
+++ resolved
@@ -62,11 +62,6 @@
         ),
       ),
     )
-<<<<<<< HEAD
-
-  readonly sidebarOpen$ = this.splitPane.sidebarOpen$
-=======
->>>>>>> e06f904d
 
   readonly sidebarOpen$ = this.splitPane.sidebarOpen$
 
