import { ChangeDetectionStrategy, Component, Inject } from '@angular/core'
import { EOSService } from '../../services/eos.service'
import { PatchDB } from 'patch-db-client'
<<<<<<< HEAD
import { Observable } from 'rxjs'
import { map } from 'rxjs/operators'
=======
import { iif, Observable } from 'rxjs'
import { filter, map, switchMap } from 'rxjs/operators'
>>>>>>> f6325cea
import { AbstractMarketplaceService } from '@start9labs/marketplace'
import { MarketplaceService } from 'src/app/services/marketplace.service'
import { DataModel } from 'src/app/services/patch-db/data-model'
import { SplitPaneTracker } from 'src/app/services/split-pane.service'

@Component({
  selector: 'app-menu',
  templateUrl: 'menu.component.html',
  styleUrls: ['menu.component.scss'],
  changeDetection: ChangeDetectionStrategy.OnPush,
})
export class MenuComponent {
  readonly pages = [
    {
      title: 'Services',
      url: '/services',
      icon: 'grid-outline',
    },
    {
      title: 'Embassy',
      url: '/embassy',
      icon: 'cube-outline',
    },
    {
      title: 'Marketplace',
      url: '/marketplace',
      icon: 'storefront-outline',
    },
    {
      title: 'Notifications',
      url: '/notifications',
      icon: 'notifications-outline',
    },
  ]

  readonly notificationCount$ = this.patch.watch$(
    'server-info',
    'unread-notification-count',
  )

  readonly snekScore$ = this.patch.watch$('ui', 'gaming', 'snake', 'high-score')

  readonly showEOSUpdate$ = this.eosService.showUpdate$

<<<<<<< HEAD
  readonly updateCount$: Observable<number> = this.marketplaceService
    .getUpdates()
    .pipe(map(pkgs => pkgs.length))
=======
  readonly updateCount$: Observable<number> = this.patch
    .watch$('ui', 'auto-check-updates')
    .pipe(
      filter(Boolean),
      switchMap(() =>
        this.marketplaceService.getUpdates$().pipe(
          map(arr => {
            return arr.reduce(
              (acc, marketplace) => acc + marketplace.pkgs.length,
              0,
            )
          }),
        ),
      ),
    )

  readonly sidebarOpen$ = this.splitPane.sidebarOpen$
>>>>>>> f6325cea

  readonly sidebarOpen$ = this.splitPane.sidebarOpen$

  constructor(
    private readonly patch: PatchDB<DataModel>,
    private readonly eosService: EOSService,
    @Inject(AbstractMarketplaceService)
    private readonly marketplaceService: MarketplaceService,
    private readonly splitPane: SplitPaneTracker,
  ) {}
}<|MERGE_RESOLUTION|>--- conflicted
+++ resolved
@@ -1,13 +1,8 @@
 import { ChangeDetectionStrategy, Component, Inject } from '@angular/core'
 import { EOSService } from '../../services/eos.service'
 import { PatchDB } from 'patch-db-client'
-<<<<<<< HEAD
-import { Observable } from 'rxjs'
-import { map } from 'rxjs/operators'
-=======
 import { iif, Observable } from 'rxjs'
 import { filter, map, switchMap } from 'rxjs/operators'
->>>>>>> f6325cea
 import { AbstractMarketplaceService } from '@start9labs/marketplace'
 import { MarketplaceService } from 'src/app/services/marketplace.service'
 import { DataModel } from 'src/app/services/patch-db/data-model'
@@ -52,11 +47,6 @@
 
   readonly showEOSUpdate$ = this.eosService.showUpdate$
 
-<<<<<<< HEAD
-  readonly updateCount$: Observable<number> = this.marketplaceService
-    .getUpdates()
-    .pipe(map(pkgs => pkgs.length))
-=======
   readonly updateCount$: Observable<number> = this.patch
     .watch$('ui', 'auto-check-updates')
     .pipe(
@@ -74,7 +64,6 @@
     )
 
   readonly sidebarOpen$ = this.splitPane.sidebarOpen$
->>>>>>> f6325cea
 
   readonly sidebarOpen$ = this.splitPane.sidebarOpen$
 
