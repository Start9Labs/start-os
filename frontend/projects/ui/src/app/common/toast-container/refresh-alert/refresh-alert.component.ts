--- conflicted
+++ resolved
@@ -1,9 +1,5 @@
 import { ChangeDetectionStrategy, Component, Inject } from '@angular/core'
-<<<<<<< HEAD
 import { Observable, Subject, merge, debounceTime } from 'rxjs'
-=======
-import { merge, Observable, Subject } from 'rxjs'
->>>>>>> da37d649
 
 import { RefreshAlertService } from './refresh-alert.service'
 import { SwUpdate } from '@angular/service-worker'
@@ -16,13 +12,11 @@
 })
 export class RefreshAlertComponent {
   private readonly dismiss$ = new Subject<boolean>()
-<<<<<<< HEAD
 
   readonly show$ = merge(this.dismiss$, this.refresh$).pipe(debounceTime(0))
-=======
-  readonly show$ = merge(this.dismiss$, this.refresh$)
+
+  // @TODO use this like we did on 0344
   onPwa = false
->>>>>>> da37d649
 
   constructor(
     @Inject(RefreshAlertService) private readonly refresh$: Observable<boolean>,
