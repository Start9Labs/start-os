<h2>This Release</h2>

<h4>0.3.4.4</h4>
<p class="note-padding">
  View the complete
  <a
    href="https://github.com/Start9Labs/start-os/releases/tag/v0.3.4.4"
    target="_blank"
    noreferrer
  >
    release notes
  </a>
  for more details.
</p>
<h6>Highlights</h6>
<ul class="spaced-list">
  <li>Https over Tor for faster UI loading times</li>
  <li>Change password through UI</li>
  <li>Use IP address for Network Folder backups</li>
  <li>
    Multiple bug fixes, performance enhancements, and other small features
  </li>
</ul>

<<<<<<< HEAD
<h2>Previous Releases</h2>

<h4>0.3.4.3</h4>
<p class="note-padding">
  View the complete
  <a
    href="https://github.com/Start9Labs/start-os/releases/tag/v0.3.4.3"
    target="_blank"
    noreferrer
  >
    release notes
  </a>
  for more details.
</p>
<h6>Highlights</h6>
<ul class="spaced-list">
  <li>Improved Tor reliability</li>
  <li>Experimental features tab</li>
  <li>Multiple bugfixes and general performance enhancements</li>
  <li>Update branding</li>
</ul>

<h4>0.3.4.2</h4>
<p class="note-padding">
  View the complete
  <a
    href="https://github.com/Start9Labs/start-os/releases/tag/v0.3.4.2"
    target="_blank"
    noreferrer
  >
    release notes
  </a>
  for more details.
</p>
<h6>Highlights</h6>
<ul class="spaced-list">
  <li>Update build system for Server Lite and NUC-based Server One</li>
  <li>Rename embassyOS to StartOS</li>
  <li>
    PWA support for StartOS web interface. You can now save StartOS to your
    phone as an app!
  </li>
</ul>

<h4>0.3.4</h4>
<p class="note-padding">
  View the complete
  <a
    href="https://github.com/Start9Labs/start-os/releases/tag/v0.3.4"
    target="_blank"
    noreferrer
  >
    release notes
  </a>
  for more details.
</p>
<h6>Highlights</h6>
<ul class="spaced-list">
  <li>Security patches</li>
  <li>Bug fixes</li>
  <li>Breakout services to Community Registry</li>
  <li>SSL support for IP access</li>
  <li>UI display improvements</li>
  <li>Better logs</li>
  <li>New system metrics</li>
  <li>EFI support</li>
</ul>
<button tuiButton class="begin" (click)="context.$implicit.complete()">
  Begin
</button>
=======
  <h4>0.3.5</h4>
  <p class="note-padding">
    View the complete
    <a
      href="https://github.com/Start9Labs/start-os/releases/tag/v0.3.5"
      target="_blank"
      noreferrer
    >
      release notes
    </a>
    for more details.
  </p>
  <h6>Highlights</h6>
  <ul class="spaced-list">
    <li>
      This release contains significant under-the-hood improvements to
      performance and reliability
    </li>
    <li>Ditch Docker, replace with Podman</li>
    <li>Remove locking behavior from PatchDB and optimize</li>
    <li>Boost efficiency of service manager</li>
    <li>Require HTTPS on LAN, and improve setup flow for trusting Root CA</li>
    <li>Better default privacy settings for Firefox kiosk mode</li>
    <li>Eliminate memory leak from Javascript runtime</li>
    <li>Other small bug fixes</li>
    <li>Update license to MIT</li>
  </ul>

  <div class="ion-text-center ion-padding">
    <ion-button
      fill="solid"
      color="primary"
      (click)="dismiss()"
      class="enter-click btn-128"
    >
      Begin
    </ion-button>
  </div>
</ion-content>
>>>>>>> d9cc21f7
<|MERGE_RESOLUTION|>--- conflicted
+++ resolved
@@ -1,10 +1,9 @@
 <h2>This Release</h2>
-
-<h4>0.3.4.4</h4>
+<h4>0.3.5</h4>
 <p class="note-padding">
   View the complete
   <a
-    href="https://github.com/Start9Labs/start-os/releases/tag/v0.3.4.4"
+    href="https://github.com/Start9Labs/start-os/releases/tag/v0.3.5"
     target="_blank"
     noreferrer
   >
@@ -14,123 +13,22 @@
 </p>
 <h6>Highlights</h6>
 <ul class="spaced-list">
-  <li>Https over Tor for faster UI loading times</li>
-  <li>Change password through UI</li>
-  <li>Use IP address for Network Folder backups</li>
   <li>
-    Multiple bug fixes, performance enhancements, and other small features
+    This release contains significant under-the-hood improvements to performance
+    and reliability
   </li>
+  <li>Ditch Docker, replace with Podman</li>
+  <li>Remove locking behavior from PatchDB and optimize</li>
+  <li>Boost efficiency of service manager</li>
+  <li>Require HTTPS on LAN, and improve setup flow for trusting Root CA</li>
+  <li>Better default privacy settings for Firefox kiosk mode</li>
+  <li>Eliminate memory leak from Javascript runtime</li>
+  <li>Other small bug fixes</li>
+  <li>Update license to MIT</li>
 </ul>
 
-<<<<<<< HEAD
-<h2>Previous Releases</h2>
-
-<h4>0.3.4.3</h4>
-<p class="note-padding">
-  View the complete
-  <a
-    href="https://github.com/Start9Labs/start-os/releases/tag/v0.3.4.3"
-    target="_blank"
-    noreferrer
-  >
-    release notes
-  </a>
-  for more details.
-</p>
-<h6>Highlights</h6>
-<ul class="spaced-list">
-  <li>Improved Tor reliability</li>
-  <li>Experimental features tab</li>
-  <li>Multiple bugfixes and general performance enhancements</li>
-  <li>Update branding</li>
-</ul>
-
-<h4>0.3.4.2</h4>
-<p class="note-padding">
-  View the complete
-  <a
-    href="https://github.com/Start9Labs/start-os/releases/tag/v0.3.4.2"
-    target="_blank"
-    noreferrer
-  >
-    release notes
-  </a>
-  for more details.
-</p>
-<h6>Highlights</h6>
-<ul class="spaced-list">
-  <li>Update build system for Server Lite and NUC-based Server One</li>
-  <li>Rename embassyOS to StartOS</li>
-  <li>
-    PWA support for StartOS web interface. You can now save StartOS to your
-    phone as an app!
-  </li>
-</ul>
-
-<h4>0.3.4</h4>
-<p class="note-padding">
-  View the complete
-  <a
-    href="https://github.com/Start9Labs/start-os/releases/tag/v0.3.4"
-    target="_blank"
-    noreferrer
-  >
-    release notes
-  </a>
-  for more details.
-</p>
-<h6>Highlights</h6>
-<ul class="spaced-list">
-  <li>Security patches</li>
-  <li>Bug fixes</li>
-  <li>Breakout services to Community Registry</li>
-  <li>SSL support for IP access</li>
-  <li>UI display improvements</li>
-  <li>Better logs</li>
-  <li>New system metrics</li>
-  <li>EFI support</li>
-</ul>
-<button tuiButton class="begin" (click)="context.$implicit.complete()">
-  Begin
-</button>
-=======
-  <h4>0.3.5</h4>
-  <p class="note-padding">
-    View the complete
-    <a
-      href="https://github.com/Start9Labs/start-os/releases/tag/v0.3.5"
-      target="_blank"
-      noreferrer
-    >
-      release notes
-    </a>
-    for more details.
-  </p>
-  <h6>Highlights</h6>
-  <ul class="spaced-list">
-    <li>
-      This release contains significant under-the-hood improvements to
-      performance and reliability
-    </li>
-    <li>Ditch Docker, replace with Podman</li>
-    <li>Remove locking behavior from PatchDB and optimize</li>
-    <li>Boost efficiency of service manager</li>
-    <li>Require HTTPS on LAN, and improve setup flow for trusting Root CA</li>
-    <li>Better default privacy settings for Firefox kiosk mode</li>
-    <li>Eliminate memory leak from Javascript runtime</li>
-    <li>Other small bug fixes</li>
-    <li>Update license to MIT</li>
-  </ul>
-
-  <div class="ion-text-center ion-padding">
-    <ion-button
-      fill="solid"
-      color="primary"
-      (click)="dismiss()"
-      class="enter-click btn-128"
-    >
-      Begin
-    </ion-button>
-  </div>
-</ion-content>
->>>>>>> d9cc21f7
+<div class="ion-text-center ion-padding">
+  <button tuiButton class="begin" (click)="context.$implicit.complete()">
+    Begin
+  </button>
+</div>