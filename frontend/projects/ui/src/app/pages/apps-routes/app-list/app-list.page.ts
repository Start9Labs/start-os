import { ChangeDetectionStrategy, Component } from '@angular/core'
import { PatchDB } from 'patch-db-client'
<<<<<<< HEAD
import {
  DataModel,
  PackageDataEntry,
} from 'src/app/services/patch-db/data-model'
import { filter, takeUntil, tap } from 'rxjs/operators'
import { DestroyService } from '@start9labs/shared'
import { ApiService } from 'src/app/services/api/embassy-api.service'
=======
import { DataModel } from 'src/app/services/patch-db/data-model'
import { filter, map, pairwise, startWith } from 'rxjs/operators'
>>>>>>> f6325cea

@Component({
  selector: 'app-list',
  templateUrl: './app-list.page.html',
  styleUrls: ['./app-list.page.scss'],
  changeDetection: ChangeDetectionStrategy.OnPush,
})
export class AppListPage {
<<<<<<< HEAD
  loading = true
  pkgs: readonly PackageDataEntry[] = []

  constructor(
    private readonly api: ApiService,
    private readonly destroy$: DestroyService,
    private readonly patch: PatchDB<DataModel>,
  ) {}

  get empty(): boolean {
    return !this.pkgs.length
  }

  ngOnInit() {
    this.patch
      .watch$('package-data')
      .pipe(
        filter(pkgs => Object.keys(pkgs).length !== this.pkgs.length),
        tap(pkgs => {
          this.loading = false
          this.pkgs = Object.values(pkgs).sort((a, b) =>
            b.manifest.title > a.manifest.title ? -1 : 1,
          )
        }),
        takeUntil(this.destroy$),
      )
      .subscribe()
  }
=======
  readonly pkgs$ = this.patch.watch$('package-data').pipe(
    map(pkgs => Object.values(pkgs)),
    startWith([]),
    pairwise(),
    filter(([prev, next]) => {
      const length = next.length
      return !length || prev.length !== length
    }),
    map(([_, pkgs]) => {
      return pkgs.sort((a, b) => (b.manifest.title > a.manifest.title ? -1 : 1))
    }),
  )

  constructor(private readonly patch: PatchDB<DataModel>) {}
>>>>>>> f6325cea
}<|MERGE_RESOLUTION|>--- conflicted
+++ resolved
@@ -1,17 +1,7 @@
 import { ChangeDetectionStrategy, Component } from '@angular/core'
 import { PatchDB } from 'patch-db-client'
-<<<<<<< HEAD
-import {
-  DataModel,
-  PackageDataEntry,
-} from 'src/app/services/patch-db/data-model'
-import { filter, takeUntil, tap } from 'rxjs/operators'
-import { DestroyService } from '@start9labs/shared'
-import { ApiService } from 'src/app/services/api/embassy-api.service'
-=======
 import { DataModel } from 'src/app/services/patch-db/data-model'
 import { filter, map, pairwise, startWith } from 'rxjs/operators'
->>>>>>> f6325cea
 
 @Component({
   selector: 'app-list',
@@ -20,36 +10,6 @@
   changeDetection: ChangeDetectionStrategy.OnPush,
 })
 export class AppListPage {
-<<<<<<< HEAD
-  loading = true
-  pkgs: readonly PackageDataEntry[] = []
-
-  constructor(
-    private readonly api: ApiService,
-    private readonly destroy$: DestroyService,
-    private readonly patch: PatchDB<DataModel>,
-  ) {}
-
-  get empty(): boolean {
-    return !this.pkgs.length
-  }
-
-  ngOnInit() {
-    this.patch
-      .watch$('package-data')
-      .pipe(
-        filter(pkgs => Object.keys(pkgs).length !== this.pkgs.length),
-        tap(pkgs => {
-          this.loading = false
-          this.pkgs = Object.values(pkgs).sort((a, b) =>
-            b.manifest.title > a.manifest.title ? -1 : 1,
-          )
-        }),
-        takeUntil(this.destroy$),
-      )
-      .subscribe()
-  }
-=======
   readonly pkgs$ = this.patch.watch$('package-data').pipe(
     map(pkgs => Object.values(pkgs)),
     startWith([]),
@@ -64,5 +24,4 @@
   )
 
   constructor(private readonly patch: PatchDB<DataModel>) {}
->>>>>>> f6325cea
 }