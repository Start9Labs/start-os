import { ChangeDetectionStrategy, Component } from '@angular/core'
import { NavController } from '@ionic/angular'
import { PatchDB } from 'patch-db-client'
import {
  DataModel,
  InstalledPackageDataEntry,
  Manifest,
  PackageDataEntry,
  PackageState,
} from 'src/app/services/patch-db/data-model'
import {
  PackageStatus,
  PrimaryStatus,
  renderPkgStatus,
} from 'src/app/services/pkg-status-rendering.service'
import { map, tap } from 'rxjs/operators'
import { ActivatedRoute, NavigationExtras } from '@angular/router'
import { getPkgId } from '@start9labs/shared'
<<<<<<< HEAD
import { ConfigService } from 'src/app/services/config.service'
import { getServerInfo } from 'src/app/util/get-server-info'
import { ModalService } from 'src/app/services/modal.service'
import { DependentInfo } from 'src/app/types/dependent-info'
import {
  DepErrorService,
  DependencyErrorType,
  PackageDependencyErrors,
} from 'src/app/services/dep-error.service'
import { combineLatest } from 'rxjs'

export interface DependencyInfo {
  id: string
  title: string
  icon: string
  version: string
  errorText: string
  actionText: string
  action: () => any
}
=======
>>>>>>> 0daaf3b1

const STATES = [
  PackageState.Installing,
  PackageState.Updating,
  PackageState.Restoring,
]

@Component({
  selector: 'app-show',
  templateUrl: './app-show.page.html',
  changeDetection: ChangeDetectionStrategy.OnPush,
})
export class AppShowPage {
  private readonly pkgId = getPkgId(this.route)

  readonly pkgPlus$ = combineLatest([
    this.patch.watch$('package-data'),
    this.depErrorService.depErrors$,
  ]).pipe(
    tap(([pkgs, _]) => {
      // if package disappears, navigate to list page
      if (!pkgs[this.pkgId]) this.navCtrl.navigateRoot('/services')
    }),
    map(([pkgs, depErrors]) => {
      const pkg = pkgs[this.pkgId]
      return {
        pkg,
        dependencies: this.getDepInfo(pkg, depErrors),
        status: renderPkgStatus(pkg, depErrors),
      }
    }),
  )

  constructor(
    private readonly route: ActivatedRoute,
    private readonly navCtrl: NavController,
    private readonly patch: PatchDB<DataModel>,
<<<<<<< HEAD
    private readonly config: ConfigService,
    private readonly modalService: ModalService,
    private readonly depErrorService: DepErrorService,
=======
>>>>>>> 0daaf3b1
  ) {}

  isInstalled({ state }: PackageDataEntry): boolean {
    return state === PackageState.Installed
  }

  isRunning({ primary }: PackageStatus): boolean {
    return primary === PrimaryStatus.Running
  }

  isBackingUp({ primary }: PackageStatus): boolean {
    return primary === PrimaryStatus.BackingUp
  }

  showProgress({ state }: PackageDataEntry): boolean {
    return STATES.includes(state)
  }
<<<<<<< HEAD

  async launchHttps() {
    const onTor = this.config.isTor()
    const { 'lan-address': lanAddress, 'tor-address': torAddress } =
      await getServerInfo(this.patch)
    onTor ? window.open(torAddress) : window.open(lanAddress)
  }

  private getDepInfo(
    pkg: PackageDataEntry,
    depErrors: PackageDependencyErrors,
  ): DependencyInfo[] {
    const pkgInstalled = pkg.installed

    if (!pkgInstalled) return []

    return Object.keys(pkgInstalled['current-dependencies'])
      .filter(id => !!pkgInstalled.manifest.dependencies[id])
      .map(id => this.getDepValues(pkgInstalled, id, depErrors))
  }

  private getDepValues(
    pkgInstalled: InstalledPackageDataEntry,
    depId: string,
    depErrors: PackageDependencyErrors,
  ): DependencyInfo {
    const { errorText, fixText, fixAction } = this.getDepErrors(
      pkgInstalled,
      depId,
      depErrors,
    )

    const depInfo = pkgInstalled['dependency-info'][depId]

    return {
      id: depId,
      version: pkgInstalled.manifest.dependencies[depId].version, // do we want this version range?
      title: depInfo?.manifest?.title || depId,
      icon: depInfo?.icon || '',
      errorText: errorText
        ? `${errorText}. ${pkgInstalled.manifest.title} will not work as expected.`
        : '',
      actionText: fixText || 'View',
      action:
        fixAction || (() => this.navCtrl.navigateForward(`/services/${depId}`)),
    }
  }

  private getDepErrors(
    pkgInstalled: InstalledPackageDataEntry,
    depId: string,
    depErrors: PackageDependencyErrors,
  ) {
    const pkgManifest = pkgInstalled.manifest
    const depError = depErrors[pkgInstalled.manifest.id][depId]

    let errorText: string | null = null
    let fixText: string | null = null
    let fixAction: (() => any) | null = null

    if (depError) {
      if (depError.type === DependencyErrorType.NotInstalled) {
        errorText = 'Not installed'
        fixText = 'Install'
        fixAction = () => this.fixDep(pkgManifest, 'install', depId)
      } else if (depError.type === DependencyErrorType.IncorrectVersion) {
        errorText = 'Incorrect version'
        fixText = 'Update'
        fixAction = () => this.fixDep(pkgManifest, 'update', depId)
      } else if (depError.type === DependencyErrorType.ConfigUnsatisfied) {
        errorText = 'Config not satisfied'
        fixText = 'Auto config'
        fixAction = () => this.fixDep(pkgManifest, 'configure', depId)
      } else if (depError.type === DependencyErrorType.NotRunning) {
        errorText = 'Not running'
        fixText = 'Start'
      } else if (depError.type === DependencyErrorType.HealthChecksFailed) {
        errorText = 'Health check failed'
      } else if (depError.type === DependencyErrorType.Transitive) {
        errorText = 'Dependency has a dependency issue'
      }
    }

    return {
      errorText,
      fixText,
      fixAction,
    }
  }

  private async fixDep(
    pkgManifest: Manifest,
    action: 'install' | 'update' | 'configure',
    id: string,
  ): Promise<void> {
    switch (action) {
      case 'install':
      case 'update':
        return this.installDep(pkgManifest, id)
      case 'configure':
        return this.configureDep(pkgManifest, id)
    }
  }

  private async installDep(
    pkgManifest: Manifest,
    depId: string,
  ): Promise<void> {
    const version = pkgManifest.dependencies[depId].version

    const dependentInfo: DependentInfo = {
      id: pkgManifest.id,
      title: pkgManifest.title,
      version,
    }
    const navigationExtras: NavigationExtras = {
      state: { dependentInfo },
    }

    await this.navCtrl.navigateForward(
      `/marketplace/${depId}`,
      navigationExtras,
    )
  }

  private async configureDep(
    pkgManifest: Manifest,
    dependencyId: string,
  ): Promise<void> {
    const dependentInfo: DependentInfo = {
      id: pkgManifest.id,
      title: pkgManifest.title,
    }

    await this.modalService.presentModalConfig({
      pkgId: dependencyId,
      dependentInfo,
    })
  }
=======
>>>>>>> 0daaf3b1
}<|MERGE_RESOLUTION|>--- conflicted
+++ resolved
@@ -16,9 +16,6 @@
 import { map, tap } from 'rxjs/operators'
 import { ActivatedRoute, NavigationExtras } from '@angular/router'
 import { getPkgId } from '@start9labs/shared'
-<<<<<<< HEAD
-import { ConfigService } from 'src/app/services/config.service'
-import { getServerInfo } from 'src/app/util/get-server-info'
 import { ModalService } from 'src/app/services/modal.service'
 import { DependentInfo } from 'src/app/types/dependent-info'
 import {
@@ -37,8 +34,6 @@
   actionText: string
   action: () => any
 }
-=======
->>>>>>> 0daaf3b1
 
 const STATES = [
   PackageState.Installing,
@@ -76,12 +71,8 @@
     private readonly route: ActivatedRoute,
     private readonly navCtrl: NavController,
     private readonly patch: PatchDB<DataModel>,
-<<<<<<< HEAD
-    private readonly config: ConfigService,
     private readonly modalService: ModalService,
     private readonly depErrorService: DepErrorService,
-=======
->>>>>>> 0daaf3b1
   ) {}
 
   isInstalled({ state }: PackageDataEntry): boolean {
@@ -98,14 +89,6 @@
 
   showProgress({ state }: PackageDataEntry): boolean {
     return STATES.includes(state)
-  }
-<<<<<<< HEAD
-
-  async launchHttps() {
-    const onTor = this.config.isTor()
-    const { 'lan-address': lanAddress, 'tor-address': torAddress } =
-      await getServerInfo(this.patch)
-    onTor ? window.open(torAddress) : window.open(lanAddress)
   }
 
   private getDepInfo(
@@ -239,6 +222,4 @@
       dependentInfo,
     })
   }
-=======
->>>>>>> 0daaf3b1
 }