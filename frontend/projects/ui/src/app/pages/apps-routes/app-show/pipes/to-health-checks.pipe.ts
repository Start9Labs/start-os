--- conflicted
+++ resolved
@@ -5,13 +5,8 @@
   PackageDataEntry,
   PackageMainStatus,
 } from 'src/app/services/patch-db/data-model'
-<<<<<<< HEAD
-import { exists, isEmptyObject } from '@start9labs/shared'
-import { filter, map, startWith } from 'rxjs/operators'
-=======
 import { isEmptyObject } from '@start9labs/shared'
 import { map, startWith } from 'rxjs/operators'
->>>>>>> f6325cea
 import { PatchDB } from 'patch-db-client'
 import { Observable } from 'rxjs'
 
