<ng-container *ngIf="pkgPlus$ | async as pkgPlus">
  <!-- header -->
  <app-show-header [pkg]="pkgPlus.pkg"></app-show-header>

  <!-- content -->
  <ion-content *ngIf="pkgPlus.pkg as pkg" class="ion-padding with-widgets">
    <!-- ** installing, updating, restoring ** -->
    <ng-container *ngIf="showProgress(pkg); else installed">
      <app-show-progress
        *ngIf="pkg | progressData as progressData"
        [pkg]="pkg"
        [progressData]="progressData"
      ></app-show-progress>
    </ng-container>

    <!-- Installed -->
    <ng-template #installed>
<<<<<<< HEAD
      <!-- SECURE -->
      <ng-container *ngIf="secure; else insecure">
        <ion-item-group *ngIf="pkgPlus.status as status">
          <!-- ** status ** -->
          <app-show-status [pkg]="pkg" [status]="status"></app-show-status>
=======
      <ng-container *ngIf="pkg | toDependencies as dependencies">
        <ion-item-group *ngIf="pkg | toStatus as status">
          <!-- ** status ** -->
          <app-show-status
            [pkg]="pkg"
            [dependencies]="dependencies"
            [status]="status"
          ></app-show-status>
>>>>>>> 0daaf3b1
          <!-- ** installed && !backing-up ** -->
          <ng-container *ngIf="isInstalled(pkg) && !isBackingUp(status)">
            <!-- ** health checks ** -->
            <app-show-health-checks
              *ngIf="isRunning(status)"
              [pkg]="pkg"
            ></app-show-health-checks>
            <!-- ** dependencies ** -->
            <app-show-dependencies
<<<<<<< HEAD
              *ngIf="pkgPlus.dependencies.length"
              [dependencies]="pkgPlus.dependencies"
=======
              *ngIf="dependencies.length"
              [dependencies]="dependencies"
>>>>>>> 0daaf3b1
            ></app-show-dependencies>
            <!-- ** menu ** -->
            <app-show-menu [buttons]="pkg | toButtons"></app-show-menu>
            <!-- ** additional ** -->
            <app-show-additional [pkg]="pkg"></app-show-additional>
          </ng-container>
        </ion-item-group>
      </ng-container>
    </ng-template>
  </ion-content>
</ng-container><|MERGE_RESOLUTION|>--- conflicted
+++ resolved
@@ -15,46 +15,27 @@
 
     <!-- Installed -->
     <ng-template #installed>
-<<<<<<< HEAD
-      <!-- SECURE -->
-      <ng-container *ngIf="secure; else insecure">
-        <ion-item-group *ngIf="pkgPlus.status as status">
-          <!-- ** status ** -->
-          <app-show-status [pkg]="pkg" [status]="status"></app-show-status>
-=======
-      <ng-container *ngIf="pkg | toDependencies as dependencies">
-        <ion-item-group *ngIf="pkg | toStatus as status">
-          <!-- ** status ** -->
-          <app-show-status
+      <ion-item-group *ngIf="pkgPlus.status as status">
+        <!-- ** status ** -->
+        <app-show-status [pkg]="pkg" [status]="status"></app-show-status>
+        <!-- ** installed && !backing-up ** -->
+        <ng-container *ngIf="isInstalled(pkg) && !isBackingUp(status)">
+          <!-- ** health checks ** -->
+          <app-show-health-checks
+            *ngIf="isRunning(status)"
             [pkg]="pkg"
-            [dependencies]="dependencies"
-            [status]="status"
-          ></app-show-status>
->>>>>>> 0daaf3b1
-          <!-- ** installed && !backing-up ** -->
-          <ng-container *ngIf="isInstalled(pkg) && !isBackingUp(status)">
-            <!-- ** health checks ** -->
-            <app-show-health-checks
-              *ngIf="isRunning(status)"
-              [pkg]="pkg"
-            ></app-show-health-checks>
-            <!-- ** dependencies ** -->
-            <app-show-dependencies
-<<<<<<< HEAD
-              *ngIf="pkgPlus.dependencies.length"
-              [dependencies]="pkgPlus.dependencies"
-=======
-              *ngIf="dependencies.length"
-              [dependencies]="dependencies"
->>>>>>> 0daaf3b1
-            ></app-show-dependencies>
-            <!-- ** menu ** -->
-            <app-show-menu [buttons]="pkg | toButtons"></app-show-menu>
-            <!-- ** additional ** -->
-            <app-show-additional [pkg]="pkg"></app-show-additional>
-          </ng-container>
-        </ion-item-group>
-      </ng-container>
+          ></app-show-health-checks>
+          <!-- ** dependencies ** -->
+          <app-show-dependencies
+            *ngIf="pkgPlus.dependencies.length"
+            [dependencies]="pkgPlus.dependencies"
+          ></app-show-dependencies>
+          <!-- ** menu ** -->
+          <app-show-menu [buttons]="pkg | toButtons"></app-show-menu>
+          <!-- ** additional ** -->
+          <app-show-additional [pkg]="pkg"></app-show-additional>
+        </ng-container>
+      </ion-item-group>
     </ng-template>
   </ion-content>
 </ng-container>