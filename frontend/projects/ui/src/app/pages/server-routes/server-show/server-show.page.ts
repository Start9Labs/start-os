--- conflicted
+++ resolved
@@ -48,12 +48,6 @@
 
   async updateEos(): Promise<void> {
     const modal = await this.modalCtrl.create({
-<<<<<<< HEAD
-      componentProps: {
-        releaseNotes: this.eosService.eos?.['release-notes'],
-      },
-=======
->>>>>>> f6325cea
       component: OSUpdatePage,
     })
     modal.present()
@@ -518,11 +512,7 @@
     this.clicks++
     if (this.clicks >= 5) {
       this.clicks = 0
-<<<<<<< HEAD
-      await this.localStorageService.toggleShowDiskRepair()
-=======
       this.ClientStorageService.toggleShowDiskRepair()
->>>>>>> f6325cea
     }
     setTimeout(() => {
       this.clicks = Math.max(this.clicks - 1, 0)
