--- conflicted
+++ resolved
@@ -22,17 +22,10 @@
       <ion-item>
         <ion-label>
           <h2>
-<<<<<<< HEAD
             LAN shared folders are the recommended way to create Embassy
             backups. View the
             <a
               href="https://docs.start9.com/user-manual/general/backups.html#lan-backups"
-=======
-            Shared folders are the recommended way to create Embassy backups.
-            View the
-            <a
-              href="https://docs.start9.com/user-manual/general/backups.html#shared-network-folder"
->>>>>>> bd04eb8a
               target="_blank"
               noreferrer
               >Instructions</a
