import {
  ChangeDetectionStrategy,
  Component,
  Input,
  ViewChild,
} from '@angular/core'
import { ErrorService, LoadingService } from '@start9labs/shared'
import { TuiDialogService } from '@taiga-ui/core'
import { TUI_PROMPT } from '@taiga-ui/kit'
import { PatchDB } from 'patch-db-client'
import { filter } from 'rxjs'
import {
  PackageStatus,
  PrimaryRendering,
  PrimaryStatus,
  StatusRendering,
} from 'src/app/services/pkg-status-rendering.service'
import {
  DataModel,
  InterfaceInfo,
  PackageDataEntry,
  PackageState,
} from 'src/app/services/patch-db/data-model'
import { ApiService } from 'src/app/services/api/embassy-api.service'
import { FormDialogService } from 'src/app/services/form-dialog.service'
import {
  AppConfigPage,
  PackageConfigData,
} from '../../modals/app-config/app-config.page'
import { hasCurrentDeps } from 'src/app/util/has-deps'
import { ConnectionService } from 'src/app/services/connection.service'
import { LaunchMenuComponent } from '../../../app-list/app-list-pkg/launch-menu/launch-menu.component'

@Component({
  selector: 'app-show-status',
  templateUrl: './app-show-status.component.html',
  styleUrls: ['./app-show-status.component.scss'],
  changeDetection: ChangeDetectionStrategy.OnPush,
})
export class AppShowStatusComponent {
  @ViewChild('launchMenu') launchMenu!: LaunchMenuComponent

  @Input({ required: true })
  pkg!: PackageDataEntry

  @Input({ required: true })
  status!: PackageStatus

  PR = PrimaryRendering

  readonly connected$ = this.connectionService.connected$

  constructor(
    private readonly dialogs: TuiDialogService,
    private readonly errorService: ErrorService,
    private readonly loader: LoadingService,
    private readonly embassyApi: ApiService,
    private readonly formDialog: FormDialogService,
    private readonly connectionService: ConnectionService,
    private readonly patch: PatchDB<DataModel>,
  ) {}

  private get id(): string {
    return this.pkg.manifest.id
  }

  get interfaceInfo(): Record<string, InterfaceInfo> {
    return this.pkg.installed!['interfaceInfo']
  }

  get isConfigured(): boolean {
    return this.pkg.installed!.status.configured
  }

  get isInstalled(): boolean {
    return this.pkg.state === PackageState.Installed
  }

  get isRunning(): boolean {
    return this.status.primary === PrimaryStatus.Running
  }

  get canStop(): boolean {
    return [
      PrimaryStatus.Running,
      PrimaryStatus.Starting,
      PrimaryStatus.Restarting,
    ].includes(this.status.primary as PrimaryStatus)
  }

  get isStopped(): boolean {
    return this.status.primary === PrimaryStatus.Stopped
  }

  get rendering(): StatusRendering {
    return PrimaryRendering[this.status.primary]
  }

  presentModalConfig(): void {
    this.formDialog.open<PackageConfigData>(AppConfigPage, {
      label: `${this.pkg.manifest.title} configuration`,
      data: { pkgId: this.id },
    })
  }

  async tryStart(): Promise<void> {
    if (this.status.dependency === 'warning') {
      const depErrMsg = `${this.pkg.manifest.title} has unmet dependencies. It will not work as expected.`
      const proceed = await this.presentAlertStart(depErrMsg)

      if (!proceed) return
    }

    const alertMsg = this.pkg.manifest.alerts.start

    if (alertMsg) {
      const proceed = await this.presentAlertStart(alertMsg)

      if (!proceed) return
    }

    this.start()
  }

  async tryStop(): Promise<void> {
    const { title, alerts } = this.pkg.manifest

<<<<<<< HEAD
    let content = alerts.stop || ''
    if (await hasCurrentDeps(this.patch, id)) {
=======
    let message = alerts.stop || ''
    if (hasCurrentDeps(this.pkg)) {
>>>>>>> d9cc21f7
      const depMessage = `Services that depend on ${title} will no longer work properly and may crash`
      content = content ? `${content}.\n\n${depMessage}` : depMessage
    }

    if (content) {
      this.dialogs
        .open(TUI_PROMPT, {
          label: 'Warning',
          size: 's',
          data: {
            content,
            yes: 'Stop',
            no: 'Cancel',
          },
        })
        .pipe(filter(Boolean))
        .subscribe(() => this.stop())
    } else {
      this.stop()
    }
  }

  async tryRestart(): Promise<void> {
<<<<<<< HEAD
    const { id, title } = this.pkg.manifest

    if (await hasCurrentDeps(this.patch, id)) {
      this.dialogs
        .open(TUI_PROMPT, {
          label: 'Warning',
          size: 's',
          data: {
            content: `Services that depend on ${title} may temporarily experiences issues`,
            yes: 'Restart',
            no: 'Cancel',
=======
    if (hasCurrentDeps(this.pkg)) {
      const alert = await this.alertCtrl.create({
        header: 'Warning',
        message: `Services that depend on ${this.pkg.manifest.title} may temporarily experiences issues`,
        buttons: [
          {
            text: 'Cancel',
            role: 'cancel',
>>>>>>> d9cc21f7
          },
        })
        .pipe(filter(Boolean))
        .subscribe(() => this.restart())
    } else {
      this.restart()
    }
  }

  private async start(): Promise<void> {
    const loader = this.loader.open(`Starting...`).subscribe()

    try {
      await this.embassyApi.startPackage({ id: this.id })
    } catch (e: any) {
      this.errorService.handleError(e)
    } finally {
      loader.unsubscribe()
    }
  }

  private async stop(): Promise<void> {
    const loader = this.loader.open(`Stopping...`).subscribe()

    try {
      await this.embassyApi.stopPackage({ id: this.id })
    } catch (e: any) {
      this.errorService.handleError(e)
    } finally {
      loader.unsubscribe()
    }
  }

  private async restart(): Promise<void> {
    const loader = this.loader.open(`Restarting...`).subscribe()

    try {
      await this.embassyApi.restartPackage({ id: this.id })
    } catch (e: any) {
      this.errorService.handleError(e)
    } finally {
      loader.unsubscribe()
    }
  }
  private async presentAlertStart(content: string): Promise<boolean> {
    return new Promise(async resolve => {
      this.dialogs
        .open<boolean>(TUI_PROMPT, {
          label: 'Warning',
          size: 's',
          data: {
            content,
            yes: 'Continue',
            no: 'Cancel',
          },
        })
        .subscribe(response => resolve(response))
    })
  }
}<|MERGE_RESOLUTION|>--- conflicted
+++ resolved
@@ -125,13 +125,8 @@
   async tryStop(): Promise<void> {
     const { title, alerts } = this.pkg.manifest
 
-<<<<<<< HEAD
     let content = alerts.stop || ''
-    if (await hasCurrentDeps(this.patch, id)) {
-=======
-    let message = alerts.stop || ''
     if (hasCurrentDeps(this.pkg)) {
->>>>>>> d9cc21f7
       const depMessage = `Services that depend on ${title} will no longer work properly and may crash`
       content = content ? `${content}.\n\n${depMessage}` : depMessage
     }
@@ -155,28 +150,15 @@
   }
 
   async tryRestart(): Promise<void> {
-<<<<<<< HEAD
-    const { id, title } = this.pkg.manifest
-
-    if (await hasCurrentDeps(this.patch, id)) {
+    if (hasCurrentDeps(this.pkg)) {
       this.dialogs
         .open(TUI_PROMPT, {
           label: 'Warning',
           size: 's',
           data: {
-            content: `Services that depend on ${title} may temporarily experiences issues`,
+            content: `Services that depend on ${this.pkg.manifest} may temporarily experiences issues`,
             yes: 'Restart',
             no: 'Cancel',
-=======
-    if (hasCurrentDeps(this.pkg)) {
-      const alert = await this.alertCtrl.create({
-        header: 'Warning',
-        message: `Services that depend on ${this.pkg.manifest.title} may temporarily experiences issues`,
-        buttons: [
-          {
-            text: 'Cancel',
-            role: 'cancel',
->>>>>>> d9cc21f7
           },
         })
         .pipe(filter(Boolean))
