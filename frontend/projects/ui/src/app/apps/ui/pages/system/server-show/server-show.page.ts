import { Component, Inject } from '@angular/core'
<<<<<<< HEAD
import { NavController } from '@ionic/angular'
=======
import {
  AlertController,
  LoadingController,
  ModalController,
  NavController,
  ToastController,
} from '@ionic/angular'
>>>>>>> da37d649
import { ApiService } from 'src/app/services/api/embassy-api.service'
import { ActivatedRoute } from '@angular/router'
import { PatchDB } from 'patch-db-client'
import { filter, Observable, of, switchMap, take } from 'rxjs'
import { ErrorService, LoadingService } from '@start9labs/shared'
import { EOSService } from 'src/app/services/eos.service'
import { ClientStorageService } from 'src/app/services/client-storage.service'
import { OSUpdatePage } from './os-update/os-update.page'
import { getAllPackages } from 'src/app/util/get-package-data'
import { AuthService } from 'src/app/services/auth.service'
import { DataModel } from 'src/app/services/patch-db/data-model'
import { ConfigService } from 'src/app/services/config.service'
<<<<<<< HEAD
import { TuiAlertService, TuiDialogService } from '@taiga-ui/core'
import { PROMPT } from 'src/app/apps/ui/modals/prompt/prompt.component'
import { PolymorpheusComponent } from '@tinkoff/ng-polymorpheus'
import { TUI_PROMPT } from '@taiga-ui/kit'
=======
import { DOCUMENT } from '@angular/common'
import { getServerInfo } from 'src/app/util/get-server-info'
import * as argon2 from '@start9labs/argon2'
>>>>>>> da37d649

@Component({
  selector: 'server-show',
  templateUrl: 'server-show.page.html',
  styleUrls: ['server-show.page.scss'],
})
export class ServerShowPage {
  manageClicks = 0
  powerClicks = 0

  readonly server$ = this.patch.watch$('server-info')
  readonly showUpdate$ = this.eosService.showUpdate$
  readonly showDiskRepair$ = this.clientStorageService.showDiskRepair$

  readonly secure = this.config.isSecure()
  readonly isTorHttp =
    this.config.isTor() && this.document.location.protocol === 'http:'

  constructor(
    private readonly dialogs: TuiDialogService,
    private readonly loader: LoadingService,
    private readonly errorService: ErrorService,
    private readonly embassyApi: ApiService,
    private readonly navCtrl: NavController,
    private readonly route: ActivatedRoute,
    private readonly patch: PatchDB<DataModel>,
    private readonly eosService: EOSService,
    private readonly clientStorageService: ClientStorageService,
    private readonly authService: AuthService,
    private readonly alerts: TuiAlertService,
    private readonly config: ConfigService,
    @Inject(DOCUMENT) private readonly document: Document,
  ) {}

  addClick(title: string) {
    switch (title) {
      case 'Security':
        this.addSecurityClick()
        break
      case 'Power':
        this.addPowerClick()
        break
      default:
        return
    }
  }

  private async setBrowserTab(): Promise<void> {
    this.patch
      .watch$('ui', 'name')
      .pipe(
        switchMap(initialValue =>
          this.dialogs.open<string>(PROMPT, {
            label: 'Browser Tab Title',
            data: {
              message: `This value will be displayed as the title of your browser tab.`,
              label: 'Device Name',
              placeholder: 'StartOS',
              required: false,
              buttonText: 'Save',
              initialValue,
            },
          }),
        ),
        take(1),
      )
      .subscribe(name => this.setName(name || null))
  }

<<<<<<< HEAD
  private updateEos() {
    this.dialogs.open(new PolymorpheusComponent(OSUpdatePage)).subscribe()
=======
  async presentAlertResetPassword() {
    const alert = await this.alertCtrl.create({
      header: 'Warning',
      message:
        'You will still need your current password to decrypt existing backups!',
      buttons: [
        {
          text: 'Cancel',
          role: 'cancel',
        },
        {
          text: 'Continue',
          handler: () => this.presentModalResetPassword(),
          cssClass: 'enter-click',
        },
      ],
      cssClass: 'alert-warning-message',
    })

    await alert.present()
  }

  async presentModalResetPassword(): Promise<void> {
    const modal = await this.modalCtrl.create({
      component: GenericFormPage,
      componentProps: {
        title: 'Change Master Password',
        spec: PasswordSpec,
        buttons: [
          {
            text: 'Save',
            handler: (value: any) => {
              return this.resetPassword(value)
            },
            isSubmit: true,
          },
        ],
      },
    })
    await modal.present()
  }

  private async resetPassword(value: {
    currPass: string
    newPass: string
    newPass2: string
  }): Promise<boolean> {
    let err = ''

    if (value.newPass !== value.newPass2) {
      err = 'New passwords do not match'
    } else if (value.newPass.length < 12) {
      err = 'New password must be 12 characters or greater'
    } else if (value.newPass.length > 64) {
      err = 'New password must be less than 65 characters'
    }

    // confirm current password is correct
    const { 'password-hash': passwordHash } = await getServerInfo(this.patch)
    try {
      argon2.verify(passwordHash, value.currPass)
    } catch (e) {
      err = 'Current password is invalid'
    }

    if (err) {
      this.errToast.present(err)
      return false
    }

    const loader = await this.loadingCtrl.create({
      message: 'Changing master password...',
    })
    await loader.present()

    try {
      await this.embassyApi.resetPassword({
        'old-password': value.currPass,
        'new-password': value.newPass,
      })
      const toast = await this.toastCtrl.create({
        header: 'Password changed!',
        position: 'bottom',
        duration: 2000,
      })

      toast.present()
      return true
    } catch (e: any) {
      this.errToast.present(e)
      return false
    } finally {
      loader.dismiss()
    }
  }

  async updateEos(): Promise<void> {
    const modal = await this.modalCtrl.create({
      component: OSUpdatePage,
    })
    modal.present()
>>>>>>> da37d649
  }

  private presentAlertLogout() {
    this.dialogs
      .open(TUI_PROMPT, {
        label: 'Confirm',
        size: 's',
        data: {
          content: 'Are you sure you want to log out?',
          yes: 'Logout',
          no: 'Cancel',
        },
      })
      .pipe(filter(Boolean))
      .subscribe(() => this.logout())
  }

  private presentAlertRestart() {
    this.dialogs
      .open(TUI_PROMPT, {
        label: 'Restart',
        size: 's',
        data: {
          content:
            'Are you sure you want to restart your server? It can take several minutes to come back online.',
          yes: 'Restart',
          no: 'Cancel',
        },
      })
      .pipe(filter(Boolean))
      .subscribe(() => this.restart())
  }

  private presentAlertShutdown() {
    this.dialogs
      .open(TUI_PROMPT, {
        label: 'Warning',
        size: 's',
        data: {
          content:
            'Are you sure you want to power down your server? This can take several minutes, and your server will not come back online automatically. To power on again, You will need to physically unplug your server and plug it back in',
          yes: 'Shutdown',
          no: 'Cancel',
        },
      })
      .pipe(filter(Boolean))
      .subscribe(() => this.shutdown())
  }

  private async presentAlertSystemRebuild() {
    const localPkgs = await getAllPackages(this.patch)
    const minutes = Object.keys(localPkgs).length * 2

    this.dialogs
      .open(TUI_PROMPT, {
        label: 'Warning',
        size: 's',
        data: {
          content: `This action will tear down all service containers and rebuild them from scratch. No data will be deleted. This action is useful if your system gets into a bad state, and it should only be performed if you are experiencing general performance or reliability issues. It may take up to ${minutes} minutes to complete. During this time, you will lose all connectivity to your server.`,
          yes: 'Rebuild',
          no: 'Cancel',
        },
      })
      .pipe(filter(Boolean))
      .subscribe(() => this.systemRebuild())
  }

  private presentAlertRepairDisk() {
    this.dialogs
      .open(TUI_PROMPT, {
        label: 'Warning',
        size: 's',
        data: {
          content: `This action should only be executed if directed by a Start9 support specialist. We recommend backing up your device before preforming this action.<p>If anything happens to the device during the reboot, such as losing power or unplugging the drive, the filesystem <i>will</i> be in an unrecoverable state. Please proceed with caution.</p>`,
          yes: 'Rebuild',
          no: 'Cancel',
        },
      })
      .pipe(filter(Boolean))
      .subscribe(() => this.systemRebuild())
  }

  private async setName(value: string | null): Promise<void> {
    const loader = this.loader.open('Saving...').subscribe()

    try {
      await this.embassyApi.setDbValue<string | null>(['name'], value)
    } finally {
      loader.unsubscribe()
    }
  }

  // should wipe cache independent of actual BE logout
  private logout() {
    this.embassyApi.logout({}).catch(e => console.error('Failed to log out', e))
    this.authService.setUnverified()
  }

  private async restart() {
    const action = 'Restart'
    const loader = this.loader.open(`Beginning ${action}...`).subscribe()

    try {
      await this.embassyApi.restartServer({})
      this.presentAlertInProgress(action, ` until ${action} completes.`)
    } catch (e: any) {
      this.errorService.handleError(e)
    } finally {
      loader.unsubscribe()
    }
  }

  private async shutdown() {
    const action = 'Shutdown'
    const loader = this.loader.open(`Beginning ${action}...`).subscribe()

    try {
      await this.embassyApi.shutdownServer({})
      this.presentAlertInProgress(
        action,
        '.<br /><br /><b>You will need to physically power cycle the device to regain connectivity.</b>',
      )
    } catch (e: any) {
      this.errorService.handleError(e)
    } finally {
      loader.unsubscribe()
    }
  }

  private async systemRebuild() {
    const action = 'System Rebuild'
    const loader = this.loader.open(`Beginning ${action}...`).subscribe()

    try {
      await this.embassyApi.systemRebuild({})
      this.presentAlertInProgress(action, ` until ${action} completes.`)
    } catch (e: any) {
      this.errorService.handleError(e)
    } finally {
      loader.unsubscribe()
    }
  }

  private async checkForEosUpdate(): Promise<void> {
    const loader = this.loader.open('Checking for updates').subscribe()

    try {
      await this.eosService.loadEos()

      loader.unsubscribe()

      if (this.eosService.updateAvailable$.value) {
        this.updateEos()
      } else {
        this.presentAlertLatest()
      }
    } catch (e: any) {
      loader.unsubscribe()
      this.errorService.handleError(e)
    }
  }

  private presentAlertLatest() {
    this.dialogs
      .open('You are on the latest version of StartOS.', {
        label: 'Up to date!',
        size: 's',
      })
      .subscribe()
  }

  private presentAlertInProgress(verb: string, message: string) {
    this.dialogs
      .open(
        `Stopping all services gracefully. This can take a while.<br /><br />If you have a speaker, your server will <b>♫ play a melody ♫</b> before shutting down. Your server will then become unreachable${message}`,
        {
          label: `${verb} In Progress...`,
          size: 's',
        },
      )
      .subscribe()
  }

  settings: ServerSettings = {
    General: [
      {
        title: 'About',
        description: 'Basic information about your server',
        icon: 'information-circle-outline',
        action: () =>
          this.navCtrl.navigateForward(['specs'], { relativeTo: this.route }),
        detail: true,
        disabled$: of(false),
      },
      {
        title: 'Software Update',
        description: 'Get the latest version of StartOS',
        icon: 'cloud-download-outline',
        action: () =>
          this.eosService.updateAvailable$.getValue()
            ? this.updateEos()
            : this.checkForEosUpdate(),
        detail: false,
        disabled$: this.eosService.updatingOrBackingUp$,
      },
      {
        title: 'Browser Tab Title',
        description: `Customize the display name of your browser tab`,
        icon: 'pricetag-outline',
        action: () => this.setBrowserTab(),
        detail: false,
        disabled$: of(false),
      },
      {
<<<<<<< HEAD
        title: 'Email',
        description:
          'Connect to an external SMTP server to send yourself emails',
        icon: 'mail-outline',
        action: () =>
          this.navCtrl.navigateForward(['email'], { relativeTo: this.route }),
=======
        title: 'Root CA',
        description: `Download and trust your server's root certificate authority`,
        icon: 'ribbon-outline',
        action: () =>
          this.navCtrl.navigateForward(['root-ca'], { relativeTo: this.route }),
>>>>>>> da37d649
        detail: true,
        disabled$: of(false),
      },
      {
        title: 'Sideload a Service',
        description: `Manually install a service`,
        icon: 'push-outline',
        action: () =>
          this.navCtrl.navigateForward(['sideload'], {
            relativeTo: this.route,
          }),
        detail: true,
        disabled$: of(false),
      },
      {
        title: 'Experimental Features',
        description: 'Try out new and potentially unstable new features',
        icon: 'flask-outline',
        action: () =>
          this.navCtrl.navigateForward(['experimental-features'], {
            relativeTo: this.route,
          }),
        detail: true,
        disabled$: of(false),
      },
    ],
    Network: [
      {
        title: 'StartOS Web Interface',
        description: 'Addresses for accessing this StartOS web interface',
        icon: 'desktop-outline',
        action: () =>
          this.navCtrl.navigateForward(['addresses'], {
            relativeTo: this.route,
          }),
        detail: true,
        disabled$: of(false),
      },
      {
        title: 'Domains',
        description:
          'Add domains to your server to enable clearnet connections',
        icon: 'globe-outline',
        action: () =>
          this.navCtrl.navigateForward(['domains'], { relativeTo: this.route }),
        detail: true,
        disabled$: of(false),
      },
      {
<<<<<<< HEAD
        title: 'Port Forwards',
        description:
          'A list of ports that should be forwarded through your router',
        icon: 'trail-sign-outline',
=======
        title: 'Change Master Password',
        description: `Change your StartOS master password`,
        icon: 'key-outline',
        action: () => this.presentAlertResetPassword(),
        detail: false,
        disabled$: of(!this.secure),
      },
      {
        title: 'Experimental Features',
        description: 'Try out new and potentially unstable new features',
        icon: 'flask-outline',
>>>>>>> da37d649
        action: () =>
          this.navCtrl.navigateForward(['port-forwards'], {
            relativeTo: this.route,
          }),
        detail: true,
        disabled$: of(false),
      },
      {
        title: 'WiFi',
        description: 'Add or remove WiFi networks',
        icon: 'wifi',
        action: () =>
          this.navCtrl.navigateForward(['wifi'], { relativeTo: this.route }),
        detail: true,
        disabled$: of(false),
      },
    ],
    Security: [
      {
        title: 'SSH',
        description:
          'Manage your SSH keys to access your server from the command line',
        icon: 'terminal-outline',
        action: () =>
          this.navCtrl.navigateForward(['ssh'], { relativeTo: this.route }),
        detail: true,
        disabled$: of(false),
      },
      {
        title: 'Active Sessions',
        description: 'View and manage device access',
        icon: 'stopwatch-outline',
        action: () =>
          this.navCtrl.navigateForward(['sessions'], {
            relativeTo: this.route,
          }),
        detail: true,
        disabled$: of(false),
      },
    ],
    Logs: [
      {
        title: 'System Resources',
        description: 'CPU, disk, memory, and other useful metrics',
        icon: 'pulse',
        action: () =>
          this.navCtrl.navigateForward(['metrics'], { relativeTo: this.route }),
        detail: true,
        disabled$: of(false),
      },
      {
        title: 'OS Logs',
        description: 'Raw, unfiltered operating system logs',
        icon: 'receipt-outline',
        action: () =>
          this.navCtrl.navigateForward(['logs'], { relativeTo: this.route }),
        detail: true,
        disabled$: of(false),
      },
      {
        title: 'Kernel Logs',
        description:
          'Diagnostic log stream for device drivers and other kernel processes',
        icon: 'receipt-outline',
        action: () =>
          this.navCtrl.navigateForward(['kernel-logs'], {
            relativeTo: this.route,
          }),
        detail: true,
        disabled$: of(false),
      },
      {
        title: 'Tor Logs',
        description: 'Diagnostic log stream for the Tor daemon on StartOS',
        icon: 'receipt-outline',
        action: () =>
          this.navCtrl.navigateForward(['tor-logs'], {
            relativeTo: this.route,
          }),
        detail: true,
        disabled$: of(false),
      },
    ],
    Support: [
      {
        title: 'User Manual',
        description: 'Discover what StartOS can do',
        icon: 'map-outline',
        action: () =>
          window.open(
            'https://docs.start9.com/latest/user-manual',
            '_blank',
            'noreferrer',
          ),
        detail: true,
        disabled$: of(false),
      },
      {
        title: 'Contact Support',
        description: 'Get help from the Start9 team and community',
        icon: 'chatbubbles-outline',
        action: () =>
          window.open('https://start9.com/contact', '_blank', 'noreferrer'),
        detail: true,
        disabled$: of(false),
      },
      {
        title: 'Donate to Start9',
        description: `Support StartOS development`,
        icon: 'logo-bitcoin',
        action: () =>
          this.document.defaultView?.open(
            'https://donate.start9.com',
            '_blank',
            'noreferrer',
          ),
        detail: true,
        disabled$: of(false),
      },
    ],
    Power: [
      {
        title: 'Log Out',
        description: '',
        icon: 'log-out-outline',
        action: () => this.presentAlertLogout(),
        detail: false,
        disabled$: of(false),
      },
      {
        title: 'Restart',
        description: '',
        icon: 'reload',
        action: () => this.presentAlertRestart(),
        detail: false,
        disabled$: of(false),
      },
      {
        title: 'Shutdown',
        description: '',
        icon: 'power',
        action: () => this.presentAlertShutdown(),
        detail: false,
        disabled$: of(false),
      },
      {
        title: 'System Rebuild',
        description: '',
        icon: 'construct-outline',
        action: () => this.presentAlertSystemRebuild(),
        detail: false,
        disabled$: of(false),
      },
      {
        title: 'Repair Disk',
        description: '',
        icon: 'medkit-outline',
        action: () => this.presentAlertRepairDisk(),
        detail: false,
        disabled$: of(false),
      },
    ],
  }

  private addSecurityClick() {
    this.manageClicks++

    if (this.manageClicks === 5) {
      this.manageClicks = 0
      this.alerts
        .open(
          this.clientStorageService.toggleShowDevTools()
            ? 'Dev tools unlocked'
            : 'Dev tools hidden',
        )
        .subscribe()
    }
  }

  private addPowerClick() {
    this.powerClicks++
    if (this.powerClicks === 5) {
      this.powerClicks = 0
      this.clientStorageService.toggleShowDiskRepair()
    }
  }

  asIsOrder() {
    return 0
  }
}

interface ServerSettings {
  [key: string]: SettingBtn[]
}

interface SettingBtn {
  title: string
  description: string
  icon: string
  action: Function
  detail: boolean
  disabled$: Observable<boolean>
}

const PasswordSpec: ConfigSpec = {
  currPass: {
    type: 'string',
    name: 'Current Password',
    placeholder: 'CurrentPass',
    nullable: false,
    masked: true,
    copyable: false,
  },
  newPass: {
    type: 'string',
    name: 'New Password',
    placeholder: 'NewPass',
    nullable: false,
    masked: true,
    copyable: false,
  },
  newPass2: {
    type: 'string',
    name: 'Retype New Password',
    placeholder: 'NewPass',
    nullable: false,
    masked: true,
    copyable: false,
  },
}<|MERGE_RESOLUTION|>--- conflicted
+++ resolved
@@ -1,7 +1,4 @@
 import { Component, Inject } from '@angular/core'
-<<<<<<< HEAD
-import { NavController } from '@ionic/angular'
-=======
 import {
   AlertController,
   LoadingController,
@@ -9,7 +6,6 @@
   NavController,
   ToastController,
 } from '@ionic/angular'
->>>>>>> da37d649
 import { ApiService } from 'src/app/services/api/embassy-api.service'
 import { ActivatedRoute } from '@angular/router'
 import { PatchDB } from 'patch-db-client'
@@ -22,16 +18,13 @@
 import { AuthService } from 'src/app/services/auth.service'
 import { DataModel } from 'src/app/services/patch-db/data-model'
 import { ConfigService } from 'src/app/services/config.service'
-<<<<<<< HEAD
 import { TuiAlertService, TuiDialogService } from '@taiga-ui/core'
 import { PROMPT } from 'src/app/apps/ui/modals/prompt/prompt.component'
 import { PolymorpheusComponent } from '@tinkoff/ng-polymorpheus'
 import { TUI_PROMPT } from '@taiga-ui/kit'
-=======
 import { DOCUMENT } from '@angular/common'
 import { getServerInfo } from 'src/app/util/get-server-info'
 import * as argon2 from '@start9labs/argon2'
->>>>>>> da37d649
 
 @Component({
   selector: 'server-show',
@@ -101,10 +94,10 @@
       .subscribe(name => this.setName(name || null))
   }
 
-<<<<<<< HEAD
   private updateEos() {
     this.dialogs.open(new PolymorpheusComponent(OSUpdatePage)).subscribe()
-=======
+  }
+
   async presentAlertResetPassword() {
     const alert = await this.alertCtrl.create({
       header: 'Warning',
@@ -206,7 +199,6 @@
       component: OSUpdatePage,
     })
     modal.present()
->>>>>>> da37d649
   }
 
   private presentAlertLogout() {
@@ -421,20 +413,12 @@
         disabled$: of(false),
       },
       {
-<<<<<<< HEAD
         title: 'Email',
         description:
           'Connect to an external SMTP server to send yourself emails',
         icon: 'mail-outline',
         action: () =>
           this.navCtrl.navigateForward(['email'], { relativeTo: this.route }),
-=======
-        title: 'Root CA',
-        description: `Download and trust your server's root certificate authority`,
-        icon: 'ribbon-outline',
-        action: () =>
-          this.navCtrl.navigateForward(['root-ca'], { relativeTo: this.route }),
->>>>>>> da37d649
         detail: true,
         disabled$: of(false),
       },
@@ -450,46 +434,6 @@
         disabled$: of(false),
       },
       {
-        title: 'Experimental Features',
-        description: 'Try out new and potentially unstable new features',
-        icon: 'flask-outline',
-        action: () =>
-          this.navCtrl.navigateForward(['experimental-features'], {
-            relativeTo: this.route,
-          }),
-        detail: true,
-        disabled$: of(false),
-      },
-    ],
-    Network: [
-      {
-        title: 'StartOS Web Interface',
-        description: 'Addresses for accessing this StartOS web interface',
-        icon: 'desktop-outline',
-        action: () =>
-          this.navCtrl.navigateForward(['addresses'], {
-            relativeTo: this.route,
-          }),
-        detail: true,
-        disabled$: of(false),
-      },
-      {
-        title: 'Domains',
-        description:
-          'Add domains to your server to enable clearnet connections',
-        icon: 'globe-outline',
-        action: () =>
-          this.navCtrl.navigateForward(['domains'], { relativeTo: this.route }),
-        detail: true,
-        disabled$: of(false),
-      },
-      {
-<<<<<<< HEAD
-        title: 'Port Forwards',
-        description:
-          'A list of ports that should be forwarded through your router',
-        icon: 'trail-sign-outline',
-=======
         title: 'Change Master Password',
         description: `Change your StartOS master password`,
         icon: 'key-outline',
@@ -501,7 +445,41 @@
         title: 'Experimental Features',
         description: 'Try out new and potentially unstable new features',
         icon: 'flask-outline',
->>>>>>> da37d649
+        action: () =>
+          this.navCtrl.navigateForward(['experimental-features'], {
+            relativeTo: this.route,
+          }),
+        detail: true,
+        disabled$: of(false),
+      },
+    ],
+    Network: [
+      {
+        title: 'StartOS Web Interface',
+        description: 'Addresses for accessing this StartOS web interface',
+        icon: 'desktop-outline',
+        action: () =>
+          this.navCtrl.navigateForward(['addresses'], {
+            relativeTo: this.route,
+          }),
+        detail: true,
+        disabled$: of(false),
+      },
+      {
+        title: 'Domains',
+        description:
+          'Add domains to your server to enable clearnet connections',
+        icon: 'globe-outline',
+        action: () =>
+          this.navCtrl.navigateForward(['domains'], { relativeTo: this.route }),
+        detail: true,
+        disabled$: of(false),
+      },
+      {
+        title: 'Port Forwards',
+        description:
+          'A list of ports that should be forwarded through your router',
+        icon: 'trail-sign-outline',
         action: () =>
           this.navCtrl.navigateForward(['port-forwards'], {
             relativeTo: this.route,
