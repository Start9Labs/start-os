import { ChangeDetectionStrategy, Component } from '@angular/core'
import { PatchDB } from 'patch-db-client'
import { ConfigService } from 'src/app/services/config.service'
<<<<<<< HEAD
import { CopyService } from '@start9labs/shared'
=======
import { copyToClipboard } from '@start9labs/shared'
>>>>>>> 7becdc30
import { DataModel } from 'src/app/services/patch-db/data-model'

@Component({
  selector: 'server-specs',
  templateUrl: './server-specs.page.html',
  styleUrls: ['./server-specs.page.scss'],
  changeDetection: ChangeDetectionStrategy.OnPush,
})
export class ServerSpecsPage {
  readonly server$ = this.patch.watch$('server-info')

  constructor(
    readonly copyService: CopyService,
    private readonly patch: PatchDB<DataModel>,
    private readonly config: ConfigService,
  ) {}

  get gitHash(): string {
    return this.config.gitHash
  }

  launch(url: string): void {
    window.open(url, '_blank', 'noreferrer')
  }

<<<<<<< HEAD
=======
  async copy(address: string) {
    let message = ''
    await copyToClipboard(address || '').then(success => {
      message = success
        ? 'Copied to clipboard!'
        : 'Failed to copy to clipboard.'
    })

    const toast = await this.toastCtrl.create({
      header: message,
      position: 'bottom',
      duration: 1000,
    })
    await toast.present()
  }

>>>>>>> 7becdc30
  asIsOrder(a: any, b: any) {
    return 0
  }
}<|MERGE_RESOLUTION|>--- conflicted
+++ resolved
@@ -1,11 +1,7 @@
 import { ChangeDetectionStrategy, Component } from '@angular/core'
 import { PatchDB } from 'patch-db-client'
 import { ConfigService } from 'src/app/services/config.service'
-<<<<<<< HEAD
 import { CopyService } from '@start9labs/shared'
-=======
-import { copyToClipboard } from '@start9labs/shared'
->>>>>>> 7becdc30
 import { DataModel } from 'src/app/services/patch-db/data-model'
 
 @Component({
@@ -26,31 +22,4 @@
   get gitHash(): string {
     return this.config.gitHash
   }
-
-  launch(url: string): void {
-    window.open(url, '_blank', 'noreferrer')
-  }
-
-<<<<<<< HEAD
-=======
-  async copy(address: string) {
-    let message = ''
-    await copyToClipboard(address || '').then(success => {
-      message = success
-        ? 'Copied to clipboard!'
-        : 'Failed to copy to clipboard.'
-    })
-
-    const toast = await this.toastCtrl.create({
-      header: message,
-      position: 'bottom',
-      duration: 1000,
-    })
-    await toast.present()
-  }
-
->>>>>>> 7becdc30
-  asIsOrder(a: any, b: any) {
-    return 0
-  }
 }