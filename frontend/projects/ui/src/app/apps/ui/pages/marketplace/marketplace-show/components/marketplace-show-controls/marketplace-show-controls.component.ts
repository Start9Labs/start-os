--- conflicted
+++ resolved
@@ -27,12 +27,8 @@
 import { hasCurrentDeps } from 'src/app/util/has-deps'
 import { PatchDB } from 'patch-db-client'
 import { getAllPackages } from 'src/app/util/get-package-data'
-<<<<<<< HEAD
 import { TUI_PROMPT } from '@taiga-ui/kit'
-=======
-import { firstValueFrom } from 'rxjs'
 import { dryUpdate } from 'src/app/util/dry-update'
->>>>>>> d9cc21f7
 
 @Component({
   selector: 'marketplace-show-controls',
@@ -61,12 +57,7 @@
     private readonly marketplaceService: MarketplaceService,
     private readonly loader: LoadingService,
     private readonly emver: Emver,
-<<<<<<< HEAD
     private readonly errorService: ErrorService,
-    private readonly embassyApi: ApiService,
-=======
-    private readonly errToast: ErrorToastService,
->>>>>>> d9cc21f7
     private readonly patch: PatchDB<DataModel>,
   ) {}
 
@@ -139,31 +130,6 @@
   }
 
   private async dryInstall(url: string) {
-<<<<<<< HEAD
-    const loader = this.loader
-      .open('Checking dependent services...')
-      .subscribe()
-
-    const { id, version } = this.pkg.manifest
-
-    try {
-      const breakages = await this.embassyApi.dryUpdatePackage({
-        id,
-        version: `${version}`,
-      })
-
-      if (isEmptyObject(breakages)) {
-        this.install(url, loader)
-      } else {
-        loader.unsubscribe()
-        const proceed = await this.presentAlertBreakages(breakages)
-        if (proceed) {
-          this.install(url)
-        }
-      }
-    } catch (e: any) {
-      this.errorService.handleError(e)
-=======
     const breakages = dryUpdate(
       this.pkg.manifest,
       await getAllPackages(this.patch),
@@ -177,7 +143,6 @@
       if (proceed) {
         this.install(url)
       }
->>>>>>> d9cc21f7
     }
   }
 
@@ -202,7 +167,6 @@
       .subscribe(() => this.install(url))
   }
 
-<<<<<<< HEAD
   private async install(url: string, loader?: Subscription) {
     const message = 'Beginning Install...'
 
@@ -213,13 +177,6 @@
     } else {
       loader = this.loader.open(message).subscribe()
     }
-=======
-  private async install(url: string) {
-    const loader = await this.loadingCtrl.create({
-      message: 'Beginning Install...',
-    })
-    await loader.present()
->>>>>>> d9cc21f7
 
     const { id, version } = this.pkg.manifest
 
@@ -232,23 +189,11 @@
     }
   }
 
-<<<<<<< HEAD
-  private async presentAlertBreakages(breakages: Breakages): Promise<boolean> {
+  private async presentAlertBreakages(breakages: string[]): Promise<boolean> {
     let content: string =
       'As a result of this update, the following services will no longer work properly and may crash:<ul>'
-    const localPkgs = await getAllPackages(this.patch)
-    const bullets = Object.keys(breakages).map(id => {
-      const title = localPkgs[id].manifest.title
-      return `<li><b>${title}</b></li>`
-    })
+    const bullets = breakages.map(title => `<li><b>${title}</b></li>`)
     content = `${content}${bullets.join('')}</ul>`
-=======
-  private async presentAlertBreakages(breakages: string[]): Promise<boolean> {
-    let message: string =
-      'As a result of this update, the following services will no longer work properly and may crash:<ul>'
-    const bullets = breakages.map(title => `<li><b>${title}</b></li>`)
-    message = `${message}${bullets.join('')}</ul>`
->>>>>>> d9cc21f7
 
     return new Promise(async resolve => {
       this.dialogs
