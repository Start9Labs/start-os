--- conflicted
+++ resolved
@@ -1,10 +1,6 @@
 import { ChangeDetectionStrategy, Component, inject } from '@angular/core'
 import { PatchDB } from 'patch-db-client'
-<<<<<<< HEAD
-import { map } from 'rxjs'
-=======
 import { map } from 'rxjs/operators'
->>>>>>> d9cc21f7
 import {
   DataModel,
   PackageDataEntry,
@@ -30,20 +26,6 @@
     'Transitioning',
   ] as const
 
-<<<<<<< HEAD
-  readonly data$ = inject(PatchDB<DataModel>)
-    .watch$('package-data')
-    .pipe(
-      map(data => {
-        const pkgs = Object.values<PackageDataEntry>(data).map(getPackageInfo)
-        const result = this.labels.reduce<Record<string, number>>(
-          (acc, label) => ({
-            ...acc,
-            [label]: this.getCount(label, pkgs),
-          }),
-          {},
-        )
-=======
   readonly data$ = combineLatest([
     inject(PatchDB<DataModel>).watch$('package-data'),
     inject(DepErrorService).depErrors$,
@@ -59,7 +41,6 @@
         }),
         {},
       )
->>>>>>> d9cc21f7
 
       result['Healthy'] =
         pkgs.length -
