import { Component, Inject } from '@angular/core'
<<<<<<< HEAD
import { getPlatforms } from '@ionic/angular'
=======
import { getPlatforms, LoadingController } from '@ionic/angular'
>>>>>>> d9cc21f7
import { ApiService } from 'src/app/services/api/embassy-api.service'
import { AuthService } from 'src/app/services/auth.service'
import { Router } from '@angular/router'
import { ConfigService } from 'src/app/services/config.service'
<<<<<<< HEAD
import { LoadingService } from '@start9labs/shared'
import { TuiDestroyService } from '@taiga-ui/cdk'
import { takeUntil } from 'rxjs'
import { DOCUMENT } from '@angular/common'
=======
import { DOCUMENT } from '@angular/common'
import { WINDOW } from '@ng-web-apis/common'
>>>>>>> d9cc21f7

@Component({
  selector: 'login',
  templateUrl: './login.page.html',
  styleUrls: ['./login.page.scss'],
  providers: [TuiDestroyService],
})
export class LoginPage {
  password = ''
  unmasked = false
  error = ''
<<<<<<< HEAD
  secure = this.config.isSecure()
=======
>>>>>>> d9cc21f7

  constructor(
    @Inject(DOCUMENT) private readonly document: Document,
    private readonly destroy$: TuiDestroyService,
    private readonly router: Router,
    private readonly authService: AuthService,
    private readonly loader: LoadingService,
    private readonly api: ApiService,
    public readonly config: ConfigService,
    @Inject(DOCUMENT) public readonly document: Document,
    @Inject(WINDOW) private readonly windowRef: Window,
  ) {}

<<<<<<< HEAD
  async ionViewDidEnter() {
    if (!this.secure) {
      try {
        await this.api.getPubKey()
      } catch (e: any) {
        this.error = e.message
      }
    }
  }

  toggleMask() {
    this.unmasked = !this.unmasked
=======
  launchHttps() {
    const host = this.config.getHost()
    this.windowRef.open(`https://${host}`, '_self')
>>>>>>> d9cc21f7
  }

  async submit() {
    this.error = ''

<<<<<<< HEAD
    const loader = this.loader
      .open('Logging in...')
      .pipe(takeUntil(this.destroy$))
      .subscribe()
=======
    const loader = await this.loadingCtrl.create({
      message: 'Logging in...',
    })
    await loader.present()
>>>>>>> d9cc21f7

    try {
      this.document.cookie = ''
      if (this.password.length > 64) {
        this.error = 'Password must be less than 65 characters'
        return
      }
      await this.api.login({
        password: this.password,
        metadata: { platforms: getPlatforms() },
      })

      this.password = ''
      this.authService.setVerified()
      this.router.navigate([''], { replaceUrl: true })
    } catch (e: any) {
      // code 7 is for incorrect password
      this.error = e.code === 7 ? 'Invalid Password' : e.message
    } finally {
<<<<<<< HEAD
      loader.unsubscribe()
=======
      loader.dismiss()
>>>>>>> d9cc21f7
    }
  }
}<|MERGE_RESOLUTION|>--- conflicted
+++ resolved
@@ -1,22 +1,14 @@
 import { Component, Inject } from '@angular/core'
-<<<<<<< HEAD
 import { getPlatforms } from '@ionic/angular'
-=======
-import { getPlatforms, LoadingController } from '@ionic/angular'
->>>>>>> d9cc21f7
 import { ApiService } from 'src/app/services/api/embassy-api.service'
 import { AuthService } from 'src/app/services/auth.service'
 import { Router } from '@angular/router'
 import { ConfigService } from 'src/app/services/config.service'
-<<<<<<< HEAD
 import { LoadingService } from '@start9labs/shared'
 import { TuiDestroyService } from '@taiga-ui/cdk'
 import { takeUntil } from 'rxjs'
 import { DOCUMENT } from '@angular/common'
-=======
-import { DOCUMENT } from '@angular/common'
 import { WINDOW } from '@ng-web-apis/common'
->>>>>>> d9cc21f7
 
 @Component({
   selector: 'login',
@@ -28,13 +20,8 @@
   password = ''
   unmasked = false
   error = ''
-<<<<<<< HEAD
-  secure = this.config.isSecure()
-=======
->>>>>>> d9cc21f7
 
   constructor(
-    @Inject(DOCUMENT) private readonly document: Document,
     private readonly destroy$: TuiDestroyService,
     private readonly router: Router,
     private readonly authService: AuthService,
@@ -45,40 +32,18 @@
     @Inject(WINDOW) private readonly windowRef: Window,
   ) {}
 
-<<<<<<< HEAD
-  async ionViewDidEnter() {
-    if (!this.secure) {
-      try {
-        await this.api.getPubKey()
-      } catch (e: any) {
-        this.error = e.message
-      }
-    }
-  }
-
-  toggleMask() {
-    this.unmasked = !this.unmasked
-=======
   launchHttps() {
     const host = this.config.getHost()
     this.windowRef.open(`https://${host}`, '_self')
->>>>>>> d9cc21f7
   }
 
   async submit() {
     this.error = ''
 
-<<<<<<< HEAD
     const loader = this.loader
       .open('Logging in...')
       .pipe(takeUntil(this.destroy$))
       .subscribe()
-=======
-    const loader = await this.loadingCtrl.create({
-      message: 'Logging in...',
-    })
-    await loader.present()
->>>>>>> d9cc21f7
 
     try {
       this.document.cookie = ''
@@ -98,11 +63,7 @@
       // code 7 is for incorrect password
       this.error = e.code === 7 ? 'Invalid Password' : e.message
     } finally {
-<<<<<<< HEAD
       loader.unsubscribe()
-=======
-      loader.dismiss()
->>>>>>> d9cc21f7
     }
   }
 }