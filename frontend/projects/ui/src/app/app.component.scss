--- conflicted
+++ resolved
@@ -10,10 +10,6 @@
   transition: filter 0.3s;
 
   &_offline {
-<<<<<<< HEAD
-    filter: saturate(0) contrast(0.85);
-=======
     filter: saturate(0.75) contrast(0.85);
->>>>>>> 371d4826
   }
 }