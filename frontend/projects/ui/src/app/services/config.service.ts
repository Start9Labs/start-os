--- conflicted
+++ resolved
@@ -56,29 +56,6 @@
     return window.isSecureContext || this.isTor()
   }
 
-<<<<<<< HEAD
-=======
-  isLaunchable(
-    state: PackageState,
-    status: PackageMainStatus,
-    interfaces: Record<string, InterfaceDef>,
-  ): boolean {
-    return (
-      state === PackageState.Installed &&
-      status === PackageMainStatus.Running &&
-      hasUi(interfaces)
-    )
-  }
-
-  launchableURL(pkg: PackageDataEntry): string {
-    if (!this.isTor() && hasLocalUi(pkg.manifest.interfaces)) {
-      return `https://${lanUiAddress(pkg)}`
-    } else {
-      return `http://${torUiAddress(pkg)}`
-    }
-  }
-
->>>>>>> 58bb7880
   getHost(): string {
     return this.host
   }
