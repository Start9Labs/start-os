import { BehaviorSubject, Observable } from 'rxjs'
import { Update } from 'patch-db-client'
<<<<<<< HEAD
import { RR, Encrypted, BackupTargetType, Metrics } from './api.types'
=======
import { RR } from './api.types'
>>>>>>> f5da5f4e
import { DataModel } from 'src/app/services/patch-db/data-model'
import { Log, SetupStatus } from '@start9labs/shared'
import { WebSocketSubjectConfig } from 'rxjs/webSocket'

export abstract class ApiService {
  readonly patchStream$ = new BehaviorSubject<Update<DataModel>[]>([])

  // http

  // for getting static files: ex icons, instructions, licenses
  abstract getStatic(url: string): Promise<string>

  // for sideloading packages
  abstract uploadPackage(guid: string, body: Blob): Promise<void>

  abstract uploadFile(body: Blob): Promise<string>

  // db

  abstract setDbValue<T>(
    pathArr: Array<string | number>,
    value: T,
  ): Promise<RR.SetDBValueRes>

  // auth

  abstract login(params: RR.LoginReq): Promise<RR.loginRes>

  abstract logout(params: RR.LogoutReq): Promise<RR.LogoutRes>

  abstract getSessions(params: RR.GetSessionsReq): Promise<RR.GetSessionsRes>

  abstract killSessions(params: RR.KillSessionsReq): Promise<RR.KillSessionsRes>

  abstract resetPassword(
    params: RR.ResetPasswordReq,
  ): Promise<RR.ResetPasswordRes>

  // server

  abstract echo(params: RR.EchoReq, urlOverride?: string): Promise<RR.EchoRes>

  abstract openPatchWebsocket$(): Observable<Update<DataModel>>

  abstract openLogsWebsocket$(
    config: WebSocketSubjectConfig<Log>,
  ): Observable<Log>

  abstract openMetricsWebsocket$(
    config: WebSocketSubjectConfig<Metrics>,
  ): Observable<Metrics>

  abstract getSystemTime(
    params: RR.GetSystemTimeReq,
  ): Promise<RR.GetSystemTimeRes>

  abstract getServerLogs(
    params: RR.GetServerLogsReq,
  ): Promise<RR.GetServerLogsRes>

  abstract getKernelLogs(
    params: RR.GetServerLogsReq,
  ): Promise<RR.GetServerLogsRes>

  abstract getTorLogs(params: RR.GetServerLogsReq): Promise<RR.GetServerLogsRes>

  abstract followServerLogs(
    params: RR.FollowServerLogsReq,
  ): Promise<RR.FollowServerLogsRes>

  abstract followKernelLogs(
    params: RR.FollowServerLogsReq,
  ): Promise<RR.FollowServerLogsRes>

  abstract followTorLogs(
    params: RR.FollowServerLogsReq,
  ): Promise<RR.FollowServerLogsRes>

  abstract getServerMetrics(
    params: RR.GetServerMetricsReq,
  ): Promise<RR.GetServerMetricsRes>

  abstract updateServer(url?: string): Promise<RR.UpdateServerRes>

  abstract restartServer(
    params: RR.RestartServerReq,
  ): Promise<RR.RestartServerRes>

  abstract shutdownServer(
    params: RR.ShutdownServerReq,
  ): Promise<RR.ShutdownServerRes>

  abstract systemRebuild(
    params: RR.SystemRebuildReq,
  ): Promise<RR.SystemRebuildRes>

  abstract repairDisk(params: RR.SystemRebuildReq): Promise<RR.SystemRebuildRes>

  abstract resetTor(params: RR.ResetTorReq): Promise<RR.ResetTorRes>

  abstract toggleZram(params: RR.ToggleZramReq): Promise<RR.ToggleZramRes>

  // marketplace URLs

  abstract marketplaceProxy<T>(
    path: string,
    params: Record<string, unknown>,
    url: string,
  ): Promise<T>

  abstract getEos(): Promise<RR.GetMarketplaceEosRes>

  // notification

  abstract getNotifications(
    params: RR.GetNotificationsReq,
  ): Promise<RR.GetNotificationsRes>

  abstract deleteNotification(
    params: RR.DeleteNotificationReq,
  ): Promise<RR.DeleteNotificationRes>

  abstract deleteAllNotifications(
    params: RR.DeleteAllNotificationsReq,
  ): Promise<RR.DeleteAllNotificationsRes>

  // wifi

  abstract enableWifi(params: RR.EnableWifiReq): Promise<RR.EnableWifiRes>

  abstract getWifi(
    params: RR.GetWifiReq,
    timeout: number,
  ): Promise<RR.GetWifiRes>

  abstract addWifi(params: RR.AddWifiReq): Promise<RR.AddWifiRes>

  abstract connectWifi(params: RR.ConnectWifiReq): Promise<RR.ConnectWifiRes>

  abstract deleteWifi(params: RR.DeleteWifiReq): Promise<RR.ConnectWifiRes>

  // email

  abstract testEmail(params: RR.TestEmailReq): Promise<RR.TestEmailRes>

  abstract configureEmail(
    params: RR.ConfigureEmailReq,
  ): Promise<RR.ConfigureEmailRes>

  // ssh

  abstract getSshKeys(params: RR.GetSSHKeysReq): Promise<RR.GetSSHKeysRes>

  abstract addSshKey(params: RR.AddSSHKeyReq): Promise<RR.AddSSHKeyRes>

  abstract deleteSshKey(params: RR.DeleteSSHKeyReq): Promise<RR.DeleteSSHKeyRes>

  // backup

  abstract getBackupTargets(
    params: RR.GetBackupTargetsReq,
  ): Promise<RR.GetBackupTargetsRes>

  abstract addBackupTarget(
    type: BackupTargetType,
    params:
      | RR.AddCifsBackupTargetReq
      | RR.AddCloudBackupTargetReq
      | RR.AddDiskBackupTargetReq,
  ): Promise<RR.AddBackupTargetRes>

  abstract updateBackupTarget(
    type: BackupTargetType,
    params:
      | RR.UpdateCifsBackupTargetReq
      | RR.UpdateCloudBackupTargetReq
      | RR.UpdateDiskBackupTargetReq,
  ): Promise<RR.UpdateBackupTargetRes>

  abstract removeBackupTarget(
    params: RR.RemoveBackupTargetReq,
  ): Promise<RR.RemoveBackupTargetRes>

  abstract getBackupJobs(
    params: RR.GetBackupJobsReq,
  ): Promise<RR.GetBackupJobsRes>

  abstract createBackupJob(
    params: RR.CreateBackupJobReq,
  ): Promise<RR.CreateBackupJobRes>

  abstract updateBackupJob(
    params: RR.UpdateBackupJobReq,
  ): Promise<RR.UpdateBackupJobRes>

  abstract deleteBackupJob(
    params: RR.DeleteBackupJobReq,
  ): Promise<RR.DeleteBackupJobRes>

  abstract getBackupRuns(
    params: RR.GetBackupRunsReq,
  ): Promise<RR.GetBackupRunsRes>

  abstract deleteBackupRuns(
    params: RR.DeleteBackupRunsReq,
  ): Promise<RR.DeleteBackupRunsRes>

  abstract getBackupInfo(
    params: RR.GetBackupInfoReq,
  ): Promise<RR.GetBackupInfoRes>

  abstract createBackup(params: RR.CreateBackupReq): Promise<RR.CreateBackupRes>

  // package

  abstract getPackageCredentials(
    params: RR.GetPackageCredentialsReq,
  ): Promise<RR.GetPackageCredentialsRes>

  abstract getPackageLogs(
    params: RR.GetPackageLogsReq,
  ): Promise<RR.GetPackageLogsRes>

  abstract followPackageLogs(
    params: RR.FollowPackageLogsReq,
  ): Promise<RR.FollowPackageLogsRes>

  abstract installPackage(
    params: RR.InstallPackageReq,
  ): Promise<RR.InstallPackageRes>

  abstract getPackageConfig(
    params: RR.GetPackageConfigReq,
  ): Promise<RR.GetPackageConfigRes>

  abstract drySetPackageConfig(
    params: RR.DrySetPackageConfigReq,
  ): Promise<RR.DrySetPackageConfigRes>

  abstract setPackageConfig(
    params: RR.SetPackageConfigReq,
  ): Promise<RR.SetPackageConfigRes>

  abstract restorePackages(
    params: RR.RestorePackagesReq,
  ): Promise<RR.RestorePackagesRes>

  abstract executePackageAction(
    params: RR.ExecutePackageActionReq,
  ): Promise<RR.ExecutePackageActionRes>

  abstract startPackage(params: RR.StartPackageReq): Promise<RR.StartPackageRes>

  abstract restartPackage(
    params: RR.RestartPackageReq,
  ): Promise<RR.RestartPackageRes>

  abstract stopPackage(params: RR.StopPackageReq): Promise<RR.StopPackageRes>

  abstract uninstallPackage(
    params: RR.UninstallPackageReq,
  ): Promise<RR.UninstallPackageRes>

  abstract dryConfigureDependency(
    params: RR.DryConfigureDependencyReq,
  ): Promise<RR.DryConfigureDependencyRes>

  abstract sideloadPackage(
    params: RR.SideloadPackageReq,
  ): Promise<RR.SideloadPacakgeRes>

  abstract getSetupStatus(): Promise<SetupStatus | null>

  abstract followLogs(): Promise<string>
}<|MERGE_RESOLUTION|>--- conflicted
+++ resolved
@@ -1,10 +1,6 @@
 import { BehaviorSubject, Observable } from 'rxjs'
 import { Update } from 'patch-db-client'
-<<<<<<< HEAD
-import { RR, Encrypted, BackupTargetType, Metrics } from './api.types'
-=======
-import { RR } from './api.types'
->>>>>>> f5da5f4e
+import { RR, BackupTargetType, Metrics } from './api.types'
 import { DataModel } from 'src/app/services/patch-db/data-model'
 import { Log, SetupStatus } from '@start9labs/shared'
 import { WebSocketSubjectConfig } from 'rxjs/webSocket'
