import { Inject, Injectable } from '@angular/core'
import {
  decodeBase64,
  HttpOptions,
  HttpService,
  isRpcError,
  Log,
  Method,
  RpcError,
  RPCOptions,
} from '@start9labs/shared'
import { ApiService } from './embassy-api.service'
import { RR } from './api.types'
import { parsePropertiesPermissive } from 'src/app/util/properties.util'
import { ConfigService } from '../config.service'
import { webSocket, WebSocketSubjectConfig } from 'rxjs/webSocket'
import { Observable } from 'rxjs'
import { AuthService } from '../auth.service'
import { DOCUMENT } from '@angular/common'
import { DataModel } from '../patch-db/data-model'
<<<<<<< HEAD
import { PatchDB, Update } from 'patch-db-client'
=======
import { PatchDB, pathFromArray, Update } from 'patch-db-client'
>>>>>>> f6325cea

@Injectable()
export class LiveApiService extends ApiService {
  readonly eosMarketplaceUrl = 'https://registry.start9.com/'

  constructor(
    @Inject(DOCUMENT) private readonly document: Document,
    private readonly http: HttpService,
    private readonly config: ConfigService,
    private readonly auth: AuthService,
    private readonly patch: PatchDB<DataModel>,
  ) {
    super()
    ; (window as any).rpcClient = this
  }

  async getStatic(url: string): Promise<string> {
    return this.httpRequest({
      method: Method.GET,
      url,
      responseType: 'text',
    })
  }

  async uploadPackage(guid: string, body: ArrayBuffer): Promise<string> {
    return this.httpRequest({
      method: Method.POST,
      body,
      url: `/rest/rpc/${guid}`,
      responseType: 'text',
    })
  }

  // db

<<<<<<< HEAD
  async setDbValue(params: RR.SetDBValueReq): Promise<RR.SetDBValueRes> {
=======
  async setDbValue(
    pathArr: Array<string | number>,
    value: any,
  ): Promise<RR.SetDBValueRes> {
    const pointer = pathFromArray(pathArr)
    const params: RR.SetDBValueReq = { pointer, value }
>>>>>>> f6325cea
    return this.rpcRequest({ method: 'db.put.ui', params })
  }

  // auth

  async login(params: RR.LoginReq): Promise<RR.loginRes> {
    return this.rpcRequest({ method: 'auth.login', params }, false)
  }

  async logout(params: RR.LogoutReq): Promise<RR.LogoutRes> {
    return this.rpcRequest({ method: 'auth.logout', params })
  }

  async getSessions(params: RR.GetSessionsReq): Promise<RR.GetSessionsRes> {
    return this.rpcRequest({ method: 'auth.session.list', params })
  }

  async killSessions(params: RR.KillSessionsReq): Promise<RR.KillSessionsRes> {
    return this.rpcRequest({ method: 'auth.session.kill', params })
  }

  // server

  async echo(params: RR.EchoReq): Promise<RR.EchoRes> {
    return this.rpcRequest({ method: 'echo', params }, false)
  }

  openPatchWebsocket$(): Observable<Update<DataModel>> {
    const config: WebSocketSubjectConfig<Update<DataModel>> = {
      url: `/db`,
      closeObserver: {
        next: val => {
          if (val.reason === 'UNAUTHORIZED') this.auth.setUnverified()
        },
      },
    }

    return this.openWebsocket(config)
  }

  openLogsWebsocket$(config: WebSocketSubjectConfig<Log>): Observable<Log> {
    return this.openWebsocket(config)
  }

  async getServerLogs(
    params: RR.GetServerLogsReq,
  ): Promise<RR.GetServerLogsRes> {
    return this.rpcRequest({ method: 'server.logs', params })
  }

  async getKernelLogs(
    params: RR.GetServerLogsReq,
  ): Promise<RR.GetServerLogsRes> {
    return this.rpcRequest({ method: 'server.kernel-logs', params })
  }

  async followServerLogs(
    params: RR.FollowServerLogsReq,
  ): Promise<RR.FollowServerLogsRes> {
    return this.rpcRequest({ method: 'server.logs.follow', params })
  }

  async followKernelLogs(
    params: RR.FollowServerLogsReq,
  ): Promise<RR.FollowServerLogsRes> {
    return this.rpcRequest({ method: 'server.kernel-logs.follow', params })
  }

  async getServerMetrics(
    params: RR.GetServerMetricsReq,
  ): Promise<RR.GetServerMetricsRes> {
    return this.rpcRequest({ method: 'server.metrics', params })
  }

<<<<<<< HEAD
  async updateServer(params: RR.UpdateServerReq): Promise<RR.UpdateServerRes> {
=======
  async updateServer(url?: string): Promise<RR.UpdateServerRes> {
    const params = {
      'marketplace-url': url || this.eosMarketplaceUrl,
    }
>>>>>>> f6325cea
    return this.rpcRequest({ method: 'server.update', params })
    // const res = await this.updateServer(params)
    // if (res.response === 'no-updates') {
    //   throw new Error('Could not find a newer version of EmbassyOS')
    // }
    // return res
  }

  async restartServer(
    params: RR.RestartServerReq,
  ): Promise<RR.RestartServerRes> {
    return this.rpcRequest({ method: 'server.restart', params })
  }

  async shutdownServer(
    params: RR.ShutdownServerReq,
  ): Promise<RR.ShutdownServerRes> {
    return this.rpcRequest({ method: 'server.shutdown', params })
  }

  async systemRebuild(
    params: RR.RestartServerReq,
  ): Promise<RR.RestartServerRes> {
    return this.rpcRequest({ method: 'server.rebuild', params })
  }

  async repairDisk(params: RR.RestartServerReq): Promise<RR.RestartServerRes> {
    return this.rpcRequest({ method: 'disk.repair', params })
  }

  // marketplace URLs

  async marketplaceProxy<T>(path: string, qp: {}, baseUrl: string): Promise<T> {
    Object.assign(qp, { arch: this.config.targetArch })
    const fullUrl = `${baseUrl}${path}?${new URLSearchParams(qp).toString()}`
    return this.rpcRequest({
      method: 'marketplace.get',
      params: { url: fullUrl },
    })
  }

  async getEos(
    params: RR.GetMarketplaceEOSReq,
  ): Promise<RR.GetMarketplaceEOSRes> {
    return this.marketplaceProxy(
      '/eos/v0/latest',
      params,
      this.eosMarketplaceUrl,
    )
  }

  // notification

  async getNotifications(
    params: RR.GetNotificationsReq,
  ): Promise<RR.GetNotificationsRes> {
    return this.rpcRequest({ method: 'notification.list', params })
  }

  async deleteNotification(
    params: RR.DeleteNotificationReq,
  ): Promise<RR.DeleteNotificationRes> {
    return this.rpcRequest({ method: 'notification.delete', params })
  }

  async deleteAllNotifications(
    params: RR.DeleteAllNotificationsReq,
  ): Promise<RR.DeleteAllNotificationsRes> {
    return this.rpcRequest({
      method: 'notification.delete-before',
      params,
    })
  }

  // wifi

  async getWifi(
    params: RR.GetWifiReq,
    timeout?: number,
  ): Promise<RR.GetWifiRes> {
    return this.rpcRequest({ method: 'wifi.get', params, timeout })
  }

  async setWifiCountry(
    params: RR.SetWifiCountryReq,
  ): Promise<RR.SetWifiCountryRes> {
    return this.rpcRequest({ method: 'wifi.country.set', params })
  }

  async addWifi(params: RR.AddWifiReq): Promise<RR.AddWifiRes> {
    return this.rpcRequest({ method: 'wifi.add', params })
  }

  async connectWifi(params: RR.ConnectWifiReq): Promise<RR.ConnectWifiRes> {
    return this.rpcRequest({ method: 'wifi.connect', params })
  }

  async deleteWifi(params: RR.DeleteWifiReq): Promise<RR.DeleteWifiRes> {
    return this.rpcRequest({ method: 'wifi.delete', params })
  }

  // ssh

  async getSshKeys(params: RR.GetSSHKeysReq): Promise<RR.GetSSHKeysRes> {
    return this.rpcRequest({ method: 'ssh.list', params })
  }

  async addSshKey(params: RR.AddSSHKeyReq): Promise<RR.AddSSHKeyRes> {
    return this.rpcRequest({ method: 'ssh.add', params })
  }

  async deleteSshKey(params: RR.DeleteSSHKeyReq): Promise<RR.DeleteSSHKeyRes> {
    return this.rpcRequest({ method: 'ssh.delete', params })
  }

  // backup

  async getBackupTargets(
    params: RR.GetBackupTargetsReq,
  ): Promise<RR.GetBackupTargetsRes> {
    return this.rpcRequest({ method: 'backup.target.list', params })
  }

  async addBackupTarget(
    params: RR.AddBackupTargetReq,
  ): Promise<RR.AddBackupTargetRes> {
    params.path = params.path.replace('/\\/g', '/')
    return this.rpcRequest({ method: 'backup.target.cifs.add', params })
  }

  async updateBackupTarget(
    params: RR.UpdateBackupTargetReq,
  ): Promise<RR.UpdateBackupTargetRes> {
    return this.rpcRequest({ method: 'backup.target.cifs.update', params })
  }

  async removeBackupTarget(
    params: RR.RemoveBackupTargetReq,
  ): Promise<RR.RemoveBackupTargetRes> {
    return this.rpcRequest({ method: 'backup.target.cifs.remove', params })
  }

  async getBackupInfo(
    params: RR.GetBackupInfoReq,
  ): Promise<RR.GetBackupInfoRes> {
    return this.rpcRequest({ method: 'backup.target.info', params })
  }

  async createBackup(params: RR.CreateBackupReq): Promise<RR.CreateBackupRes> {
    return this.rpcRequest({ method: 'backup.create', params })
  }

  // package

  async getPackageProperties(
    params: RR.GetPackagePropertiesReq,
  ): Promise<RR.GetPackagePropertiesRes<2>['data']> {
    return this.rpcRequest({ method: 'package.properties', params }).then(
      parsePropertiesPermissive,
    )
  }

  async getPackageLogs(
    params: RR.GetPackageLogsReq,
  ): Promise<RR.GetPackageLogsRes> {
    return this.rpcRequest({ method: 'package.logs', params })
  }

  async followPackageLogs(
    params: RR.FollowServerLogsReq,
  ): Promise<RR.FollowServerLogsRes> {
    return this.rpcRequest({ method: 'package.logs.follow', params })
  }

  async getPkgMetrics(
    params: RR.GetPackageMetricsReq,
  ): Promise<RR.GetPackageMetricsRes> {
    return this.rpcRequest({ method: 'package.metrics', params })
  }

  async installPackage(
    params: RR.InstallPackageReq,
  ): Promise<RR.InstallPackageRes> {
    return this.rpcRequest({ method: 'package.install', params })
  }

  async dryUpdatePackage(
    params: RR.DryUpdatePackageReq,
  ): Promise<RR.DryUpdatePackageRes> {
    return this.rpcRequest({ method: 'package.update.dry', params })
  }

  async getPackageConfig(
    params: RR.GetPackageConfigReq,
  ): Promise<RR.GetPackageConfigRes> {
    return this.rpcRequest({ method: 'package.config.get', params })
  }

  async drySetPackageConfig(
    params: RR.DrySetPackageConfigReq,
  ): Promise<RR.DrySetPackageConfigRes> {
    return this.rpcRequest({ method: 'package.config.set.dry', params })
  }

  async setPackageConfig(
    params: RR.SetPackageConfigReq,
  ): Promise<RR.SetPackageConfigRes> {
    return this.rpcRequest({ method: 'package.config.set', params })
  }

  async restorePackages(
    params: RR.RestorePackagesReq,
  ): Promise<RR.RestorePackagesRes> {
    return this.rpcRequest({ method: 'package.backup.restore', params })
  }

  async executePackageAction(
    params: RR.ExecutePackageActionReq,
  ): Promise<RR.ExecutePackageActionRes> {
    return this.rpcRequest({ method: 'package.action', params })
  }

  async startPackage(params: RR.StartPackageReq): Promise<RR.StartPackageRes> {
    return this.rpcRequest({ method: 'package.start', params })
  }

  async restartPackage(
    params: RR.RestartPackageReq,
  ): Promise<RR.RestartPackageRes> {
    return this.rpcRequest({ method: 'package.restart', params })
  }

  async stopPackage(params: RR.StopPackageReq): Promise<RR.StopPackageRes> {
    return this.rpcRequest({ method: 'package.stop', params })
  }

  async uninstallPackage(
    params: RR.UninstallPackageReq,
  ): Promise<RR.UninstallPackageRes> {
    return this.rpcRequest({ method: 'package.uninstall', params })
  }

  async dryConfigureDependency(
    params: RR.DryConfigureDependencyReq,
  ): Promise<RR.DryConfigureDependencyRes> {
    return this.rpcRequest({
      method: 'package.dependency.configure.dry',
      params,
    })
  }

  async sideloadPackage(
    params: RR.SideloadPackageReq,
  ): Promise<RR.SideloadPacakgeRes> {
    return this.rpcRequest({
      method: 'package.sideload',
      params,
    })
  }

  private openWebsocket<T>(config: WebSocketSubjectConfig<T>): Observable<T> {
    const { location } = this.document.defaultView!
    const protocol = location.protocol === 'http:' ? 'ws' : 'wss'
    const host = location.host

    config.url = `${protocol}://${host}/ws${config.url}`

    return webSocket(config)
  }

  private async rpcRequest<T>(
    options: RPCOptions,
    addHeader = true,
  ): Promise<T> {
    if (addHeader) {
      options.headers = {
        'x-patch-sequence': String(this.patch.cache$.value.sequence),
        ...(options.headers || {}),
      }
    }

    const res = await this.http.rpcRequest<T>(options)
    const encodedUpdates = res.headers.get('x-patch-updates')
    const encodedError = res.headers.get('x-patch-error')

    if (encodedUpdates) {
      const decoded = decodeBase64(encodedUpdates)
      const updates: Update<DataModel>[] = JSON.parse(decoded)
      this.patchStream$.next(updates)
    }

    if (encodedError) {
      const error = decodeBase64(encodedError)
      console.error(error)
    }

    const rpcRes = res.body

    if (isRpcError(rpcRes)) {
      if (rpcRes.error.code === 34) {
        console.error('Unauthenticated, logging out')
        this.auth.setUnverified()
      }
      throw new RpcError(rpcRes.error)
    }

    return rpcRes.result
  }

  private async httpRequest<T>(opts: HttpOptions): Promise<T> {
    const res = await this.http.httpRequest<T>(opts)
    return res.body
  }
}<|MERGE_RESOLUTION|>--- conflicted
+++ resolved
@@ -18,11 +18,7 @@
 import { AuthService } from '../auth.service'
 import { DOCUMENT } from '@angular/common'
 import { DataModel } from '../patch-db/data-model'
-<<<<<<< HEAD
-import { PatchDB, Update } from 'patch-db-client'
-=======
 import { PatchDB, pathFromArray, Update } from 'patch-db-client'
->>>>>>> f6325cea
 
 @Injectable()
 export class LiveApiService extends ApiService {
@@ -58,16 +54,12 @@
 
   // db
 
-<<<<<<< HEAD
-  async setDbValue(params: RR.SetDBValueReq): Promise<RR.SetDBValueRes> {
-=======
   async setDbValue(
     pathArr: Array<string | number>,
     value: any,
   ): Promise<RR.SetDBValueRes> {
     const pointer = pathFromArray(pathArr)
     const params: RR.SetDBValueReq = { pointer, value }
->>>>>>> f6325cea
     return this.rpcRequest({ method: 'db.put.ui', params })
   }
 
@@ -142,14 +134,10 @@
     return this.rpcRequest({ method: 'server.metrics', params })
   }
 
-<<<<<<< HEAD
-  async updateServer(params: RR.UpdateServerReq): Promise<RR.UpdateServerRes> {
-=======
   async updateServer(url?: string): Promise<RR.UpdateServerRes> {
     const params = {
       'marketplace-url': url || this.eosMarketplaceUrl,
     }
->>>>>>> f6325cea
     return this.rpcRequest({ method: 'server.update', params })
     // const res = await this.updateServer(params)
     // if (res.response === 'no-updates') {
