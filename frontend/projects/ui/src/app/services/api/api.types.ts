--- conflicted
+++ resolved
@@ -3,12 +3,7 @@
 import { InputSpec } from '@start9labs/start-sdk/lib/config/configTypes'
 import {
   DataModel,
-<<<<<<< HEAD
-  DependencyError,
-=======
   HealthCheckResult,
-  Manifest,
->>>>>>> f5da5f4e
 } from 'src/app/services/patch-db/data-model'
 import { StartOSDiskInfo, LogsRes, ServerLogsReq } from '@start9labs/shared'
 import { customSmtp } from '@start9labs/start-sdk/lib/config/configConstants'
@@ -553,9 +548,8 @@
   encrypted: string
 }
 
-<<<<<<< HEAD
 export type CloudProvider = 'dropbox' | 'google-drive'
-=======
+
 export type DependencyError =
   | DependencyErrorNotInstalled
   | DependencyErrorNotRunning
@@ -600,5 +594,4 @@
 
 export interface DependencyErrorTransitive {
   type: DependencyErrorType.Transitive
-}
->>>>>>> f5da5f4e
+}