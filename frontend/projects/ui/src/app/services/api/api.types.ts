import { Dump, Revision } from 'patch-db-client'
import { MarketplacePkg, StoreInfo, Manifest } from '@start9labs/marketplace'
import { InputSpec } from '@start9labs/start-sdk/lib/config/configTypes'
import {
  DataModel,
<<<<<<< HEAD
  DependencyError,
  DomainInfo,
  NetworkStrategy,
  OsOutboundProxy,
  ServiceOutboundProxy,
=======
  HealthCheckResult,
>>>>>>> d9cc21f7
} from 'src/app/services/patch-db/data-model'
import { StartOSDiskInfo, LogsRes, ServerLogsReq } from '@start9labs/shared'
import { customSmtp } from '@start9labs/start-sdk/lib/config/configConstants'

export module RR {
  // DB

  export type GetRevisionsRes = Revision[] | Dump<DataModel>

  export type GetDumpRes = Dump<DataModel>

  export type SetDBValueReq<T> = { pointer: string; value: T } // db.put.ui
  export type SetDBValueRes = null

  // auth

  export type LoginReq = {
    password: string
    metadata: SessionMetadata
  } // auth.login - unauthed
  export type loginRes = null

  export type LogoutReq = {} // auth.logout
  export type LogoutRes = null

  export type ResetPasswordReq = {
    'old-password': string
    'new-password': string
  } // auth.reset-password
  export type ResetPasswordRes = null

  // server

  export type EchoReq = { message: string; timeout?: number } // server.echo
  export type EchoRes = string

  export type GetSystemTimeReq = {} // server.time
  export type GetSystemTimeRes = {
    now: string
    uptime: number // seconds
  }

  export type GetServerLogsReq = ServerLogsReq // server.logs & server.kernel-logs
  export type GetServerLogsRes = LogsRes

  export type FollowServerLogsReq = { limit?: number } // server.logs.follow & server.kernel-logs.follow
  export type FollowServerLogsRes = {
    'start-cursor': string
    guid: string
  }

  export type GetServerMetricsReq = {} // server.metrics
  export type GetServerMetricsRes = {
    guid: string
    metrics: Metrics
  }

  export type UpdateServerReq = { 'marketplace-url': string } // server.update
  export type UpdateServerRes = 'updating' | 'no-updates'

  export type SetServerClearnetAddressReq = { domainInfo: DomainInfo | null } // server.set-clearnet
  export type SetServerClearnetAddressRes = null

  export type RestartServerReq = {} // server.restart
  export type RestartServerRes = null

  export type ShutdownServerReq = {} // server.shutdown
  export type ShutdownServerRes = null

  export type SystemRebuildReq = {} // server.rebuild
  export type SystemRebuildRes = null

  export type ResetTorReq = {
    'wipe-state': boolean
    reason: string
  } // net.tor.reset
  export type ResetTorRes = null

  export type ToggleZramReq = {
    enable: boolean
  } // server.experimental.zram
  export type ToggleZramRes = null

  export type SetOsOutboundProxyReq = {
    proxy: OsOutboundProxy
  } // server.proxy.set-outbound
  export type SetOsOutboundProxyRes = null

  // sessions

  export type GetSessionsReq = {} // sessions.list
  export type GetSessionsRes = {
    current: string
    sessions: { [hash: string]: Session }
  }

  export type KillSessionsReq = { ids: string[] } // sessions.kill
  export type KillSessionsRes = null

  // notification

  export type GetNotificationsReq = {
    before?: number
    limit?: number
  } // notification.list
  export type GetNotificationsRes = ServerNotification<number>[]

  export type DeleteNotificationReq = { id: number } // notification.delete
  export type DeleteNotificationRes = null

  export type DeleteAllNotificationsReq = { before: number } // notification.delete-before
  export type DeleteAllNotificationsRes = null

  // network

  export type AddProxyReq = {
    name: string
    config: string
  } // net.proxy.add
  export type AddProxyRes = null

  export type UpdateProxyReq = {
    name?: string
    primaryInbound?: true
    primaryOutbound?: true
  } // net.proxy.update
  export type UpdateProxyRes = null

  export type DeleteProxyReq = { id: string } // net.proxy.delete
  export type DeleteProxyRes = null

  // domains

  export type ClaimStart9ToReq = { networkStrategy: NetworkStrategy } // net.domain.me.claim
  export type ClaimStart9ToRes = null

  export type DeleteStart9ToReq = {} // net.domain.me.delete
  export type DeleteStart9ToRes = null

  export type AddDomainReq = {
    hostname: string
    provider: {
      name: string
      username: string | null
      password: string | null
    }
    networkStrategy: NetworkStrategy
  } // net.domain.add
  export type AddDomainRes = null

  export type DeleteDomainReq = { hostname: string } // net.domain.delete
  export type DeleteDomainRes = null

  // port forwards

  export type OverridePortReq = { target: number; port: number } // net.port-forwards.override
  export type OverridePortRes = null

  // wifi

  export type GetWifiReq = {}
  export type GetWifiRes = {
    ssids: {
      [ssid: string]: number
    }
    connected: string | null
    country: string | null
    ethernet: boolean
    'available-wifi': AvailableWifi[]
  }

  export type AddWifiReq = {
    // wifi.add
    ssid: string
    password: string
    priority: number
    connect: boolean
  }
  export type AddWifiRes = null

  export type EnableWifiReq = { enable: boolean } // wifi.enable
  export type EnableWifiRes = null

  export type ConnectWifiReq = { ssid: string } // wifi.connect
  export type ConnectWifiRes = null

  export type DeleteWifiReq = { ssid: string } // wifi.delete
  export type DeleteWifiRes = null

  // email

  export type ConfigureEmailReq = typeof customSmtp.validator._TYPE // email.configure
  export type ConfigureEmailRes = null

  export type TestEmailReq = ConfigureEmailReq & { to: string } // email.test
  export type TestEmailRes = null

  // ssh

  export type GetSSHKeysReq = {} // ssh.list
  export type GetSSHKeysRes = SSHKey[]

  export type AddSSHKeyReq = { key: string } // ssh.add
  export type AddSSHKeyRes = SSHKey

  export type DeleteSSHKeyReq = { fingerprint: string } // ssh.delete
  export type DeleteSSHKeyRes = null

  // backup

  export type GetBackupTargetsReq = {} // backup.target.list
  export type GetBackupTargetsRes = {
    'unknown-disks': UnknownDisk[]
    saved: BackupTarget[]
  }

  export type AddCifsBackupTargetReq = {
    name: string
    path: string
    hostname: string
    username: string
    password?: string
  } // backup.target.cifs.add
  export type AddCloudBackupTargetReq = {
    name: string
    path: string
    provider: CloudProvider
    [params: string]: any
  } // backup.target.cloud.add
  export type AddDiskBackupTargetReq = {
    logicalname: string
    name: string
    path: string
  } // backup.target.disk.add
  export type AddBackupTargetRes = BackupTarget

  export type UpdateCifsBackupTargetReq = AddCifsBackupTargetReq & {
    id: string
  } // backup.target.cifs.update
  export type UpdateCloudBackupTargetReq = AddCloudBackupTargetReq & {
    id: string
  } // backup.target.cloud.update
  export type UpdateDiskBackupTargetReq = Omit<
    AddDiskBackupTargetReq,
    'logicalname'
  > & {
    id: string
  } // backup.target.disk.update
  export type UpdateBackupTargetRes = AddBackupTargetRes

  export type RemoveBackupTargetReq = { id: string } // backup.target.remove
  export type RemoveBackupTargetRes = null

  export type GetBackupJobsReq = {} // backup.job.list
  export type GetBackupJobsRes = BackupJob[]

  export type CreateBackupJobReq = {
    name: string
    'target-id': string
    cron: string
    'package-ids': string[]
    now: boolean
  } // backup.job.create
  export type CreateBackupJobRes = BackupJob

  export type UpdateBackupJobReq = Omit<CreateBackupJobReq, 'now'> & {
    id: string
  } // backup.job.update
  export type UpdateBackupJobRes = CreateBackupJobRes

  export type DeleteBackupJobReq = { id: string } // backup.job.delete
  export type DeleteBackupJobRes = null

  export type GetBackupRunsReq = {} // backup.runs
  export type GetBackupRunsRes = BackupRun[]

  export type DeleteBackupRunsReq = { ids: string[] } // backup.runs.delete
  export type DeleteBackupRunsRes = null

  export type GetBackupInfoReq = { 'target-id': string; password: string } // backup.target.info
  export type GetBackupInfoRes = BackupInfo

  export type CreateBackupReq = { 'target-id': string; 'package-ids': string[] } // backup.create
  export type CreateBackupRes = null

  // package

  export type GetPackageCredentialsReq = { id: string } // package.credentials
  export type GetPackageCredentialsRes = Record<string, string>

  export type GetPackageLogsReq = ServerLogsReq & { id: string } // package.logs
  export type GetPackageLogsRes = LogsRes

  export type FollowPackageLogsReq = FollowServerLogsReq & { id: string } // package.logs.follow
  export type FollowPackageLogsRes = FollowServerLogsRes

  export type InstallPackageReq = {
    id: string
    'version-spec'?: string
    'version-priority'?: 'min' | 'max'
    'marketplace-url': string
  } // package.install
  export type InstallPackageRes = null

  export type GetPackageConfigReq = { id: string } // package.config.get
  export type GetPackageConfigRes = { spec: InputSpec; config: object }

  export type DrySetPackageConfigReq = { id: string; config: object } // package.config.set.dry
  export type DrySetPackageConfigRes = Breakages

  export type SetPackageConfigReq = DrySetPackageConfigReq // package.config.set
  export type SetPackageConfigRes = null

  export type RestorePackagesReq = {
    // package.backup.restore
    ids: string[]
    'target-id': string
    password: string
  }
  export type RestorePackagesRes = null

  export type ExecutePackageActionReq = {
    id: string
    'action-id': string
    input?: object
  } // package.action
  export type ExecutePackageActionRes = ActionResponse

  export type StartPackageReq = { id: string } // package.start
  export type StartPackageRes = null

  export type RestartPackageReq = { id: string } // package.restart
  export type RestartPackageRes = null

  export type StopPackageReq = { id: string } // package.stop
  export type StopPackageRes = null

  export type UninstallPackageReq = { id: string } // package.uninstall
  export type UninstallPackageRes = null

  export type DryConfigureDependencyReq = {
    'dependency-id': string
    'dependent-id': string
  } // package.dependency.configure.dry
  export type DryConfigureDependencyRes = {
    'old-config': object
    'new-config': object
    spec: InputSpec
  }

  export type SideloadPackageReq = {
    manifest: Manifest
    icon: string // base64
    size: number // bytes
  }
  export type SideloadPacakgeRes = string //guid

  export type SetInterfaceClearnetAddressReq = SetServerClearnetAddressReq & {
    packageId: string
    interfaceId: string
  } // package.interface.set-clearnet
  export type SetInterfaceClearnetAddressRes = null

  export type SetServiceOutboundProxyReq = {
    packageId: string
    proxy: ServiceOutboundProxy
  } // package.proxy.set-outbound
  export type SetServiceOutboundProxyRes = null

  // marketplace

  export type GetMarketplaceInfoReq = { 'server-id': string }
  export type GetMarketplaceInfoRes = StoreInfo

  export type GetMarketplaceEosReq = { 'server-id': string }
  export type GetMarketplaceEosRes = MarketplaceEOS

  export type GetMarketplacePackagesReq = {
    ids?: { id: string; version: string }[]
    // iff !ids
    category?: string
    query?: string
    page?: number
    'per-page'?: number
  }
  export type GetMarketplacePackagesRes = MarketplacePkg[]

  export type GetReleaseNotesReq = { id: string }
  export type GetReleaseNotesRes = { [version: string]: string }
}

export interface MarketplaceEOS {
  version: string
  headline: string
  'release-notes': { [version: string]: string }
}

export interface Breakages {
  [id: string]: TaggedDependencyError
}

export interface TaggedDependencyError {
  dependency: string
  error: DependencyError
}

export interface ActionResponse {
  message: string
  value: string | null
  copyable: boolean
  qr: boolean
}

interface MetricData {
  value: string
  unit: string
}

export interface Metrics {
  general: {
    temperature: MetricData | null
  }
  memory: {
    total: MetricData
    'percentage-used': MetricData
    used: MetricData
    available: MetricData
    'zram-total': MetricData
    'zram-used': MetricData
    'zram-available': MetricData
  }
  cpu: {
    'percentage-used': MetricData
    idle: MetricData
    'user-space': MetricData
    'kernel-space': MetricData
    wait: MetricData
  }
  disk: {
    capacity: MetricData
    'percentage-used': MetricData
    used: MetricData
    available: MetricData
  }
}

export interface Session {
  'last-active': string
  'user-agent': string
  metadata: SessionMetadata
}

export interface SessionMetadata {
  platforms: PlatformType[]
}

export type PlatformType =
  | 'cli'
  | 'ios'
  | 'ipad'
  | 'iphone'
  | 'android'
  | 'phablet'
  | 'tablet'
  | 'cordova'
  | 'capacitor'
  | 'electron'
  | 'pwa'
  | 'mobile'
  | 'mobileweb'
  | 'desktop'
  | 'hybrid'

export type RemoteBackupTarget = CifsBackupTarget | CloudBackupTarget
export type BackupTarget = RemoteBackupTarget | DiskBackupTarget

export type BackupTargetType = 'disk' | 'cifs' | 'cloud'

export interface UnknownDisk {
  logicalname: string
  vendor: string | null
  model: string | null
  label: string | null
  capacity: number
  used: number | null
}

export interface BaseBackupTarget {
  id: string
  type: BackupTargetType
  name: string
  mountable: boolean
  path: string
  'embassy-os': StartOSDiskInfo | null
}

export interface DiskBackupTarget extends UnknownDisk, BaseBackupTarget {
  type: 'disk'
}

export interface CifsBackupTarget extends BaseBackupTarget {
  type: 'cifs'
  hostname: string
  username: string
}

export interface CloudBackupTarget extends BaseBackupTarget {
  type: 'cloud'
  provider: 'dropbox' | 'google-drive'
}

export interface BackupRun {
  id: string
  'started-at': string
  'completed-at': string
  'package-ids': string[]
  job: BackupJob
  report: BackupReport
}

export interface BackupJob {
  id: string
  name: string
  target: BackupTarget
  cron: string // '* * * * * *' https://cloud.google.com/scheduler/docs/configuring/cron-job-schedules
  'package-ids': string[]
}

export interface BackupInfo {
  version: string
  timestamp: string
  'package-backups': {
    [id: string]: PackageBackupInfo
  }
}

export interface PackageBackupInfo {
  title: string
  version: string
  'os-version': string
  timestamp: string
}

export interface ServerSpecs {
  [key: string]: string | number
}

export interface SSHKey {
  'created-at': string
  alg: string
  hostname: string
  fingerprint: string
}

export type ServerNotifications = ServerNotification<any>[]

export interface ServerNotification<T extends number> {
  id: number
  'package-id': string | null
  'created-at': string
  code: T
  level: NotificationLevel
  title: string
  message: string
  data: NotificationData<T>
}

export enum NotificationLevel {
  Success = 'success',
  Info = 'info',
  Warning = 'warning',
  Error = 'error',
}

export type NotificationData<T> = T extends 0
  ? null
  : T extends 1
  ? BackupReport
  : any

export interface BackupReport {
  server: {
    attempted: boolean
    error: string | null
  }
  packages: {
    [id: string]: {
      error: string | null
    }
  }
}

export interface AvailableWifi {
  ssid: string
  strength: number
  security: string[]
}

declare global {
  type Stringified<T> = string & {
    [P in keyof T]: T[P]
  }

  interface JSON {
    stringify<T>(
      value: T,
      replacer?: (key: string, value: any) => any,
      space?: string | number,
    ): string & Stringified<T>
    parse<T>(text: Stringified<T>, reviver?: (key: any, value: any) => any): T
  }
}

export type Encrypted = {
  encrypted: string
}

export type CloudProvider = 'dropbox' | 'google-drive'

export type DependencyError =
  | DependencyErrorNotInstalled
  | DependencyErrorNotRunning
  | DependencyErrorIncorrectVersion
  | DependencyErrorConfigUnsatisfied
  | DependencyErrorHealthChecksFailed
  | DependencyErrorTransitive

export enum DependencyErrorType {
  NotInstalled = 'not-installed',
  NotRunning = 'not-running',
  IncorrectVersion = 'incorrect-version',
  ConfigUnsatisfied = 'config-unsatisfied',
  HealthChecksFailed = 'health-checks-failed',
  InterfaceHealthChecksFailed = 'interface-health-checks-failed',
  Transitive = 'transitive',
}

export interface DependencyErrorNotInstalled {
  type: DependencyErrorType.NotInstalled
}

export interface DependencyErrorNotRunning {
  type: DependencyErrorType.NotRunning
}

export interface DependencyErrorIncorrectVersion {
  type: DependencyErrorType.IncorrectVersion
  expected: string // version range
  received: string // version
}

export interface DependencyErrorConfigUnsatisfied {
  type: DependencyErrorType.ConfigUnsatisfied
  error: string
}

export interface DependencyErrorHealthChecksFailed {
  type: DependencyErrorType.HealthChecksFailed
  check: HealthCheckResult
}

export interface DependencyErrorTransitive {
  type: DependencyErrorType.Transitive
}<|MERGE_RESOLUTION|>--- conflicted
+++ resolved
@@ -3,15 +3,11 @@
 import { InputSpec } from '@start9labs/start-sdk/lib/config/configTypes'
 import {
   DataModel,
-<<<<<<< HEAD
-  DependencyError,
   DomainInfo,
   NetworkStrategy,
   OsOutboundProxy,
   ServiceOutboundProxy,
-=======
   HealthCheckResult,
->>>>>>> d9cc21f7
 } from 'src/app/services/patch-db/data-model'
 import { StartOSDiskInfo, LogsRes, ServerLogsReq } from '@start9labs/shared'
 import { customSmtp } from '@start9labs/start-sdk/lib/config/configConstants'
