import { Dump, Revision } from 'patch-db-client'
import { MarketplacePkg, StoreInfo, Manifest } from '@start9labs/marketplace'
import { InputSpec } from '@start9labs/start-sdk/lib/config/configTypes'
import {
  DataModel,
  HealthCheckResult,
} from 'src/app/services/patch-db/data-model'
import { StartOSDiskInfo, LogsRes, ServerLogsReq } from '@start9labs/shared'
import { customSmtp } from '@start9labs/start-sdk/lib/config/configConstants'

export module RR {
  // DB

  export type GetRevisionsRes = Revision[] | Dump<DataModel>

  export type GetDumpRes = Dump<DataModel>

  export type SetDBValueReq<T> = { pointer: string; value: T } // db.put.ui
  export type SetDBValueRes = null

  // auth

  export type LoginReq = {
    password: string
    metadata: SessionMetadata
  } // auth.login - unauthed
  export type loginRes = null

  export type LogoutReq = {} // auth.logout
  export type LogoutRes = null

  export type ResetPasswordReq = {
    'old-password': string
    'new-password': string
  } // auth.reset-password
  export type ResetPasswordRes = null

  // server

  export type EchoReq = { message: string; timeout?: number } // server.echo
  export type EchoRes = string

  export type GetSystemTimeReq = {} // server.time
  export type GetSystemTimeRes = {
    now: string
    uptime: number // seconds
  }

  export type GetServerLogsReq = ServerLogsReq // server.logs & server.kernel-logs
  export type GetServerLogsRes = LogsRes

  export type FollowServerLogsReq = { limit?: number } // server.logs.follow & server.kernel-logs.follow
  export type FollowServerLogsRes = {
    'start-cursor': string
    guid: string
  }

  export type GetServerMetricsReq = {} // server.metrics
  export type GetServerMetricsRes = {
    guid: string
    metrics: Metrics
  }

  export type UpdateServerReq = { 'marketplace-url': string } // server.update
  export type UpdateServerRes = 'updating' | 'no-updates'

  export type RestartServerReq = {} // server.restart
  export type RestartServerRes = null

  export type ShutdownServerReq = {} // server.shutdown
  export type ShutdownServerRes = null

  export type SystemRebuildReq = {} // server.rebuild
  export type SystemRebuildRes = null

  export type ResetTorReq = {
    'wipe-state': boolean
    reason: string
  } // net.tor.reset
  export type ResetTorRes = null

  export type ToggleZramReq = {
    enable: boolean
  } // server.experimental.zram
  export type ToggleZramRes = null

  // sessions

  export type GetSessionsReq = {} // sessions.list
  export type GetSessionsRes = {
    current: string
    sessions: { [hash: string]: Session }
  }

  export type KillSessionsReq = { ids: string[] } // sessions.kill
  export type KillSessionsRes = null

  // notification

  export type GetNotificationsReq = {
    before?: number
    limit?: number
  } // notification.list
  export type GetNotificationsRes = ServerNotification<number>[]

  export type DeleteNotificationReq = { id: number } // notification.delete
  export type DeleteNotificationRes = null

  export type DeleteAllNotificationsReq = { before: number } // notification.delete-before
  export type DeleteAllNotificationsRes = null

  // wifi

  export type GetWifiReq = {}
  export type GetWifiRes = {
    ssids: {
      [ssid: string]: number
    }
    connected: string | null
    country: string | null
    ethernet: boolean
    'available-wifi': AvailableWifi[]
  }

  export type AddWifiReq = {
    // wifi.add
    ssid: string
    password: string
    priority: number
    connect: boolean
  }
  export type AddWifiRes = null

  export type EnableWifiReq = { enable: boolean } // wifi.enable
  export type EnableWifiRes = null

  export type ConnectWifiReq = { ssid: string } // wifi.connect
  export type ConnectWifiRes = null

  export type DeleteWifiReq = { ssid: string } // wifi.delete
  export type DeleteWifiRes = null

  // email

  export type ConfigureEmailReq = typeof customSmtp.validator._TYPE // email.configure
  export type ConfigureEmailRes = null

  export type TestEmailReq = ConfigureEmailReq & { to: string } // email.test
  export type TestEmailRes = null

  // ssh

  export type GetSSHKeysReq = {} // ssh.list
  export type GetSSHKeysRes = SSHKey[]

  export type AddSSHKeyReq = { key: string } // ssh.add
  export type AddSSHKeyRes = SSHKey

  export type DeleteSSHKeyReq = { fingerprint: string } // ssh.delete
  export type DeleteSSHKeyRes = null

  // backup

  export type GetBackupTargetsReq = {} // backup.target.list
  export type GetBackupTargetsRes = {
    'unknown-disks': UnknownDisk[]
    saved: BackupTarget[]
  }

  export type AddCifsBackupTargetReq = {
    name: string
    path: string
    hostname: string
    username: string
    password?: string
  } // backup.target.cifs.add
  export type AddCloudBackupTargetReq = {
    name: string
    path: string
    provider: CloudProvider
    [params: string]: any
  } // backup.target.cloud.add
  export type AddDiskBackupTargetReq = {
    logicalname: string
    name: string
    path: string
  } // backup.target.disk.add
  export type AddBackupTargetRes = BackupTarget

  export type UpdateCifsBackupTargetReq = AddCifsBackupTargetReq & {
    id: string
  } // backup.target.cifs.update
  export type UpdateCloudBackupTargetReq = AddCloudBackupTargetReq & {
    id: string
  } // backup.target.cloud.update
  export type UpdateDiskBackupTargetReq = Omit<
    AddDiskBackupTargetReq,
    'logicalname'
  > & {
    id: string
  } // backup.target.disk.update
  export type UpdateBackupTargetRes = AddBackupTargetRes

  export type RemoveBackupTargetReq = { id: string } // backup.target.remove
  export type RemoveBackupTargetRes = null

  export type GetBackupJobsReq = {} // backup.job.list
  export type GetBackupJobsRes = BackupJob[]

  export type CreateBackupJobReq = {
    name: string
    'target-id': string
    cron: string
    'package-ids': string[]
    now: boolean
  } // backup.job.create
  export type CreateBackupJobRes = BackupJob

  export type UpdateBackupJobReq = Omit<CreateBackupJobReq, 'now'> & {
    id: string
  } // backup.job.update
  export type UpdateBackupJobRes = CreateBackupJobRes

  export type DeleteBackupJobReq = { id: string } // backup.job.delete
  export type DeleteBackupJobRes = null

  export type GetBackupRunsReq = {} // backup.runs
  export type GetBackupRunsRes = BackupRun[]

  export type DeleteBackupRunsReq = { ids: string[] } // backup.runs.delete
  export type DeleteBackupRunsRes = null

  export type GetBackupInfoReq = { 'target-id': string; password: string } // backup.target.info
  export type GetBackupInfoRes = BackupInfo

  export type CreateBackupReq = { 'target-id': string; 'package-ids': string[] } // backup.create
  export type CreateBackupRes = null

  // package

  export type GetPackageCredentialsReq = { id: string } // package.credentials
  export type GetPackageCredentialsRes = Record<string, string>

  export type GetPackageLogsReq = ServerLogsReq & { id: string } // package.logs
  export type GetPackageLogsRes = LogsRes

  export type FollowPackageLogsReq = FollowServerLogsReq & { id: string } // package.logs.follow
  export type FollowPackageLogsRes = FollowServerLogsRes

  export type InstallPackageReq = {
    id: string
    'version-spec'?: string
    'version-priority'?: 'min' | 'max'
    'marketplace-url': string
  } // package.install
  export type InstallPackageRes = null

  export type GetPackageConfigReq = { id: string } // package.config.get
  export type GetPackageConfigRes = { spec: InputSpec; config: object }

  export type DrySetPackageConfigReq = { id: string; config: object } // package.config.set.dry
  export type DrySetPackageConfigRes = Breakages

  export type SetPackageConfigReq = DrySetPackageConfigReq // package.config.set
  export type SetPackageConfigRes = null

  export type RestorePackagesReq = {
    // package.backup.restore
    ids: string[]
    'target-id': string
    password: string
  }
  export type RestorePackagesRes = null

  export type ExecutePackageActionReq = {
    id: string
    'action-id': string
    input?: object
  } // package.action
  export type ExecutePackageActionRes = ActionResponse

  export type StartPackageReq = { id: string } // package.start
  export type StartPackageRes = null

  export type RestartPackageReq = { id: string } // package.restart
  export type RestartPackageRes = null

  export type StopPackageReq = { id: string } // package.stop
  export type StopPackageRes = null

  export type UninstallPackageReq = { id: string } // package.uninstall
  export type UninstallPackageRes = null

  export type DryConfigureDependencyReq = {
    'dependency-id': string
    'dependent-id': string
  } // package.dependency.configure.dry
  export type DryConfigureDependencyRes = {
    'old-config': object
    'new-config': object
    spec: InputSpec
  }

  export type SideloadPackageReq = {
    manifest: Manifest
    icon: string // base64
    size: number // bytes
  }
  export type SideloadPacakgeRes = string //guid

  // marketplace

  export type GetMarketplaceInfoReq = { 'server-id': string }
  export type GetMarketplaceInfoRes = StoreInfo

  export type GetMarketplaceEosReq = { 'server-id': string }
  export type GetMarketplaceEosRes = MarketplaceEOS

  export type GetMarketplacePackagesReq = {
    ids?: { id: string; version: string }[]
    // iff !ids
    category?: string
    query?: string
    page?: number
    'per-page'?: number
  }
  export type GetMarketplacePackagesRes = MarketplacePkg[]

  export type GetReleaseNotesReq = { id: string }
  export type GetReleaseNotesRes = { [version: string]: string }
}

export interface MarketplaceEOS {
  version: string
  headline: string
  'release-notes': { [version: string]: string }
}

export interface Breakages {
  [id: string]: TaggedDependencyError
}

export interface TaggedDependencyError {
  dependency: string
  error: DependencyError
}

export interface ActionResponse {
  message: string
  value: string | null
  copyable: boolean
  qr: boolean
}

interface MetricData {
  value: string
  unit: string
}

export interface Metrics {
  general: {
<<<<<<< HEAD
    temperature: string
=======
    temperature: MetricData | null
  }
  memory: {
    total: MetricData
    'percentage-used': MetricData
    used: MetricData
    available: MetricData
    'zram-total': MetricData
    'zram-used': MetricData
    'zram-available': MetricData
  }
  cpu: {
    'percentage-used': MetricData
    idle: MetricData
    'user-space': MetricData
    'kernel-space': MetricData
    wait: MetricData
  }
  disk: {
    capacity: MetricData
    'percentage-used': MetricData
    used: MetricData
    available: MetricData
>>>>>>> 871f78b5
  }
  memory: {
    'percentage-used': string
    total: string
    available: string
    used: string
    'swap-total': string
    'swap-free': string
    'swap-used': string
  }
  cpu: {
    'user-space': string
    'kernel-space': string
    'io-wait': string
    idle: string
    usage: string
  }
  disk: {
    size: string
    used: string
    available: string
    'percentage-used': string
  }
}

export interface Session {
  'last-active': string
  'user-agent': string
  metadata: SessionMetadata
}

export interface SessionMetadata {
  platforms: PlatformType[]
}

export type PlatformType =
  | 'cli'
  | 'ios'
  | 'ipad'
  | 'iphone'
  | 'android'
  | 'phablet'
  | 'tablet'
  | 'cordova'
  | 'capacitor'
  | 'electron'
  | 'pwa'
  | 'mobile'
  | 'mobileweb'
  | 'desktop'
  | 'hybrid'

export type RemoteBackupTarget = CifsBackupTarget | CloudBackupTarget
export type BackupTarget = RemoteBackupTarget | DiskBackupTarget

export type BackupTargetType = 'disk' | 'cifs' | 'cloud'

export interface UnknownDisk {
  logicalname: string
  vendor: string | null
  model: string | null
  label: string | null
  capacity: number
  used: number | null
}

export interface BaseBackupTarget {
  id: string
  type: BackupTargetType
  name: string
  mountable: boolean
  path: string
  'embassy-os': StartOSDiskInfo | null
}

export interface DiskBackupTarget extends UnknownDisk, BaseBackupTarget {
  type: 'disk'
}

export interface CifsBackupTarget extends BaseBackupTarget {
  type: 'cifs'
  hostname: string
  username: string
}

export interface CloudBackupTarget extends BaseBackupTarget {
  type: 'cloud'
  provider: 'dropbox' | 'google-drive'
}

export interface BackupRun {
  id: string
  'started-at': string
  'completed-at': string
  'package-ids': string[]
  job: BackupJob
  report: BackupReport
}

export interface BackupJob {
  id: string
  name: string
  target: BackupTarget
  cron: string // '* * * * * *' https://cloud.google.com/scheduler/docs/configuring/cron-job-schedules
  'package-ids': string[]
}

export interface BackupInfo {
  version: string
  timestamp: string
  'package-backups': {
    [id: string]: PackageBackupInfo
  }
}

export interface PackageBackupInfo {
  title: string
  version: string
  'os-version': string
  timestamp: string
}

export interface ServerSpecs {
  [key: string]: string | number
}

export interface SSHKey {
  'created-at': string
  alg: string
  hostname: string
  fingerprint: string
}

export type ServerNotifications = ServerNotification<any>[]

export interface ServerNotification<T extends number> {
  id: number
  'package-id': string | null
  'created-at': string
  code: T
  level: NotificationLevel
  title: string
  message: string
  data: NotificationData<T>
}

export enum NotificationLevel {
  Success = 'success',
  Info = 'info',
  Warning = 'warning',
  Error = 'error',
}

export type NotificationData<T> = T extends 0
  ? null
  : T extends 1
  ? BackupReport
  : any

export interface BackupReport {
  server: {
    attempted: boolean
    error: string | null
  }
  packages: {
    [id: string]: {
      error: string | null
    }
  }
}

export interface AvailableWifi {
  ssid: string
  strength: number
  security: string[]
}

declare global {
  type Stringified<T> = string & {
    [P in keyof T]: T[P]
  }

  interface JSON {
    stringify<T>(
      value: T,
      replacer?: (key: string, value: any) => any,
      space?: string | number,
    ): string & Stringified<T>
    parse<T>(text: Stringified<T>, reviver?: (key: any, value: any) => any): T
  }
}

export type Encrypted = {
  encrypted: string
}

export type CloudProvider = 'dropbox' | 'google-drive'

export type DependencyError =
  | DependencyErrorNotInstalled
  | DependencyErrorNotRunning
  | DependencyErrorIncorrectVersion
  | DependencyErrorConfigUnsatisfied
  | DependencyErrorHealthChecksFailed
  | DependencyErrorTransitive

export enum DependencyErrorType {
  NotInstalled = 'not-installed',
  NotRunning = 'not-running',
  IncorrectVersion = 'incorrect-version',
  ConfigUnsatisfied = 'config-unsatisfied',
  HealthChecksFailed = 'health-checks-failed',
  InterfaceHealthChecksFailed = 'interface-health-checks-failed',
  Transitive = 'transitive',
}

export interface DependencyErrorNotInstalled {
  type: DependencyErrorType.NotInstalled
}

export interface DependencyErrorNotRunning {
  type: DependencyErrorType.NotRunning
}

export interface DependencyErrorIncorrectVersion {
  type: DependencyErrorType.IncorrectVersion
  expected: string // version range
  received: string // version
}

export interface DependencyErrorConfigUnsatisfied {
  type: DependencyErrorType.ConfigUnsatisfied
  error: string
}

export interface DependencyErrorHealthChecksFailed {
  type: DependencyErrorType.HealthChecksFailed
  check: HealthCheckResult
}

export interface DependencyErrorTransitive {
  type: DependencyErrorType.Transitive
}<|MERGE_RESOLUTION|>--- conflicted
+++ resolved
@@ -359,9 +359,6 @@
 
 export interface Metrics {
   general: {
-<<<<<<< HEAD
-    temperature: string
-=======
     temperature: MetricData | null
   }
   memory: {
@@ -385,29 +382,6 @@
     'percentage-used': MetricData
     used: MetricData
     available: MetricData
->>>>>>> 871f78b5
-  }
-  memory: {
-    'percentage-used': string
-    total: string
-    available: string
-    used: string
-    'swap-total': string
-    'swap-free': string
-    'swap-used': string
-  }
-  cpu: {
-    'user-space': string
-    'kernel-space': string
-    'io-wait': string
-    idle: string
-    usage: string
-  }
-  disk: {
-    size: string
-    used: string
-    available: string
-    'percentage-used': string
   }
 }
 
