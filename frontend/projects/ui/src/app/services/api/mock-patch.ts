--- conflicted
+++ resolved
@@ -35,12 +35,8 @@
   },
   'server-info': {
     id: 'abcdefgh',
-<<<<<<< HEAD
     version: '0.3.4',
     country: 'us',
-=======
-    version: '0.3.4.4',
->>>>>>> 9e03ac08
     'last-backup': new Date(new Date().valueOf() - 604800001).toISOString(),
     'lan-address': 'https://adjective-noun.local',
     'tor-address': 'https://myveryownspecialtoraddress.onion',
