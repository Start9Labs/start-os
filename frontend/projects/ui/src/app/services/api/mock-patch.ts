--- conflicted
+++ resolved
@@ -20,15 +20,6 @@
         'https://registry.start9.com/': 'Start9 Marketplace',
         'https://community-registry.start9.com/': 'Community Marketplace',
         'https://dark9-marketplace.com/': 'Dark9',
-<<<<<<< HEAD
-      },
-    },
-    dev: {},
-    gaming: {
-      snake: {
-        'high-score': 0,
-=======
->>>>>>> e06f904d
       },
     },
     dev: {},
