--- conflicted
+++ resolved
@@ -31,10 +31,7 @@
     'current-backup': null,
     'update-progress': null,
     updated: true,
-<<<<<<< HEAD
-=======
     restarting: false,
->>>>>>> 871f78b5
     'shutting-down': false,
   }
   export const MarketplaceEos: RR.GetMarketplaceEosRes = {
@@ -385,31 +382,6 @@
   export function getMetrics(): Metrics {
     return {
       general: {
-<<<<<<< HEAD
-        temperature: (Math.random() * 100).toFixed(1),
-      },
-      memory: {
-        'percentage-used': '20',
-        total: (Math.random() * 100).toFixed(2),
-        available: '18000',
-        used: '4000',
-        'swap-total': '1000',
-        'swap-free': Math.random().toFixed(2),
-        'swap-used': '0',
-      },
-      cpu: {
-        'user-space': '100',
-        'kernel-space': '50',
-        'io-wait': String(Math.random() * 50),
-        idle: '80',
-        usage: '30',
-      },
-      disk: {
-        size: '1000',
-        used: '900',
-        available: '100',
-        'percentage-used': '90',
-=======
         temperature: {
           value: '66.8',
           unit: '°C',
@@ -484,24 +456,6 @@
           value: '46.4',
           unit: '%',
         },
-      },
-    }
-  }
-
-  export function getAppMetrics() {
-    const metr: Metric = {
-      Metric1: {
-        value: Math.random(),
-        unit: 'mi/b',
-      },
-      Metric2: {
-        value: Math.random(),
-        unit: '%',
-      },
-      Metric3: {
-        value: 10.1,
-        unit: '%',
->>>>>>> 871f78b5
       },
     }
   }
