import {
  HealthResult,
  PackageDataEntry,
  PackageMainStatus,
  PackageState,
  ServerStatusInfo,
} from 'src/app/services/patch-db/data-model'
import {
  RR,
  NotificationLevel,
  ServerNotifications,
  Metrics,
} from './api.types'

import { BTC_ICON, LND_ICON, PROXY_ICON } from './api-icons'
import {
  DependencyMetadata,
  MarketplacePkg,
  Manifest,
} from '@start9labs/marketplace'
import { Log } from '@start9labs/shared'
import { unionSelectKey } from '@start9labs/start-sdk/lib/config/configTypes'
import { List } from '@start9labs/start-sdk/lib/config/builder/list'
import { Value } from '@start9labs/start-sdk/lib/config/builder/value'
import { Variants } from '@start9labs/start-sdk/lib/config/builder/variants'
import { Config } from '@start9labs/start-sdk/lib/config/builder/config'
import { configBuilderToSpec } from 'src/app/util/configBuilderToSpec'

export module Mock {
  export const ServerUpdated: ServerStatusInfo = {
    'current-backup': null,
    'update-progress': null,
    updated: true,
    'shutting-down': false,
  }
  export const MarketplaceEos: RR.GetMarketplaceEosRes = {
    version: '0.3.5',
    headline: 'Our biggest release ever.',
    'release-notes': {
      '0.3.5': 'Some **Markdown** release _notes_ for 0.3.5',
      '0.3.4.4': 'Some **Markdown** release _notes_ for 0.3.4.4',
      '0.3.4.3': 'Some **Markdown** release _notes_ for 0.3.4.3',
      '0.3.4.2': 'Some **Markdown** release _notes_ for 0.3.4.2',
      '0.3.4.1': 'Some **Markdown** release _notes_ for 0.3.4.1',
      '0.3.4': 'Some **Markdown** release _notes_ for 0.3.4',
      '0.3.3': 'Some **Markdown** release _notes_ for 0.3.3',
      '0.3.2.1': 'Some **Markdown** release _notes_ for 0.3.2.1',
      '0.3.2': 'Some **Markdown** release _notes_ for 0.3.2',
      '0.3.1': 'Some **Markdown** release _notes_ for 0.3.1',
      '0.3.0': 'Some **Markdown** release _notes_ from a prior version',
    },
  }

  export const ReleaseNotes: RR.GetReleaseNotesRes = {
    '0.19.2':
      'Contrary to popular belief, Lorem Ipsum is not simply random text.',
    '0.19.1': 'release notes for Bitcoin 0.19.1',
    '0.19.0': 'release notes for Bitcoin 0.19.0',
  }

  export const MockManifestBitcoind: Manifest = {
    id: 'bitcoind',
    title: 'Bitcoin Core',
    version: '0.21.0',
    'git-hash': 'abcdefgh',
    description: {
      short: 'A Bitcoin full node by Bitcoin Core.',
      long: 'Bitcoin is a decentralized consensus protocol and settlement network.',
    },
    assets: {
      icon: 'icon.png',
    },
    replaces: ['banks', 'governments'],
    'release-notes': 'Taproot, Schnorr, and more.',
    license: 'MIT',
    'wrapper-repo': 'https://github.com/start9labs/bitcoind-wrapper',
    'upstream-repo': 'https://github.com/bitcoin/bitcoin',
    'support-site': 'https://bitcoin.org',
    'marketing-site': 'https://bitcoin.org',
    'donation-url': 'https://start9.com',
    alerts: {
      install: 'Bitcoin can take over a week to sync.',
      uninstall:
        'Chain state will be lost, as will any funds stored on your Bitcoin Core waller that have not been backed up.',
      restore: null,
      start: 'Starting Bitcoin is good for your health.',
      stop: null,
    },
    dependencies: {},
    'os-version': '0.4.0',
  }

  export const MockManifestLnd: Manifest = {
    id: 'lnd',
    title: 'Lightning Network Daemon',
    version: '0.11.1',
    description: {
      short: 'A bolt spec compliant client.',
      long: 'More info about LND. More info about LND. More info about LND.',
    },
    assets: {
      icon: 'icon.png',
    },
    'release-notes': 'Dual funded channels!',
    license: 'MIT',
    'wrapper-repo': 'https://github.com/start9labs/lnd-wrapper',
    'upstream-repo': 'https://github.com/lightningnetwork/lnd',
    'support-site': 'https://lightning.engineering/',
    'marketing-site': 'https://lightning.engineering/',
    'donation-url': null,
    alerts: {
      install: null,
      uninstall: null,
      restore:
        'If this is a duplicate instance of the same LND node, you may loose your funds.',
      start: 'Starting LND is good for your health.',
      stop: null,
    },
    dependencies: {
      bitcoind: {
        version: '=0.21.0',
        description: 'LND needs bitcoin to live.',
        requirement: {
          type: 'opt-out',
          how: 'You can use an external node from your server if you prefer.',
        },
      },
      'btc-rpc-proxy': {
        version: '>=0.2.2',
        description:
          'As long as Bitcoin is pruned, LND needs Bitcoin Proxy to fetch block over the P2P network.',
        requirement: {
          type: 'opt-in',
          how: `To use Proxy's user management system, go to LND config and select Bitcoin Proxy under Bitcoin config.`,
        },
      },
    },
    'os-version': '0.4.0',
  }

  export const MockManifestBitcoinProxy: Manifest = {
    id: 'btc-rpc-proxy',
    title: 'Bitcoin Proxy',
    version: '0.2.2',
    'git-hash': 'lmnopqrx',
    description: {
      short: 'A super charger for your Bitcoin node.',
      long: 'More info about Bitcoin Proxy. More info about Bitcoin Proxy. More info about Bitcoin Proxy.',
    },
    assets: {
      icon: 'icon.png',
    },
    'release-notes': 'Even better support for Bitcoin and wallets!',
    license: 'MIT',
    'wrapper-repo': 'https://github.com/start9labs/btc-rpc-proxy-wrapper',
    'upstream-repo': 'https://github.com/Kixunil/btc-rpc-proxy',
    'support-site': '',
    'marketing-site': '',
    'donation-url': 'https://start9.com',
    alerts: {
      install: 'Testing install alert',
      uninstall: null,
      restore: null,
      start: null,
      stop: null,
    },
    dependencies: {
      bitcoind: {
        version: '>=0.20.0',
        description: 'Bitcoin Proxy requires a Bitcoin node.',
        requirement: {
          type: 'required',
        },
      },
    },
    'os-version': '0.4.0',
  }

  export const BitcoinDep: DependencyMetadata = {
    title: 'Bitcoin Core',
    icon: BTC_ICON,
    hidden: true,
  }

  export const ProxyDep: DependencyMetadata = {
    title: 'Bitcoin Proxy',
    icon: PROXY_ICON,
    hidden: false,
  }

  export const MarketplacePkgs: {
    [id: string]: {
      [version: string]: MarketplacePkg
    }
  } = {
    bitcoind: {
      '0.19.0': {
        icon: BTC_ICON,
        license: 'licenseUrl',
        instructions: 'instructionsUrl',
        manifest: {
          ...Mock.MockManifestBitcoind,
          version: '0.19.0',
        },
        categories: ['bitcoin', 'cryptocurrency'],
        versions: ['0.19.0', '0.20.0', '0.21.0'],
        'dependency-metadata': {},
        'published-at': new Date().toISOString(),
      },
      '0.20.0': {
        icon: BTC_ICON,
        license: 'licenseUrl',
        instructions: 'instructionsUrl',
        manifest: {
          ...Mock.MockManifestBitcoind,
          version: '0.20.0',
        },
        categories: ['bitcoin', 'cryptocurrency'],
        versions: ['0.19.0', '0.20.0', '0.21.0'],
        'dependency-metadata': {},
        'published-at': new Date().toISOString(),
      },
      '0.21.0': {
        icon: BTC_ICON,
        license: 'licenseUrl',
        instructions: 'instructionsUrl',
        manifest: {
          ...Mock.MockManifestBitcoind,
          version: '0.21.0',
          'release-notes':
            'For a complete list of changes, please visit <a href="https://bitcoincore.org/en/releases/0.21.0/">https://bitcoincore.org/en/releases/0.21.0/</a><br /><ul><li>Taproot!</li><li>New RPCs</li><li>Experimental Descriptor Wallets</li></ul>',
        },
        categories: ['bitcoin', 'cryptocurrency'],
        versions: ['0.19.0', '0.20.0', '0.21.0'],
        'dependency-metadata': {},
        'published-at': new Date().toISOString(),
      },
      latest: {
        icon: BTC_ICON,
        license: 'licenseUrl',
        instructions: 'instructionsUrl',
        manifest: {
          ...Mock.MockManifestBitcoind,
          'release-notes':
            'For a complete list of changes, please visit <a href="https://bitcoincore.org/en/releases/0.21.0/" target="_blank">https://bitcoincore.org/en/releases/0.21.0/</a><br />Or in [markdown](https://bitcoincore.org/en/releases/0.21.0/)<ul><li>Taproot!</li><li>New RPCs</li><li>Experimental Descriptor Wallets</li></ul>',
        },
        categories: ['bitcoin', 'cryptocurrency'],
        versions: ['0.19.0', '0.20.0', '0.21.0'],
        'dependency-metadata': {},
        'published-at': new Date().toISOString(),
      },
    },
    lnd: {
      '0.11.0': {
        icon: LND_ICON,
        license: 'licenseUrl',
        instructions: 'instructionsUrl',
        manifest: {
          ...Mock.MockManifestLnd,
          version: '0.11.0',
          'release-notes': 'release notes for LND 0.11.0',
        },
        categories: ['bitcoin', 'lightning', 'cryptocurrency'],
        versions: ['0.11.0', '0.11.1'],
        'dependency-metadata': {
          bitcoind: BitcoinDep,
          'btc-rpc-proxy': ProxyDep,
        },
        'published-at': new Date().toISOString(),
      },
      '0.11.1': {
        icon: LND_ICON,
        license: 'licenseUrl',
        instructions: 'instructionsUrl',
        manifest: {
          ...Mock.MockManifestLnd,
          version: '0.11.1',
          'release-notes': 'release notes for LND 0.11.1',
        },
        categories: ['bitcoin', 'lightning', 'cryptocurrency'],
        versions: ['0.11.0', '0.11.1'],
        'dependency-metadata': {
          bitcoind: BitcoinDep,
          'btc-rpc-proxy': ProxyDep,
        },
        'published-at': new Date().toISOString(),
      },
      latest: {
        icon: LND_ICON,
        license: 'licenseUrl',
        instructions: 'instructionsUrl',
        manifest: Mock.MockManifestLnd,
        categories: ['bitcoin', 'lightning', 'cryptocurrency'],
        versions: ['0.11.0', '0.11.1'],
        'dependency-metadata': {
          bitcoind: BitcoinDep,
          'btc-rpc-proxy': ProxyDep,
        },
        'published-at': new Date(new Date().valueOf() + 10).toISOString(),
      },
    },
    'btc-rpc-proxy': {
      latest: {
        icon: PROXY_ICON,
        license: 'licenseUrl',
        instructions: 'instructionsUrl',
        manifest: Mock.MockManifestBitcoinProxy,
        categories: ['bitcoin'],
        versions: ['0.2.2'],
        'dependency-metadata': {
          bitcoind: BitcoinDep,
        },
        'published-at': new Date().toISOString(),
      },
    },
  }

  export const MarketplacePkgsList: RR.GetMarketplacePackagesRes =
    Object.values(Mock.MarketplacePkgs).map(service => service['latest'])

  export const Notifications: ServerNotifications = [
    {
      id: 1,
      'package-id': null,
      'created-at': '2019-12-26T14:20:30.872Z',
      code: 1,
      level: NotificationLevel.Success,
      title: 'Backup Complete',
      message: 'StartOS and services have been successfully backed up.',
      data: {
        server: {
          attempted: false,
          error: null,
        },
        packages: {
          bitcoind: {
            error: 'An error ocurred while backing up',
          },
        },
      },
    },
    {
      id: 2,
      'package-id': null,
      'created-at': '2019-12-26T14:20:30.872Z',
      code: 2,
      level: NotificationLevel.Warning,
      title: 'SSH Key Added',
      message: 'A new SSH key was added. If you did not do this, shit is bad.',
      data: null,
    },
    {
      id: 3,
      'package-id': null,
      'created-at': '2019-12-26T14:20:30.872Z',
      code: 3,
      level: NotificationLevel.Info,
      title: 'SSH Key Removed',
      message: 'A SSH key was removed.',
      data: null,
    },
    {
      id: 4,
      'package-id': 'bitcoind',
      'created-at': '2019-12-26T14:20:30.872Z',
      code: 4,
      level: NotificationLevel.Error,
      title: 'Service Crashed',
      message: new Array(40)
        .fill(
          `2021-11-27T18:36:30.451064Z 2021-11-27T18:36:30Z tor: Thread interrupt
        2021-11-27T18:36:30.452833Z 2021-11-27T18:36:30Z Shutdown: In progress...
        2021-11-27T18:36:30.453128Z 2021-11-27T18:36:30Z addcon thread exit
        2021-11-27T18:36:30.453369Z 2021-11-27T18:36:30Z torcontrol thread exit`,
        )
        .join(''),
      data: null,
    },
  ]

  export function getMetrics(): Metrics {
    return {
      general: {
        temperature: (Math.random() * 100).toFixed(1),
      },
      memory: {
        'percentage-used': '20',
        total: (Math.random() * 100).toFixed(2),
        available: '18000',
        used: '4000',
        'swap-total': '1000',
        'swap-free': Math.random().toFixed(2),
        'swap-used': '0',
      },
      cpu: {
        'user-space': '100',
        'kernel-space': '50',
        'io-wait': String(Math.random() * 50),
        idle: '80',
        usage: '30',
      },
      disk: {
        size: '1000',
        used: '900',
        available: '100',
        'percentage-used': '90',
      },
    }
  }

  export const ServerLogs: Log[] = [
    {
      timestamp: '2022-07-28T03:52:54.808769Z',
      message: '****** START *****',
    },
    {
      timestamp: '2019-12-26T14:21:30.872Z',
      message:
        '\u001b[34mPOST \u001b[0;32;49m200\u001b[0m photoview.startos/api/graphql \u001b[0;36;49m1.169406ms\u001b',
    },
    {
      timestamp: '2019-12-26T14:22:30.872Z',
      message: '****** FINISH *****',
    },
  ]

  export const PackageLogs: Log[] = [
    {
      timestamp: '2022-07-28T03:52:54.808769Z',
      message: '****** START *****',
    },
    {
      timestamp: '2019-12-26T14:21:30.872Z',
      message: 'PackageLogs PackageLogs PackageLogs PackageLogs PackageLogs',
    },
    {
      timestamp: '2019-12-26T14:22:30.872Z',
      message: '****** FINISH *****',
    },
  ]

  export const Sessions: RR.GetSessionsRes = {
    current: 'b7b1a9cef4284f00af9e9dda6e676177',
    sessions: {
      c54ddd8107d6d7b9d8aed7: {
        'last-active': '2021-07-14T20:49:17.774Z',
        'user-agent': 'AppleWebKit/{WebKit Rev} (KHTML, like Gecko)',
        metadata: {
          platforms: ['iphone', 'mobileweb', 'mobile', 'ios'],
        },
      },
      klndsfjhbwsajkdnaksj: {
        'last-active': '2019-07-14T20:49:17.774Z',
        'user-agent': 'AppleWebKit/{WebKit Rev} (KHTML, like Gecko)',
        metadata: {
          platforms: ['cli'],
        },
      },
      b7b1a9cef4284f00af9e9dda6e676177: {
        'last-active': '2021-06-14T20:49:17.774Z',
        'user-agent':
          'Mozilla/5.0 (Windows NT 6.1; Win64; x64; rv:47.0) Gecko/20100101 Firefox/47.0',
        metadata: {
          platforms: ['desktop'],
        },
      },
    },
  }

  export const ActionResponse: RR.ExecutePackageActionRes = {
    message:
      'Password changed successfully. If you lose your new password, you will be lost forever.',
    value: 'NewPassword1234!',
    copyable: true,
    qr: true,
  }

  export const SshKeys: RR.GetSSHKeysRes = [
    {
      'created-at': new Date().toISOString(),
      alg: 'ed25519',
      hostname: 'Matt Key',
      fingerprint: '28:d2:7e:78:61:b4:bf:g2:de:24:15:96:4e:d4:15:53',
    },
    {
      'created-at': new Date().toISOString(),
      alg: 'ed25519',
      hostname: 'Aiden Key',
      fingerprint: '12:f8:7e:78:61:b4:bf:e2:de:24:15:96:4e:d4:72:53',
    },
  ]

  export const SshKey: RR.AddSSHKeyRes = {
    'created-at': new Date().toISOString(),
    alg: 'ed25519',
    hostname: 'Lucy Key',
    fingerprint: '44:44:7e:78:61:b4:bf:g2:de:24:15:96:4e:d4:15:53',
  }

  export const Wifi: RR.GetWifiRes = {
    ethernet: true,
    ssids: {
      Goosers: 50,
      Goosers5G: 0,
    },
    connected: 'Goosers',
    country: 'US',
    'available-wifi': [
      {
        ssid: 'Goosers a billion',
        strength: 40,
        security: [],
      },
      {
        ssid: 'Bill nye the wifi guy',
        strength: 99,
        security: ['1', '2', '3'],
      },
      {
        ssid: '',
        strength: 40,
        security: [],
      },
    ],
  }

  export const BackupTargets: RR.GetBackupTargetsRes = {
    'unknown-disks': [
      {
        logicalname: 'sbc4',
        label: 'My Backup Drive',
        capacity: 2000000000000,
        used: 100000000000,
        model: 'T7',
        vendor: 'Samsung',
      },
    ],
    saved: [
      {
        id: 'hsbdjhasbasda',
        type: 'cifs',
        name: 'Embassy Backups',
        hostname: 'smb://192.169.10.0',
        path: '/Desktop/embassy-backups',
        username: 'TestUser',
        mountable: false,
        'embassy-os': {
          version: '0.3.0',
          full: true,
          'password-hash':
            // password is asdfasdf
            '$argon2d$v=19$m=1024,t=1,p=1$YXNkZmFzZGZhc2RmYXNkZg$Ceev1I901G6UwU+hY0sHrFZ56D+o+LNJ',
          'wrapped-key': '',
        },
      },
      {
        id: 'ftcvewdnkemfksdm',
        type: 'cloud',
        name: 'Dropbox 1',
        provider: 'dropbox',
        path: '/Home/backups',
        mountable: true,
        'embassy-os': null,
      },
      {
        id: 'csgashbdjkasnd',
        type: 'cifs',
        name: 'Network Folder 2',
        hostname: 'smb://192.169.10.0',
        path: '/Desktop/embassy-backups-2',
        username: 'TestUser',
        mountable: true,
        'embassy-os': null,
      },
      {
        id: 'powjefhjbnwhdva',
        type: 'disk',
        name: 'Physical Drive 1',
        logicalname: 'sdba1',
        label: 'Another Drive',
        capacity: 2000000000000,
        used: 100000000000,
        model: null,
        vendor: 'SSK',
        mountable: true,
        path: '/HomeFolder/Documents',
        'embassy-os': {
          version: '0.3.0',
          full: true,
          // password is asdfasdf
          'password-hash':
            '$argon2d$v=19$m=1024,t=1,p=1$YXNkZmFzZGZhc2RmYXNkZg$Ceev1I901G6UwU+hY0sHrFZ56D+o+LNJ',
          'wrapped-key': '',
        },
      },
    ],
  }

  export const BackupJobs: RR.GetBackupJobsRes = [
    {
      id: 'lalalalalala-babababababa',
      name: 'My Backup Job',
      target: BackupTargets.saved[0],
      cron: '0 3 * * *',
      'package-ids': ['bitcoind', 'lnd'],
    },
    {
      id: 'hahahahaha-mwmwmwmwmwmw',
      name: 'Another Backup Job',
      target: BackupTargets.saved[1],
      cron: '0 * * * *',
      'package-ids': ['lnd'],
    },
  ]

  export const BackupRuns: RR.GetBackupRunsRes = [
    {
      id: 'kladhbfweubdsk',
      'started-at': new Date().toISOString(),
      'completed-at': new Date(new Date().valueOf() + 10000).toISOString(),
      'package-ids': ['bitcoind', 'lnd'],
      job: BackupJobs[0],
      report: {
        server: {
          attempted: true,
          error: null,
        },
        packages: {
          bitcoind: { error: null },
          lnd: { error: null },
        },
      },
    },
    {
      id: 'kladhbfwhrfeubdsk',
      'started-at': new Date().toISOString(),
      'completed-at': new Date(new Date().valueOf() + 10000).toISOString(),
      'package-ids': ['bitcoind', 'lnd'],
      job: BackupJobs[0],
      report: {
        server: {
          attempted: true,
          error: null,
        },
        packages: {
          bitcoind: { error: null },
          lnd: { error: null },
        },
      },
    },
  ]

  export const BackupInfo: RR.GetBackupInfoRes = {
    version: '0.3.0',
    timestamp: new Date().toISOString(),
    'package-backups': {
      bitcoind: {
        title: 'Bitcoin Core',
        version: '0.21.0',
        'os-version': '0.3.0',
        timestamp: new Date().toISOString(),
      },
      'btc-rpc-proxy': {
        title: 'Bitcoin Proxy',
        version: '0.2.2',
        'os-version': '0.3.0',
        timestamp: new Date().toISOString(),
      },
    },
  }

  export const getInputSpec = async (): Promise<
    RR.GetPackageConfigRes['spec']
  > =>
    configBuilderToSpec(
      Config.of({
        bitcoin: Value.object(
          {
            name: 'Bitcoin Settings',
            description:
              'RPC and P2P interface configuration options for Bitcoin Core',
          },
          Config.of({
            'bitcoind-p2p': Value.union(
              {
                name: 'P2P Settings',
                description:
                  '<p>The Bitcoin Core node to connect to over the peer-to-peer (P2P) interface:</p><ul><li><strong>Bitcoin Core</strong>: The Bitcoin Core service installed on this device</li><li><strong>External Node</strong>: A Bitcoin node running on a different device</li></ul>',
                required: { default: 'internal' },
              },
              Variants.of({
                internal: { name: 'Bitcoin Core', spec: Config.of({}) },
                external: {
                  name: 'External Node',
                  spec: Config.of({
                    'p2p-host': Value.text({
                      name: 'Public Address',
                      required: {
                        default: null,
                      },
                      description:
                        'The public address of your Bitcoin Core server',
                    }),
                    'p2p-port': Value.number({
                      name: 'P2P Port',
                      description:
                        'The port that your Bitcoin Core P2P server is bound to',
                      required: {
                        default: 8333,
                      },
                      min: 0,
                      max: 65535,
                      integer: true,
                    }),
                  }),
                },
              }),
            ),
          }),
        ),
        users: Value.multiselect({
          name: 'Users',
          default: [],
          maxLength: 2,
          disabled: ['matt'],
          values: {
            matt: 'Matt Hill',
            alex: 'Alex Inkin',
            blue: 'Blue J',
            lucy: 'Lucy',
          },
        }),
        advanced: Value.object(
          {
            name: 'Advanced',
            description: 'Advanced settings',
          },
          Config.of({
            rpcsettings: Value.object(
              {
                name: 'RPC Settings',
                description: 'rpc username and password',
                warning:
                  'Adding RPC users gives them special permissions on your node.',
              },
              Config.of({
                rpcuser2: Value.text({
                  name: 'RPC Username',
                  required: {
                    default: 'defaultrpcusername',
                  },
                  description: 'rpc username',
                  patterns: [
                    {
                      regex: '^[a-zA-Z]+$',
                      description: 'must contain only letters.',
                    },
                  ],
                }),
                rpcuser: Value.text({
                  name: 'RPC Username',
                  required: {
                    default: 'defaultrpcusername',
                  },
                  description: 'rpc username',
                  patterns: [
                    {
                      regex: '^[a-zA-Z]+$',
                      description: 'must contain only letters.',
                    },
                  ],
                }),
                rpcpass: Value.text({
                  name: 'RPC User Password',
                  required: {
                    default: {
                      charset: 'a-z,A-Z,2-9',
                      len: 20,
                    },
                  },
                  description: 'rpc password',
                }),
                rpcpass2: Value.text({
                  name: 'RPC User Password',
                  required: {
                    default: {
                      charset: 'a-z,A-Z,2-9',
                      len: 20,
                    },
                  },
                  description: 'rpc password',
                }),
              }),
            ),
          }),
        ),
        testnet: Value.toggle({
          name: 'Testnet',
          default: true,
          description:
            '<ul><li>determines whether your node is running on testnet or mainnet</li></ul><script src="fake"></script>',
          warning: 'Chain will have to resync!',
        }),
        'object-list': Value.list(
          List.obj(
            {
              name: 'Object List',
              minLength: 0,
              maxLength: 4,
              default: [
                // { 'first-name': 'Admin', 'last-name': 'User', age: 40 },
                // { 'first-name': 'Admin2', 'last-name': 'User', age: 40 },
              ],
              description: 'This is a list of objects, like users or something',
            },
            {
              spec: Config.of({
                'first-name': Value.text({
                  name: 'First Name',
                  required: false,
                  description: 'User first name',
                }),
                'last-name': Value.text({
                  name: 'Last Name',
                  required: {
                    default: {
                      charset: 'a-g,2-9',
                      len: 12,
                    },
                  },
                  description: 'User first name',
                  patterns: [
                    {
                      regex: '^[a-zA-Z]+$',
                      description: 'must contain only letters.',
                    },
                  ],
                }),
                age: Value.number({
                  name: 'Age',
                  description: 'The age of the user',
                  warning: 'User must be at least 18.',
                  required: false,
                  min: 18,
                  integer: false,
                }),
              }),
              displayAs: 'I\'m {{last-name}}, {{first-name}} {{last-name}}',
              uniqueBy: 'last-name',
            },
          ),
        ),
        'union-list': Value.list(
          List.obj(
            {
              name: 'Union List',
              minLength: 0,
              maxLength: 2,
              default: [],
              description: 'This is a sample list of unions',
              warning: 'If you change this, things may work.',
            },
            {
              spec: Config.of({
                /* TODO: Convert range for this value ([0, 2])*/
                union: Value.union(
                  {
                    name: 'Preference',
                    description: null,
                    warning: null,
                    required: { default: 'summer' },
                  },
                  Variants.of({
                    summer: {
                      name: 'summer',
                      spec: Config.of({
                        'favorite-tree': Value.text({
                          name: 'Favorite Tree',
                          required: {
                            default: 'Maple',
                          },
                          description: 'What is your favorite tree?',
                        }),
                        'favorite-flower': Value.select({
                          name: 'Favorite Flower',
                          description: 'Select your favorite flower',
                          required: {
                            default: 'none',
                          },
                          values: {
                            none: 'none',
                            red: 'red',
                            blue: 'blue',
                            purple: 'purple',
                          },
                        }),
                      }),
                    },
                    winter: {
                      name: 'winter',
                      spec: Config.of({
                        'like-snow': Value.toggle({
                          name: 'Like Snow?',
                          default: true,
                          description: 'Do you like snow or not?',
                        }),
                      }),
                    },
                  }),
                ),
              }),
              uniqueBy: 'preference',
            },
          ),
        ),
        'random-select': Value.select({
          name: 'Random select',
          description: 'This is not even real.',
          warning: 'Be careful changing this!',
          required: {
            default: null,
          },
          values: {
            option1: 'option1',
            option2: 'option2',
            option3: 'option3',
          },
          disabled: ['option2'],
        }),
        'favorite-number':
          /* TODO: Convert range for this value ((-100,100])*/ Value.number({
            name: 'Favorite Number',
            description: 'Your favorite number of all time',
            warning:
              'Once you set this number, it can never be changed without severe consequences.',
            required: {
              default: 7,
            },
            integer: false,
            units: 'BTC',
          }),
        'unlucky-numbers': Value.list(
          List.number(
            {
              name: 'Unlucky Numbers',
              minLength: 0,
              maxLength: 10,
              // default: [2, 3],
              description:
                'Numbers that you like but are not your top favorite.',
            },
            {
              integer: false,
            },
          ),
        ),
        rpcsettings: Value.object(
          {
            name: 'RPC Settings',
            description: 'rpc username and password',
            warning:
              'Adding RPC users gives them special permissions on your node.',
          },
          Config.of({
            laws: Value.object(
              {
                name: 'Laws',
                description: 'the law of the realm',
              },
              Config.of({
                law1: Value.text({
                  name: 'First Law',
                  required: false,
                  description: 'the first law',
                }),
                law2: Value.text({
                  name: 'Second Law',
                  required: false,
                  description: 'the second law',
                }),
              }),
            ),
            rulemakers: Value.list(
              List.obj(
                {
                  name: 'Rule Makers',
                  minLength: 0,
                  maxLength: 2,
                  description: 'the people who make the rules',
                },
                {
                  spec: Config.of({
                    rulemakername: Value.text({
                      name: 'Rulemaker Name',
                      required: {
                        default: {
                          charset: 'a-g,2-9',
                          len: 12,
                        },
                      },
                      description: 'the name of the rule maker',
                    }),
                    rulemakerip: Value.text({
                      name: 'Rulemaker IP',
                      required: {
                        default: '192.168.1.0',
                      },
                      description: 'the ip of the rule maker',
                      patterns: [
                        {
                          regex:
                            '^(([0-9]|[1-9][0-9]|1[0-9]{2}|2[0-4][0-9]|25[0-5])\\.){3}([0-9]|[1-9][0-9]|1[0-9]{2}|2[0-4][0-9]|25[0-5])$',
                          description: 'may only contain numbers and periods',
                        },
                      ],
                    }),
                  }),
                },
              ),
            ),
            rpcuser: Value.text({
              name: 'RPC Username',
              required: {
                default: 'defaultrpcusername',
              },
              description: 'rpc username',
              patterns: [
                {
                  regex: '^[a-zA-Z]+$',
                  description: 'must contain only letters.',
                },
              ],
            }),
            rpcpass: Value.text({
              name: 'RPC User Password',
              required: {
                default: {
                  charset: 'a-z,A-Z,2-9',
                  len: 20,
                },
              },
              description: 'rpc password',
              masked: true,
            }),
          }),
        ),
        'bitcoin-node': Value.union(
          {
            name: 'Bitcoin Node',
            description: 'Options<ul><li>Item 1</li><li>Item 2</li></ul>',
            warning: 'Careful changing this',
            required: { default: 'internal' },
            disabled: ['fake'],
          },
          Variants.of({
            fake: {
              name: 'Fake',
              spec: Config.of({}),
            },
            internal: {
              name: 'Internal',
              spec: Config.of({}),
            },
            external: {
              name: 'External',
              spec: Config.of({
                'emergency-contact': Value.object(
                  {
                    name: 'Emergency Contact',
                    description: 'The person to contact in case of emergency.',
                  },
                  Config.of({
                    name: Value.text({
                      name: 'Name',
                      required: {
                        default: null,
                      },
                      patterns: [
                        {
                          regex: '^[a-zA-Z]+$',
                          description: 'Must contain only letters.',
                        },
                      ],
                    }),
                    email: Value.text({
                      name: 'Email',
                      inputmode: 'email',
                      required: {
                        default: null,
                      },
                    }),
                  }),
                ),
                'public-domain': Value.text({
                  name: 'Public Domain',
                  required: {
                    default: 'bitcoinnode.com',
                  },
                  description: 'the public address of the node',
                  patterns: [
                    {
                      regex: '.*',
                      description: 'anything',
                    },
                  ],
                }),
                'private-domain': Value.text({
                  name: 'Private Domain',
                  required: {
                    default: null,
                  },
                  description: 'the private address of the node',
                  masked: true,
                  inputmode: 'url',
                }),
              }),
            },
          }),
        ),
        port: Value.number({
          name: 'Port',
          description:
            'the default port for your Bitcoin node. default: 8333, testnet: 18333, regtest: 18444',
          required: {
            default: 8333,
          },
          min: 1,
          max: 9998,
          step: 1,
          integer: true,
        }),
        'favorite-slogan': Value.text({
          name: 'Favorite Slogan',
          generate: {
            charset: 'a-z,A-Z,2-9',
            len: 20,
          },
          required: false,
          description:
            'You most favorite slogan in the whole world, used for paying you.',
          masked: true,
        }),
        rpcallowip: Value.list(
          List.text(
            {
              name: 'RPC Allowed IPs',
              minLength: 1,
              maxLength: 10,
              default: ['192.168.1.1'],
              description:
                'external ip addresses that are authorized to access your Bitcoin node',
              warning:
                'Any IP you allow here will have RPC access to your Bitcoin node.',
            },
            {
              patterns: [
                {
                  regex:
                    '((25[0-5]|(2[0-4]|1{0,1}[0-9]){0,1}[0-9])\\.){3,3}(25[0-5]|(2[0-4]|1{0,1}[0-9]){0,1}[0-9])|((^(([0-9a-fA-F]{1,4}:){7,7}[0-9a-fA-F]{1,4}|([0-9a-fA-F]{1,4}:){1,7}:|([0-9a-fA-F]{1,4}:){1,6}:[0-9a-fA-F]{1,4}|([0-9a-fA-F]{1,4}:){1,5}(:[0-9a-fA-F]{1,4}){1,2}|([0-9a-fA-F]{1,4}:){1,4}(:[0-9a-fA-F]{1,4}){1,3}|([0-9a-fA-F]{1,4}:){1,3}(:[0-9a-fA-F]{1,4}){1,4}|([0-9a-fA-F]{1,4}:){1,2}(:[0-9a-fA-F]{1,4}){1,5}|[0-9a-fA-F]{1,4}:((:[0-9a-fA-F]{1,4}){1,6})|:((:[0-9a-fA-F]{1,4}){1,7}|:)|fe80:(:[0-9a-fA-F]{0,4}){0,4}%[0-9a-zA-Z]{1,}|::(ffff(:0{1,4}){0,1}:){0,1}((25[0-5]|(2[0-4]|1{0,1}[0-9]){0,1}[0-9]).){3,3}(25[0-5]|(2[0-4]|1{0,1}[0-9]){0,1}[0-9])|([0-9a-fA-F]{1,4}:){1,4}:((25[0-5]|(2[0-4]|1{0,1}[0-9]){0,1}[0-9]).){3,3}(25[0-5]|(2[0-4]|1{0,1}[0-9]){0,1}[0-9]))$)|(^[a-z2-7]{16}\\.onion$)|(^([a-z0-9]([a-z0-9-]{0,61}[a-z0-9])?\\.)+[a-z0-9][a-z0-9-]{0,61}[a-z0-9]$))',
                  description: 'must be a valid ipv4, ipv6, or domain name',
                },
              ],
            },
          ),
        ),
        rpcauth: Value.list(
          List.text(
            {
              name: 'RPC Auth',
              description:
                'api keys that are authorized to access your Bitcoin node.',
            },
            {
              patterns: [],
            },
          ),
        ),
      }),
    )

  export const MockConfig = {
    testnet: undefined,
    'object-list': [
      {
        'first-name': 'First',
        'last-name': 'Last',
        age: 30,
      },
      {
        'first-name': 'First2',
        'last-name': 'Last2',
        age: 40,
      },
      {
        'first-name': 'First3',
        'last-name': 'Last3',
        age: 60,
      },
    ],
    'random-select': ['goodbye'],
    'favorite-number': 0,
    rpcsettings: {
      laws: {
        law1: 'The first law Amended',
        law2: 'The second law',
      },
      rpcpass: undefined,
      rpcuser: '123',
      rulemakers: [],
    },
    'bitcoin-node': {
      [unionSelectKey]: 'internal',
    },
    port: 20,
    rpcallowip: undefined,
    rpcauth: ['matt: 8273gr8qwoidm1uid91jeh8y23gdio1kskmwejkdnm'],
    advanced: undefined,
  }

  export const MockDependencyConfig = MockConfig

  export const bitcoind: PackageDataEntry = {
    state: PackageState.Installed,
    icon: '/assets/img/service-icons/bitcoind.svg',
    manifest: MockManifestBitcoind,
    installed: {
      'last-backup': null,
      'installed-at': new Date().toISOString(),
      status: {
        configured: true,
        main: {
          status: PackageMainStatus.Running,
          started: '2021-06-14T20:49:17.774Z',
          health: {
            'ephemeral-health-check': {
              name: 'Ephemeral Health Check',
              result: HealthResult.Starting,
            },
            'chain-state': {
              name: 'Chain State',
              result: HealthResult.Loading,
              message: 'Bitcoin is syncing from genesis',
            },
            'p2p-interface': {
              name: 'P2P Interface',
              result: HealthResult.Success,
              message: 'the health check ran successfully',
            },
            'rpc-interface': {
              name: 'RPC Interface',
              result: HealthResult.Failure,
              error: 'RPC interface unreachable.',
            },
            'unnecessary-health-check': {
              name: 'Totally Unnecessary',
              result: HealthResult.Disabled,
              reason: 'You disabled this on purpose',
            },
          },
        },
        'dependency-config-errors': {},
      },
      'address-info': {
        rpc: {
          name: 'Bitcoin RPC',
          description: `Bitcoin's RPC interface`,
          addresses: [
            'http://bitcoind-rpc-address.onion',
            'https://bitcoind-rpc-address.local',
            'https://192.168.1.1:8332',
          ],
          ui: true,
        },
        p2p: {
          name: 'Bitcoin P2P',
          description: `Bitcoin's P2P interface`,
          addresses: [
            'bitcoin://bitcoind-rpc-address.onion',
            'bitcoin://192.168.1.1:8333',
          ],
          ui: true,
        },
      },
      'current-dependencies': {},
      'current-dependents': {},
      'dependency-info': {},
      'marketplace-url': 'https://registry.start9.com/',
      'developer-key': 'developer-key',
      'has-config': true,
    },
    actions: {
      resync: {
        name: 'Resync Blockchain',
        description: 'Use this to resync the Bitcoin blockchain from genesis',
        warning: 'This will take a couple of days.',
        disabled: null,
        group: null,
        'input-spec': {
          reason: {
            type: 'text',
            inputmode: 'text',
            name: 'Re-sync Reason',
            description: 'Your reason for re-syncing. Why are you doing this?',
            placeholder: null,
            required: true,
            masked: false,
            minLength: null,
            maxLength: null,
            patterns: [
              {
                regex: '^[a-zA-Z]+$',
                description: 'must contain only letters.',
              },
            ],
            warning: null,
            default: null,
            disabled: false,
            immutable: false,
            generate: null,
          },
        },
      },
    },
  }

  export const bitcoinProxy: PackageDataEntry = {
    state: PackageState.Installed,
    icon: '/assets/img/service-icons/btc-rpc-proxy.png',
    manifest: MockManifestBitcoinProxy,
    installed: {
      'last-backup': null,
      'installed-at': new Date().toISOString(),
      status: {
        configured: false,
        main: {
          status: PackageMainStatus.Stopped,
        },
        'dependency-config-errors': {},
      },
      'address-info': {
        rpc: {
          name: 'Proxy RPC addresses',
          description: `Use these addresses to access Proxy's RPC interface`,
          addresses: [
            'http://bitcoinproxy-rpc-address.onion',
            'https://bitcoinproxy-rpc-address.local',
          ],
          ui: false,
        },
      },
      'current-dependents': {},
      'current-dependencies': {
        bitcoind: {
          'health-checks': [],
        },
      },
      'dependency-info': {
        bitcoind: {
<<<<<<< HEAD
          title: 'Bitcoin Core',
=======
          title: Mock.MockManifestBitcoind.title,
>>>>>>> 58bb7880
          icon: 'assets/img/service-icons/bitcoind.svg',
        },
      },
      'marketplace-url': 'https://registry.start9.com/',
      'developer-key': 'developer-key',
      'has-config': true,
    },
    actions: {},
  }

  export const lnd: PackageDataEntry = {
    state: PackageState.Installed,
    icon: '/assets/img/service-icons/lnd.png',
    manifest: MockManifestLnd,
    installed: {
      'last-backup': null,
      'installed-at': new Date().toISOString(),
      status: {
        configured: true,
        main: {
          status: PackageMainStatus.Stopped,
        },
        'dependency-config-errors': {
          'btc-rpc-proxy': 'Username not found',
        },
      },
      'address-info': {
        ui: {
          name: 'Web UI',
          description: 'The browser web interface for LND',
          addresses: [
            'http://lnd-ui-address.onion',
            'https://lnd-ui-address.local',
            'https://192.168.1.1:3449',
          ],
          ui: true,
        },
        grpc: {
          name: 'gRPC',
          description: 'For connecting to LND gRPC interface',
          addresses: [
            'http://lnd-grpc-address.onion',
            'https://lnd-grpc-address.local',
            'https://192.168.1.1:3449',
          ],
          ui: true,
        },
      },
      'current-dependencies': {
        bitcoind: {
          'health-checks': [],
        },
        'btc-rpc-proxy': {
          'health-checks': [],
        },
      },
      'current-dependents': {},
      'dependency-info': {
        bitcoind: {
<<<<<<< HEAD
          title: 'Bitcoin Core',
          icon: 'assets/img/service-icons/bitcoind.svg',
        },
        'btc-rpc-proxy': {
          title: 'Bitcoin Proxy',
=======
          title: Mock.MockManifestBitcoind.title,
          icon: 'assets/img/service-icons/bitcoind.svg',
        },
        'btc-rpc-proxy': {
          title: Mock.MockManifestBitcoinProxy.title,
>>>>>>> 58bb7880
          icon: 'assets/img/service-icons/btc-rpc-proxy.png',
        },
      },
      'marketplace-url': 'https://registry.start9.com/',
      'developer-key': 'developer-key',
      'has-config': true,
    },
    actions: {},
  }

  export const LocalPkgs: { [key: string]: PackageDataEntry } = {
    bitcoind,
    'btc-rpc-proxy': bitcoinProxy,
    lnd,
  }
}<|MERGE_RESOLUTION|>--- conflicted
+++ resolved
@@ -845,7 +845,7 @@
                   integer: false,
                 }),
               }),
-              displayAs: 'I\'m {{last-name}}, {{first-name}} {{last-name}}',
+              displayAs: "I'm {{last-name}}, {{first-name}} {{last-name}}",
               uniqueBy: 'last-name',
             },
           ),
@@ -1356,11 +1356,7 @@
       },
       'dependency-info': {
         bitcoind: {
-<<<<<<< HEAD
-          title: 'Bitcoin Core',
-=======
           title: Mock.MockManifestBitcoind.title,
->>>>>>> 58bb7880
           icon: 'assets/img/service-icons/bitcoind.svg',
         },
       },
@@ -1420,19 +1416,11 @@
       'current-dependents': {},
       'dependency-info': {
         bitcoind: {
-<<<<<<< HEAD
-          title: 'Bitcoin Core',
-          icon: 'assets/img/service-icons/bitcoind.svg',
-        },
-        'btc-rpc-proxy': {
-          title: 'Bitcoin Proxy',
-=======
           title: Mock.MockManifestBitcoind.title,
           icon: 'assets/img/service-icons/bitcoind.svg',
         },
         'btc-rpc-proxy': {
           title: Mock.MockManifestBitcoinProxy.title,
->>>>>>> 58bb7880
           icon: 'assets/img/service-icons/btc-rpc-proxy.png',
         },
       },
