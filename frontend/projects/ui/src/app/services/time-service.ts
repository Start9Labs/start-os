import { Injectable } from '@angular/core'
<<<<<<< HEAD
import { PatchDB } from 'patch-db-client'
import {
  map,
  startWith,
  switchMap,
  combineLatest,
  from,
  Observable,
  timer,
} from 'rxjs'
import { DataModel } from './patch-db/data-model'
import { ApiService } from './api/embassy-api.service'

export interface TimeInfo {
  systemStartTime: number
  systemCurrentTime: number
  systemUptime: {
    days: number
    hours: number
    minutes: number
    seconds: number
  }
}
=======
import { map, shareReplay, startWith, switchMap } from 'rxjs/operators'
import { PatchDB } from 'patch-db-client'
import { DataModel } from './patch-db/data-model'
import { ApiService } from './api/embassy-api.service'
import { combineLatest, interval, of } from 'rxjs'
>>>>>>> 871f78b5

@Injectable({
  providedIn: 'root',
})
export class TimeService {
<<<<<<< HEAD
  private readonly systemStartTime$ = this.patch
    .watch$('server-info', 'system-start-time')
    .pipe(map(startTime => new Date(startTime).valueOf()))
=======
  private readonly time$ = of({}).pipe(
    switchMap(() => this.apiService.getSystemTime({})),
    switchMap(({ now, uptime }) => {
      const current = new Date(now).valueOf()
      return interval(1000).pipe(
        map(index => {
          const incremented = index + 1
          return {
            now: current + 1000 * incremented,
            uptime: uptime + incremented,
          }
        }),
        startWith({
          now: current,
          uptime,
        }),
      )
    }),
    shareReplay({ bufferSize: 1, refCount: true }),
  )

  readonly now$ = combineLatest([
    this.time$,
    this.patch.watch$('server-info', 'ntp-synced'),
  ]).pipe(
    map(([time, synced]) => ({
      value: time.now,
      synced,
    })),
  )

  readonly uptime$ = this.time$.pipe(
    map(({ uptime }) => {
      const days = Math.floor(uptime / (24 * 60 * 60))
      const daysSec = uptime % (24 * 60 * 60)
      const hours = Math.floor(daysSec / (60 * 60))
      const hoursSec = uptime % (60 * 60)
      const minutes = Math.floor(hoursSec / 60)
      const seconds = uptime % 60
      return { days, hours, minutes, seconds }
    }),
  )
>>>>>>> 871f78b5

  constructor(
    private readonly patch: PatchDB<DataModel>,
    private readonly apiService: ApiService,
  ) {}

  getTimeInfo$(): Observable<TimeInfo> {
    return combineLatest([
      this.systemStartTime$.pipe(),
      this.getSystemCurrentTime$(),
    ]).pipe(
      map(([systemStartTime, systemCurrentTime]) => ({
        systemStartTime,
        systemCurrentTime,
        systemUptime: this.getSystemUptime(systemStartTime, systemCurrentTime),
      })),
    )
  }

  private getSystemCurrentTime$() {
    return from(this.apiService.getSystemTime({})).pipe(
      switchMap(utcStr => {
        const dateObj = new Date(utcStr)
        const current = dateObj.valueOf()
        return timer(0, 1000).pipe(
          map(index => {
            const incremented = index + 1
            const msToAdd = 1000 * incremented
            return current + msToAdd
          }),
          startWith(current),
        )
      }),
    )
  }

  private getSystemUptime(systemStartTime: number, systemCurrentTime: number) {
    const ms = systemCurrentTime - systemStartTime

    const days = Math.floor(ms / (24 * 60 * 60 * 1000))
    const daysms = ms % (24 * 60 * 60 * 1000)

    const hours = Math.floor(daysms / (60 * 60 * 1000))
    const hoursms = ms % (60 * 60 * 1000)

    const minutes = Math.floor(hoursms / (60 * 1000))
    const minutesms = ms % (60 * 1000)

    const seconds = Math.floor(minutesms / 1000)

    return { days, hours, minutes, seconds }
  }
}<|MERGE_RESOLUTION|>--- conflicted
+++ resolved
@@ -1,45 +1,14 @@
 import { Injectable } from '@angular/core'
-<<<<<<< HEAD
-import { PatchDB } from 'patch-db-client'
-import {
-  map,
-  startWith,
-  switchMap,
-  combineLatest,
-  from,
-  Observable,
-  timer,
-} from 'rxjs'
-import { DataModel } from './patch-db/data-model'
-import { ApiService } from './api/embassy-api.service'
-
-export interface TimeInfo {
-  systemStartTime: number
-  systemCurrentTime: number
-  systemUptime: {
-    days: number
-    hours: number
-    minutes: number
-    seconds: number
-  }
-}
-=======
 import { map, shareReplay, startWith, switchMap } from 'rxjs/operators'
 import { PatchDB } from 'patch-db-client'
 import { DataModel } from './patch-db/data-model'
 import { ApiService } from './api/embassy-api.service'
 import { combineLatest, interval, of } from 'rxjs'
->>>>>>> 871f78b5
 
 @Injectable({
   providedIn: 'root',
 })
 export class TimeService {
-<<<<<<< HEAD
-  private readonly systemStartTime$ = this.patch
-    .watch$('server-info', 'system-start-time')
-    .pipe(map(startTime => new Date(startTime).valueOf()))
-=======
   private readonly time$ = of({}).pipe(
     switchMap(() => this.apiService.getSystemTime({})),
     switchMap(({ now, uptime }) => {
@@ -82,57 +51,9 @@
       return { days, hours, minutes, seconds }
     }),
   )
->>>>>>> 871f78b5
 
   constructor(
     private readonly patch: PatchDB<DataModel>,
     private readonly apiService: ApiService,
   ) {}
-
-  getTimeInfo$(): Observable<TimeInfo> {
-    return combineLatest([
-      this.systemStartTime$.pipe(),
-      this.getSystemCurrentTime$(),
-    ]).pipe(
-      map(([systemStartTime, systemCurrentTime]) => ({
-        systemStartTime,
-        systemCurrentTime,
-        systemUptime: this.getSystemUptime(systemStartTime, systemCurrentTime),
-      })),
-    )
-  }
-
-  private getSystemCurrentTime$() {
-    return from(this.apiService.getSystemTime({})).pipe(
-      switchMap(utcStr => {
-        const dateObj = new Date(utcStr)
-        const current = dateObj.valueOf()
-        return timer(0, 1000).pipe(
-          map(index => {
-            const incremented = index + 1
-            const msToAdd = 1000 * incremented
-            return current + msToAdd
-          }),
-          startWith(current),
-        )
-      }),
-    )
-  }
-
-  private getSystemUptime(systemStartTime: number, systemCurrentTime: number) {
-    const ms = systemCurrentTime - systemStartTime
-
-    const days = Math.floor(ms / (24 * 60 * 60 * 1000))
-    const daysms = ms % (24 * 60 * 60 * 1000)
-
-    const hours = Math.floor(daysms / (60 * 60 * 1000))
-    const hoursms = ms % (60 * 60 * 1000)
-
-    const minutes = Math.floor(hoursms / (60 * 1000))
-    const minutesms = ms % (60 * 1000)
-
-    const seconds = Math.floor(minutesms / 1000)
-
-    return { days, hours, minutes, seconds }
-  }
 }