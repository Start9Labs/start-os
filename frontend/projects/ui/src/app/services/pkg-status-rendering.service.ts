--- conflicted
+++ resolved
@@ -1,17 +1,11 @@
-import { isEmptyObject } from '@start9labs/shared'
 import {
-<<<<<<< HEAD
-  InstalledPackageInfo,
-=======
-  InstalledPackageDataEntry,
-  MainStatusStarting,
->>>>>>> f5da5f4e
   PackageDataEntry,
   PackageMainStatus,
   PackageState,
   Status,
 } from 'src/app/services/patch-db/data-model'
 import { PackageDependencyErrors } from './dep-error.service'
+import { Manifest } from '../../../../marketplace/src/types'
 
 export interface PackageStatus {
   primary: PrimaryStatus | PackageState | PackageMainStatus
@@ -19,31 +13,18 @@
   health: HealthStatus | null
 }
 
-<<<<<<< HEAD
-export function renderPkgStatus(pkg: PackageDataEntry): PackageStatus {
-  let primary: PrimaryStatus | PackageState | PackageMainStatus
-=======
 export function renderPkgStatus(
   pkg: PackageDataEntry,
   depErrors: PackageDependencyErrors,
 ): PackageStatus {
-  let primary: PrimaryStatus
->>>>>>> f5da5f4e
+  let primary: PrimaryStatus | PackageState | PackageMainStatus
   let dependency: DependencyStatus | null = null
   let health: HealthStatus | null = null
 
   if (pkg.state === PackageState.Installed && pkg.installed) {
     primary = getPrimaryStatus(pkg.installed.status)
-<<<<<<< HEAD
-    dependency = getDependencyStatus(pkg.installed)
+    dependency = getDependencyStatus(pkg.manifest, depErrors)
     health = getHealthStatus(pkg.installed.status)
-=======
-    dependency = getDependencyStatus(pkg.installed, depErrors)
-    health = getHealthStatus(
-      pkg.installed.status,
-      !isEmptyObject(pkg.manifest['health-checks']),
-    )
->>>>>>> f5da5f4e
   } else {
     primary = pkg.state
   }
@@ -60,23 +41,12 @@
 }
 
 function getDependencyStatus(
-<<<<<<< HEAD
-  installed: InstalledPackageInfo,
-): DependencyStatus | null {
-  if (isEmptyObject(installed['current-dependencies'])) return null
-
-  const depErrors = installed.status['dependency-errors']
-  const depIds = Object.keys(depErrors).filter(key => !!depErrors[key])
-
-  return depIds.length ? DependencyStatus.Warning : DependencyStatus.Satisfied
-=======
-  pkg: InstalledPackageDataEntry,
+  manifest: Manifest,
   depErrors: PackageDependencyErrors,
 ): DependencyStatus {
-  return Object.values(depErrors[pkg.manifest.id]).some(err => !!err)
+  return Object.values(depErrors[manifest.id]).some(err => !!err)
     ? DependencyStatus.Warning
     : DependencyStatus.Satisfied
->>>>>>> f5da5f4e
 }
 
 function getHealthStatus(status: Status): HealthStatus | null {
