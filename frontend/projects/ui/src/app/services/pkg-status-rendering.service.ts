--- conflicted
+++ resolved
@@ -1,19 +1,10 @@
 import {
-<<<<<<< HEAD
-=======
-  MainStatusStarting,
->>>>>>> 58bb7880
   PackageDataEntry,
   PackageMainStatus,
   PackageState,
   Status,
 } from 'src/app/services/patch-db/data-model'
-<<<<<<< HEAD
-import { PackageDependencyErrors } from './dep-error.service'
-import { Manifest } from '../../../../marketplace/src/types'
-=======
 import { PkgDependencyErrors } from './dep-error.service'
->>>>>>> 58bb7880
 
 export interface PackageStatus {
   primary: PrimaryStatus | PackageState | PackageMainStatus
@@ -31,16 +22,8 @@
 
   if (pkg.state === PackageState.Installed && pkg.installed) {
     primary = getPrimaryStatus(pkg.installed.status)
-<<<<<<< HEAD
-    dependency = getDependencyStatus(pkg.manifest, depErrors)
+    dependency = getDependencyStatus(depErrors)
     health = getHealthStatus(pkg.installed.status)
-=======
-    dependency = getDependencyStatus(depErrors)
-    health = getHealthStatus(
-      pkg.installed.status,
-      !isEmptyObject(pkg.manifest['health-checks']),
-    )
->>>>>>> 58bb7880
   } else {
     primary = pkg.state
   }
@@ -56,16 +39,8 @@
   }
 }
 
-<<<<<<< HEAD
-function getDependencyStatus(
-  manifest: Manifest,
-  depErrors: PackageDependencyErrors,
-): DependencyStatus {
-  return Object.values(depErrors[manifest.id]).some(err => !!err)
-=======
 function getDependencyStatus(depErrors: PkgDependencyErrors): DependencyStatus {
   return Object.values(depErrors).some(err => !!err)
->>>>>>> 58bb7880
     ? DependencyStatus.Warning
     : DependencyStatus.Satisfied
 }
