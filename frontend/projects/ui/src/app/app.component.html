--- conflicted
+++ resolved
@@ -13,13 +13,9 @@
       <ion-router-outlet
         id="main-content"
         class="container"
-<<<<<<< HEAD
-        [class.container_offline]="!(connection.connected$ | async)"
-=======
         [class.container_offline]="
           (authService.isVerified$ | async) && !(connection.connected$ | async)
         "
->>>>>>> e06f904d
       ></ion-router-outlet>
     </ion-split-pane>
 
