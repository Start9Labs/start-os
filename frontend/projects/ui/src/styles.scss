--- conflicted
+++ resolved
@@ -455,7 +455,6 @@
   }
 }
 
-<<<<<<< HEAD
 .g-toggle {
   height: var(--tui-height-l);
   display: flex;
@@ -474,10 +473,6 @@
 .g-hidden-scrollbar {
   @include scrollbar-hidden;
   overflow: auto !important;
-=======
-.checkbox {
-  cursor: pointer;
-  margin: 0 12px 6px 0;
 }
 
 p {
@@ -486,5 +481,4 @@
 
 svg:not(:root) {
   overflow: auto;
->>>>>>> d9cc21f7
 }