{
  "$schema": "./node_modules/@angular/cli/lib/config/schema.json",
  "version": 1,
  "newProjectRoot": "projects",
  "projects": {
    "ui": {
      "projectType": "application",
      "schematics": {},
      "root": "projects/ui",
      "sourceRoot": "projects/ui/src",
      "prefix": "app",
      "architect": {
        "build": {
          "builder": "@angular-devkit/build-angular:browser",
          "options": {
            "preserveSymlinks": true,
            "outputPath": "dist/raw/ui",
            "index": "projects/ui/src/index.html",
            "main": "projects/ui/src/main.ts",
            "polyfills": "projects/ui/src/polyfills.ts",
            "tsConfig": "projects/ui/tsconfig.json",
            "inlineStyleLanguage": "scss",
            "assets": [
              {
                "glob": "**/*",
                "input": "projects/shared/assets",
                "output": "assets"
              },
              {
                "glob": "**/*.svg",
                "input": "node_modules/ionicons/dist/ionicons/svg",
                "output": "./svg"
              },
              {
                "glob": "**/*",
                "input": "node_modules/monaco-editor",
                "output": "assets/monaco-editor/"
              },
              "projects/ui/src/manifest.webmanifest",
              {
                "glob": "ngsw.json",
                "input": "dist/raw/ui",
                "output": "projects/ui/src"
              },
              {
                "glob": "**/*",
                "input": "node_modules/@taiga-ui/icons/src",
                "output": "assets/taiga-ui/icons"
              }
            ],
            "styles": [
              "node_modules/@taiga-ui/core/styles/taiga-ui-theme.less",
              "projects/shared/styles/taiga.scss",
              "projects/shared/styles/variables.scss",
              "projects/shared/styles/global.scss",
              "projects/shared/styles/shared.scss",
              "projects/ui/src/styles.scss"
            ],
            "scripts": [],
            "ngswConfigPath": "projects/ui/ngsw-config.json"
          },
          "configurations": {
            "production": {
              "serviceWorker": true,
              "budgets": [
                {
                  "type": "initial",
                  "maximumWarning": "2mb",
                  "maximumError": "5mb"
                }
              ],
              "fileReplacements": [
                {
                  "replace": "projects/ui/src/environments/environment.ts",
                  "with": "projects/ui/src/environments/environment.prod.ts"
                }
              ],
              "outputHashing": "all"
            },
            "development": {
              "buildOptimizer": false,
              "optimization": false,
              "vendorChunk": true,
              "extractLicenses": false,
              "sourceMap": true,
              "namedChunks": true
            },
            "ci": {
              "progress": false
            }
          },
          "defaultConfiguration": "production"
        },
        "serve": {
          "builder": "@angular-devkit/build-angular:dev-server",
          "configurations": {
            "production": {
              "browserTarget": "ui:build:production"
            },
            "development": {
              "browserTarget": "ui:build:development"
            }
          },
          "defaultConfiguration": "development"
        },
        "extract-i18n": {
          "builder": "@angular-devkit/build-angular:extract-i18n",
          "options": {
            "browserTarget": "ui:build"
          }
        },
        "lint": {
          "builder": "@angular-eslint/builder:lint",
          "options": {
            "lintFilePatterns": [
              "projects/ui/src/**/*.ts",
              "projects/ui/src/**/*.html"
            ]
          }
        },
        "ionic-cordova-build": {
          "builder": "@ionic/angular-toolkit:cordova-build",
          "options": {
            "browserTarget": "ui:build"
          },
          "configurations": {
            "production": {
              "browserTarget": "ui:build:production"
            }
          }
        },
        "ionic-cordova-serve": {
          "builder": "@ionic/angular-toolkit:cordova-serve",
          "options": {
            "cordovaBuildTarget": "ui:ionic-cordova-build",
            "devServerTarget": "ui:serve"
          },
          "configurations": {
            "production": {
              "cordovaBuildTarget": "ui:ionic-cordova-build:production",
              "devServerTarget": "ui:serve:production"
            }
          }
        }
      }
    },
    "install-wizard": {
      "projectType": "application",
      "schematics": {},
      "root": "projects/install-wizard",
      "sourceRoot": "projects/install-wizard/src",
      "prefix": "app",
      "architect": {
        "build": {
          "builder": "@angular-devkit/build-angular:browser",
          "options": {
            "outputPath": "dist/raw/install-wizard",
            "index": "projects/install-wizard/src/index.html",
            "main": "projects/install-wizard/src/main.ts",
            "polyfills": "projects/install-wizard/src/polyfills.ts",
            "tsConfig": "projects/install-wizard/tsconfig.json",
            "inlineStyleLanguage": "scss",
            "assets": [
              {
                "glob": "**/*",
                "input": "projects/shared/assets",
                "output": "assets"
              },
              {
                "glob": "**/*.svg",
                "input": "node_modules/ionicons/dist/ionicons/svg",
                "output": "./svg"
              },
              {
                "glob": "**/*",
                "input": "node_modules/@taiga-ui/icons/src",
                "output": "assets/taiga-ui/icons"
              }
            ],
            "styles": [
              "node_modules/@taiga-ui/core/styles/taiga-ui-theme.less",
              "projects/shared/styles/taiga.scss",
              "projects/shared/styles/variables.scss",
              "projects/shared/styles/global.scss",
              "projects/shared/styles/shared.scss",
              "projects/install-wizard/src/styles.scss"
            ],
            "scripts": []
          },
          "configurations": {
            "production": {
              "fileReplacements": [
                {
                  "replace": "projects/install-wizard/src/environments/environment.ts",
                  "with": "projects/install-wizard/src/environments/environment.prod.ts"
                }
              ],
              "optimization": true,
              "outputHashing": "all",
              "sourceMap": false,
              "namedChunks": false,
              "aot": true,
              "extractLicenses": true,
              "vendorChunk": false,
              "buildOptimizer": true,
              "budgets": [
                {
                  "type": "initial",
                  "maximumWarning": "2mb",
                  "maximumError": "5mb"
                }
              ]
            },
            "ci": {
              "progress": false
            },
            "development": {
              "buildOptimizer": false,
              "optimization": false,
              "vendorChunk": true,
              "extractLicenses": false,
              "sourceMap": true,
              "namedChunks": true
            }
          },
          "defaultConfiguration": "production"
        },
        "serve": {
          "builder": "@angular-devkit/build-angular:dev-server",
          "options": {
            "browserTarget": "install-wizard:build"
          },
          "configurations": {
            "production": {
              "browserTarget": "install-wizard:build:production"
            },
            "development": {
              "browserTarget": "install-wizard:build:development"
            }
          },
          "defaultConfiguration": "development"
        },
        "extract-i18n": {
          "builder": "@angular-devkit/build-angular:extract-i18n",
          "options": {
            "browserTarget": "install-wizard:build"
          }
        },
        "lint": {
          "builder": "@angular-eslint/builder:lint",
          "options": {
            "lintFilePatterns": [
              "projects/install-wizard/src/**/*.ts",
              "projects/install-wizard/src/**/*.html"
            ]
          }
        },
        "ionic-cordova-build": {
          "builder": "@ionic/angular-toolkit:cordova-build",
          "options": {
            "browserTarget": "install-wizard:build"
          },
          "configurations": {
            "production": {
              "browserTarget": "install-wizard:build:production"
            }
          }
        },
        "ionic-cordova-serve": {
          "builder": "@ionic/angular-toolkit:cordova-serve",
          "options": {
            "cordovaBuildTarget": "install-wizard:ionic-cordova-build",
            "devServerTarget": "install-wizard:serve"
          },
          "configurations": {
            "production": {
              "cordovaBuildTarget": "install-wizard:ionic-cordova-build:production",
              "devServerTarget": "install-wizard:serve:production"
            }
          }
        }
      }
    },
    "setup-wizard": {
      "projectType": "application",
      "schematics": {},
      "root": "projects/setup-wizard",
      "sourceRoot": "projects/setup-wizard/src",
      "prefix": "app",
      "architect": {
        "build": {
          "builder": "@angular-devkit/build-angular:browser",
          "options": {
            "outputPath": "dist/raw/setup-wizard",
            "index": "projects/setup-wizard/src/index.html",
            "main": "projects/setup-wizard/src/main.ts",
            "polyfills": "projects/setup-wizard/src/polyfills.ts",
            "tsConfig": "projects/setup-wizard/tsconfig.json",
            "inlineStyleLanguage": "scss",
            "assets": [
              {
                "glob": "**/*",
                "input": "projects/shared/assets",
                "output": "assets"
              },
              {
                "glob": "**/*.svg",
                "input": "node_modules/ionicons/dist/ionicons/svg",
                "output": "./svg"
              },
              {
                "glob": "**/*",
                "input": "node_modules/@taiga-ui/icons/src",
                "output": "assets/taiga-ui/icons"
              }
            ],
            "styles": [
              "node_modules/@taiga-ui/core/styles/taiga-ui-theme.less",
              "projects/shared/styles/taiga.scss",
              "projects/shared/styles/variables.scss",
              "projects/shared/styles/global.scss",
              "projects/shared/styles/shared.scss",
              "projects/setup-wizard/src/styles.scss"
            ],
            "scripts": []
          },
          "configurations": {
            "production": {
              "budgets": [
                {
                  "type": "initial",
                  "maximumWarning": "2mb",
                  "maximumError": "5mb"
                }
              ],
              "fileReplacements": [
                {
                  "replace": "projects/setup-wizard/src/environments/environment.ts",
                  "with": "projects/setup-wizard/src/environments/environment.prod.ts"
                }
              ],
              "outputHashing": "all"
            },
            "development": {
              "buildOptimizer": false,
              "optimization": false,
              "vendorChunk": true,
              "extractLicenses": false,
              "sourceMap": true,
              "namedChunks": true
            },
            "ci": {
              "progress": false
            }
          },
          "defaultConfiguration": "production"
        },
        "serve": {
          "builder": "@angular-devkit/build-angular:dev-server",
          "configurations": {
            "production": {
              "browserTarget": "setup-wizard:build:production"
            },
            "development": {
              "browserTarget": "setup-wizard:build:development"
            }
          },
          "defaultConfiguration": "development"
        },
        "extract-i18n": {
          "builder": "@angular-devkit/build-angular:extract-i18n",
          "options": {
            "browserTarget": "setup-wizard:build"
          }
        },
        "lint": {
          "builder": "@angular-eslint/builder:lint",
          "options": {
            "lintFilePatterns": [
              "projects/setup-wizard/src/**/*.ts",
              "projects/setup-wizard/src/**/*.html"
            ]
          }
        },
        "ionic-cordova-build": {
          "builder": "@ionic/angular-toolkit:cordova-build",
          "options": {
            "browserTarget": "setup-wizard:build"
          },
          "configurations": {
            "production": {
              "browserTarget": "setup-wizard:build:production"
            }
          }
        },
        "ionic-cordova-serve": {
          "builder": "@ionic/angular-toolkit:cordova-serve",
          "options": {
            "cordovaBuildTarget": "setup-wizard:ionic-cordova-build",
            "devServerTarget": "setup-wizard:serve"
          },
          "configurations": {
            "production": {
              "cordovaBuildTarget": "setup-wizard:ionic-cordova-build:production",
              "devServerTarget": "setup-wizard:serve:production"
            }
          }
        }
      }
    },
<<<<<<< HEAD
=======
    "diagnostic-ui": {
      "projectType": "application",
      "schematics": {},
      "root": "projects/diagnostic-ui",
      "sourceRoot": "projects/diagnostic-ui/src",
      "prefix": "app",
      "architect": {
        "build": {
          "builder": "@angular-devkit/build-angular:browser",
          "options": {
            "outputPath": "dist/raw/diagnostic-ui",
            "index": "projects/diagnostic-ui/src/index.html",
            "main": "projects/diagnostic-ui/src/main.ts",
            "polyfills": "projects/diagnostic-ui/src/polyfills.ts",
            "tsConfig": "projects/diagnostic-ui/tsconfig.json",
            "inlineStyleLanguage": "scss",
            "assets": [
              {
                "glob": "**/*",
                "input": "projects/shared/assets",
                "output": "assets"
              },
              {
                "glob": "**/*.svg",
                "input": "node_modules/ionicons/dist/ionicons/svg",
                "output": "./svg"
              }
            ],
            "styles": [
              "projects/shared/styles/variables.scss",
              "projects/shared/styles/global.scss",
              "projects/shared/styles/shared.scss",
              "projects/diagnostic-ui/src/styles.scss"
            ],
            "scripts": []
          },
          "configurations": {
            "production": {
              "fileReplacements": [
                {
                  "replace": "projects/diagnostic-ui/src/environments/environment.ts",
                  "with": "projects/diagnostic-ui/src/environments/environment.prod.ts"
                }
              ],
              "optimization": true,
              "outputHashing": "all",
              "sourceMap": false,
              "namedChunks": false,
              "aot": true,
              "extractLicenses": true,
              "vendorChunk": false,
              "buildOptimizer": true,
              "budgets": [
                {
                  "type": "initial",
                  "maximumWarning": "2mb",
                  "maximumError": "5mb"
                }
              ]
            },
            "ci": {
              "progress": false
            },
            "development": {
              "buildOptimizer": false,
              "optimization": false,
              "vendorChunk": true,
              "extractLicenses": false,
              "sourceMap": true,
              "namedChunks": true
            }
          },
          "defaultConfiguration": "production"
        },
        "serve": {
          "builder": "@angular-devkit/build-angular:dev-server",
          "options": {
            "browserTarget": "diagnostic-ui:build"
          },
          "configurations": {
            "production": {
              "browserTarget": "diagnostic-ui:build:production"
            },
            "development": {
              "browserTarget": "diagnostic-ui:build:development"
            }
          },
          "defaultConfiguration": "development"
        },
        "extract-i18n": {
          "builder": "@angular-devkit/build-angular:extract-i18n",
          "options": {
            "browserTarget": "diagnostic-ui:build"
          }
        },
        "lint": {
          "builder": "@angular-eslint/builder:lint",
          "options": {
            "lintFilePatterns": [
              "projects/diagnostic-ui/src/**/*.ts",
              "projects/diagnostic-ui/src/**/*.html"
            ]
          }
        },
        "ionic-cordova-build": {
          "builder": "@ionic/angular-toolkit:cordova-build",
          "options": {
            "browserTarget": "diagnostic-ui:build"
          },
          "configurations": {
            "production": {
              "browserTarget": "diagnostic-ui:build:production"
            }
          }
        },
        "ionic-cordova-serve": {
          "builder": "@ionic/angular-toolkit:cordova-serve",
          "options": {
            "cordovaBuildTarget": "diagnostic-ui:ionic-cordova-build",
            "devServerTarget": "diagnostic-ui:serve"
          },
          "configurations": {
            "production": {
              "cordovaBuildTarget": "diagnostic-ui:ionic-cordova-build:production",
              "devServerTarget": "diagnostic-ui:serve:production"
            }
          }
        }
      }
    },
>>>>>>> da37d649
    "marketplace": {
      "projectType": "library",
      "root": "projects/marketplace",
      "sourceRoot": "projects/marketplace/src",
      "prefix": "lib",
      "architect": {
        "build": {
          "builder": "@angular-devkit/build-angular:ng-packagr",
          "options": {
            "project": "projects/marketplace/ng-package.json"
          },
          "configurations": {
            "production": {
              "tsConfig": "tsconfig.lib.json"
            }
          },
          "defaultConfiguration": "production"
        }
      }
    },
    "shared": {
      "projectType": "library",
      "root": "projects/shared",
      "sourceRoot": "projects/shared/src",
      "prefix": "lib",
      "architect": {
        "build": {
          "builder": "@angular-devkit/build-angular:ng-packagr",
          "options": {
            "project": "projects/shared/ng-package.json"
          },
          "configurations": {
            "production": {
              "tsConfig": "tsconfig.lib.json"
            }
          },
          "defaultConfiguration": "production"
        }
      }
    }
  },
  "cli": {
    "schematicCollections": ["@ionic/angular-toolkit"],
    "analytics": false
  },
  "schematics": {
    "@ionic/angular-toolkit:component": {
      "styleext": "scss"
    },
    "@ionic/angular-toolkit:page": {
      "styleext": "scss"
    }
  }
}<|MERGE_RESOLUTION|>--- conflicted
+++ resolved
@@ -408,139 +408,6 @@
         }
       }
     },
-<<<<<<< HEAD
-=======
-    "diagnostic-ui": {
-      "projectType": "application",
-      "schematics": {},
-      "root": "projects/diagnostic-ui",
-      "sourceRoot": "projects/diagnostic-ui/src",
-      "prefix": "app",
-      "architect": {
-        "build": {
-          "builder": "@angular-devkit/build-angular:browser",
-          "options": {
-            "outputPath": "dist/raw/diagnostic-ui",
-            "index": "projects/diagnostic-ui/src/index.html",
-            "main": "projects/diagnostic-ui/src/main.ts",
-            "polyfills": "projects/diagnostic-ui/src/polyfills.ts",
-            "tsConfig": "projects/diagnostic-ui/tsconfig.json",
-            "inlineStyleLanguage": "scss",
-            "assets": [
-              {
-                "glob": "**/*",
-                "input": "projects/shared/assets",
-                "output": "assets"
-              },
-              {
-                "glob": "**/*.svg",
-                "input": "node_modules/ionicons/dist/ionicons/svg",
-                "output": "./svg"
-              }
-            ],
-            "styles": [
-              "projects/shared/styles/variables.scss",
-              "projects/shared/styles/global.scss",
-              "projects/shared/styles/shared.scss",
-              "projects/diagnostic-ui/src/styles.scss"
-            ],
-            "scripts": []
-          },
-          "configurations": {
-            "production": {
-              "fileReplacements": [
-                {
-                  "replace": "projects/diagnostic-ui/src/environments/environment.ts",
-                  "with": "projects/diagnostic-ui/src/environments/environment.prod.ts"
-                }
-              ],
-              "optimization": true,
-              "outputHashing": "all",
-              "sourceMap": false,
-              "namedChunks": false,
-              "aot": true,
-              "extractLicenses": true,
-              "vendorChunk": false,
-              "buildOptimizer": true,
-              "budgets": [
-                {
-                  "type": "initial",
-                  "maximumWarning": "2mb",
-                  "maximumError": "5mb"
-                }
-              ]
-            },
-            "ci": {
-              "progress": false
-            },
-            "development": {
-              "buildOptimizer": false,
-              "optimization": false,
-              "vendorChunk": true,
-              "extractLicenses": false,
-              "sourceMap": true,
-              "namedChunks": true
-            }
-          },
-          "defaultConfiguration": "production"
-        },
-        "serve": {
-          "builder": "@angular-devkit/build-angular:dev-server",
-          "options": {
-            "browserTarget": "diagnostic-ui:build"
-          },
-          "configurations": {
-            "production": {
-              "browserTarget": "diagnostic-ui:build:production"
-            },
-            "development": {
-              "browserTarget": "diagnostic-ui:build:development"
-            }
-          },
-          "defaultConfiguration": "development"
-        },
-        "extract-i18n": {
-          "builder": "@angular-devkit/build-angular:extract-i18n",
-          "options": {
-            "browserTarget": "diagnostic-ui:build"
-          }
-        },
-        "lint": {
-          "builder": "@angular-eslint/builder:lint",
-          "options": {
-            "lintFilePatterns": [
-              "projects/diagnostic-ui/src/**/*.ts",
-              "projects/diagnostic-ui/src/**/*.html"
-            ]
-          }
-        },
-        "ionic-cordova-build": {
-          "builder": "@ionic/angular-toolkit:cordova-build",
-          "options": {
-            "browserTarget": "diagnostic-ui:build"
-          },
-          "configurations": {
-            "production": {
-              "browserTarget": "diagnostic-ui:build:production"
-            }
-          }
-        },
-        "ionic-cordova-serve": {
-          "builder": "@ionic/angular-toolkit:cordova-serve",
-          "options": {
-            "cordovaBuildTarget": "diagnostic-ui:ionic-cordova-build",
-            "devServerTarget": "diagnostic-ui:serve"
-          },
-          "configurations": {
-            "production": {
-              "cordovaBuildTarget": "diagnostic-ui:ionic-cordova-build:production",
-              "devServerTarget": "diagnostic-ui:serve:production"
-            }
-          }
-        }
-      }
-    },
->>>>>>> da37d649
     "marketplace": {
       "projectType": "library",
       "root": "projects/marketplace",
