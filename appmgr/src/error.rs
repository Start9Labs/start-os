--- conflicted
+++ resolved
@@ -50,11 +50,8 @@
     ParseSshKey = 42,
     SoundError = 43,
     ParseTimestamp = 44,
-<<<<<<< HEAD
-    WifiError = 45,
-=======
     ParseSysInfo = 45,
->>>>>>> 09c85b79
+    WifiError = 46,
 }
 impl ErrorKind {
     pub fn as_str(&self) -> &'static str {
@@ -104,11 +101,8 @@
             ParseSshKey => "SSH Key Parsing Error",
             SoundError => "Sound Interface Error",
             ParseTimestamp => "Timestamp Parsing Error",
-<<<<<<< HEAD
+            ParseSysInfo => "System Info Parsing Error",
             WifiError => "Wifi Internal Error",
-=======
-            ParseSysInfo => "System Info Parsing Error",
->>>>>>> 09c85b79
         }
     }
 }
