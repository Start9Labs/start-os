--- conflicted
+++ resolved
@@ -2,31 +2,26 @@
 
 StartOS web UIs are written in [Angular/Typescript](https://angular.io/docs) and leverage the [Ionic Framework](https://ionicframework.com/) component library.
 
-<<<<<<< HEAD
-1. **ui**: the main user interface
-1. **install-wizard**: used to install StartOS
-1. **setup-wizard**: used to facilitate initial setup
-1. **marketplace**: abstracted ui elements to search for, list and display details for packages and their dependencies
-1. **shared**: contains components, types, and functions shared amongst all of the UIs.
-=======
-StartOS conditionally serves one of four Web UIs, depending on the state of the system and user choice.
+StartOS conditionally serves one of three Web UIs, depending on the state of the system and user choice.
+
 - **install-wizard** - UI for installing StartOS, served on localhost.
 - **setup-wizard** - UI for setting up StartOS, served on start.local.
-- **diagnostic-ui** - UI to display any error during server initialization, served on start.local.
 - **ui** - primary UI for administering StartOS, served on various hosts unique to the instance.
->>>>>>> 8403ccd3
 
 Additionally, there are two libraries for shared code:
+
 - **marketplace** - library code shared between the StartOS UI and Start9's [brochure marketplace](https://github.com/Start9Labs/brochure-marketplace).
 - **shared** - library code shared between the various web UIs and marketplace lib.
 
 ## Environment Setup
 
 #### Install NodeJS and NPM
+
 - [Install nodejs](https://nodejs.org/en/)
 - [Install npm](https://www.npmjs.com/get-npm)
 
 #### Check that your versions match the ones below
+
 ```sh
 node --version
 v18.15.0
@@ -38,6 +33,7 @@
 #### Install and enable the Prettier extension for your text editor
 
 #### Clone StartOS and load the PatchDB submodule if you have not already
+
 ```sh
 git clone https://github.com/Start9Labs/start-os.git
 cd start-os
@@ -45,6 +41,7 @@
 ```
 
 #### Move to web directory and install dependencies
+
 ```sh
 cd web
 npm i
@@ -52,6 +49,7 @@
 ```
 
 #### Copy `config-sample.json` to a new file `config.json`.
+
 ```sh
 cp config-sample.json config.json
 ```
@@ -67,17 +65,11 @@
 ### Using mocks
 
 #### Start the standard development server
+
 ```sh
-<<<<<<< HEAD
-npm run start:ui
 npm run start:install
 npm run start:setup
-=======
-npm run start:install-wiz
-npm run start:setup
-npm run start:dui
 npm run start:ui
->>>>>>> 8403ccd3
 ```
 
 ### Proxying to a live server
@@ -85,6 +77,7 @@
 #### In `config.json`, set "useMocks" to `false`
 
 #### Copy `proxy.conf-sample.json` to a new file `proxy.conf.json`
+
 ```sh
 cp proxy.conf-sample.json proxy.conf.json
 ```
@@ -92,6 +85,7 @@
 #### Replace every instance of "\<CHANGEME>\" with the hostname of your remote server
 
 #### Start the proxy development server
+
 ```sh
 npm run start:ui:proxy
 ```