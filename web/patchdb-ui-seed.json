--- conflicted
+++ resolved
@@ -1,13 +1,5 @@
 {
   "name": null,
-<<<<<<< HEAD
-  "ackWelcome": "0.3.6.1",
-  "marketplace": {
-    "selectedUrl": "https://registry.start9.com/",
-    "knownHosts": {
-      "https://registry.start9.com/": {},
-      "https://community-registry.start9.com/": {}
-=======
   "ackWelcome": "0.0.0",
   "marketplace": {
     "selectedUrl": "https://registry.start9.com/",
@@ -18,7 +10,6 @@
       "https://community-registry.start9.com/": {
         "name": "Community Registry"
       }
->>>>>>> 94a5075b
     }
   },
   "dev": {},
