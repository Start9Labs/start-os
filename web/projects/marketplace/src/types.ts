--- conflicted
+++ resolved
@@ -1,7 +1,3 @@
-<<<<<<< HEAD
-import { Url } from '@start9labs/shared'
-=======
->>>>>>> 94a5075b
 import { T } from '@start9labs/start-sdk'
 
 export type GetPackageReq = {
@@ -19,35 +15,6 @@
   otherVersions: 'short'
 }
 
-<<<<<<< HEAD
-export type StoreIdentityWithData = StoreData & StoreIdentity
-
-export interface MarketplacePkg {
-  icon: Url
-  license: Url
-  screenshots?: string[]
-  instructions: Url
-  manifest: T.Manifest
-  categories: string[]
-  versions: string[]
-  dependencyMetadata: {
-    [id: string]: DependencyMetadata
-  }
-  publishedAt: string
-}
-
-export interface DependencyMetadata {
-  title: string
-  icon: Url
-  optional: boolean
-  hidden: boolean
-}
-
-export interface Dependency {
-  description: string | null
-  optional: boolean
-}
-=======
 export type GetPackagesRes = {
   [id: T.PackageId]: GetPackageRes
 }
@@ -69,5 +36,4 @@
     id: T.PackageId
     version: string
     flavor: string | null
-  }
->>>>>>> 94a5075b
+  }