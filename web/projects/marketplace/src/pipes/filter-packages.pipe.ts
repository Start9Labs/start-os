--- conflicted
+++ resolved
@@ -71,12 +71,8 @@
       .filter(p => category === 'all' || p.categories.includes(category!))
       .sort((a, b) => {
         return (
-<<<<<<< HEAD
-          new Date(b.publishedAt).valueOf() - new Date(a.publishedAt).valueOf()
-=======
           new Date(b.s9pk.publishedAt).valueOf() -
           new Date(a.s9pk.publishedAt).valueOf()
->>>>>>> 94a5075b
         )
       })
       .map(a => ({ ...a }))
