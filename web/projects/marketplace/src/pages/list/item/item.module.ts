--- conflicted
+++ resolved
@@ -7,10 +7,6 @@
 @NgModule({
   declarations: [ItemComponent],
   exports: [ItemComponent],
-<<<<<<< HEAD
-  imports: [CommonModule, RouterModule, SharedPipesModule, MimeTypePipeModule],
-=======
-  imports: [CommonModule, IonicModule, RouterModule, SharedPipesModule],
->>>>>>> a35baca5
+  imports: [CommonModule, RouterModule, SharedPipesModule],
 })
 export class ItemModule {}