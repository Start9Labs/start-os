import {
  ChangeDetectionStrategy,
  Component,
  EventEmitter,
  Input,
  Output,
} from '@angular/core'
import { T } from '@start9labs/start-sdk'

@Component({
  selector: 'marketplace-categories',
  templateUrl: 'categories.component.html',
  styleUrls: ['categories.component.scss'],
  changeDetection: ChangeDetectionStrategy.OnPush,
})
export class CategoriesComponent {
  @Input()
<<<<<<< HEAD
  categories?: string[]
=======
  categories!: Map<string, T.Category>
>>>>>>> 94a5075b

  @Input()
  category = ''

  @Output()
  readonly categoryChange = new EventEmitter<string>()

  switchCategory(category: string): void {
    this.category = category
    this.categoryChange.emit(category)
  }

<<<<<<< HEAD
  determineIcon(category: string): string {
    switch (category.toLowerCase()) {
      case 'all':
        return '@tui.layout-grid'
      case 'bitcoin':
        return '@tui.bitcoin'
      case 'messaging':
      case 'communications':
        return '@tui.message-circle'
      case 'data':
        return '@tui.file-text'
      case 'developer tools':
        return '@tui.table-split'
      case 'featured':
        return '@tui.star'
      case 'lightning':
        return '@tui.zap'
      case 'media':
        return '@tui.circle-play'
      case 'networking':
        return '@tui.globe'
      case 'social':
        return '@tui.users'
      case 'ai':
        return '@tui.cpu'
      default:
        return '@tui.box'
    }
=======
  originalOrder() {
    return 0
>>>>>>> 94a5075b
  }
}<|MERGE_RESOLUTION|>--- conflicted
+++ resolved
@@ -15,11 +15,7 @@
 })
 export class CategoriesComponent {
   @Input()
-<<<<<<< HEAD
-  categories?: string[]
-=======
   categories!: Map<string, T.Category>
->>>>>>> 94a5075b
 
   @Input()
   category = ''
@@ -32,7 +28,6 @@
     this.categoryChange.emit(category)
   }
 
-<<<<<<< HEAD
   determineIcon(category: string): string {
     switch (category.toLowerCase()) {
       case 'all':
@@ -61,9 +56,5 @@
       default:
         return '@tui.box'
     }
-=======
-  originalOrder() {
-    return 0
->>>>>>> 94a5075b
   }
 }