--- conflicted
+++ resolved
@@ -1,11 +1,10 @@
-<<<<<<< HEAD
 <div class="outer-container">
   <div class="inner-container">
-    <tui-avatar class="dep-img" [src]="pkg['dependency-metadata'][dep.key].icon"></tui-avatar>
+    <tui-avatar class="dep-img" [src]="pkg.dependencyMetadata[dep.key].icon"></tui-avatar>
     <div class="wrapper-margin">
       <div class="inner-container-title">
         <span>
-          {{ pkg['dependency-metadata'][dep.key].title || dep.key }}
+          {{ pkg.dependencyMetadata[dep.key].title || dep.key }}
         </span>
         <p>
           @if (dep.value.optional) {
@@ -20,37 +19,4 @@
       </span>
     </div>
   </div>
-</div>
-=======
-<ion-item-divider>Dependencies</ion-item-divider>
-<ion-grid>
-  <ion-row>
-    <ion-col
-      *ngFor="let dep of pkg.manifest.dependencies | keyvalue"
-      responsiveCol
-      sizeSm="12"
-      sizeMd="6"
-    >
-      <ion-item [routerLink]="['/marketplace', dep.key]">
-        <ion-thumbnail slot="start">
-          <img
-            alt=""
-            style="border-radius: 100%"
-            [src]="getImg(dep.key) | trustUrl"
-          />
-        </ion-thumbnail>
-        <ion-label>
-          <h2>
-            {{ pkg.dependencyMetadata[dep.key].title }}
-            <span *ngIf="dep.value.optional; else required">(optional)</span>
-            <ng-template #required>
-              <span>(Required)</span>
-            </ng-template>
-          </h2>
-          <p>{{ dep.value.description }}</p>
-        </ion-label>
-      </ion-item>
-    </ion-col>
-  </ion-row>
-</ion-grid>
->>>>>>> 7e9d453a
+</div>