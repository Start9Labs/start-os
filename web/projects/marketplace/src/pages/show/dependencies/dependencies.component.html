--- conflicted
+++ resolved
@@ -1,59 +1,22 @@
-<<<<<<< HEAD
 <div class="outer-container">
   <div class="inner-container">
-    <tui-avatar class="dep-img" [src]="getImage(dep.key)"></tui-avatar>
+    <tui-avatar class="dep-img" [src]="pkg['dependency-metadata'][dep.key].icon"></tui-avatar>
     <div class="wrapper-margin">
       <div class="inner-container-title">
         <span>
-          {{ getTitle(dep.key) }}
+          {{ pkg['dependency-metadata'][dep.key].title || dep.key }}
         </span>
         <p>
-          <ng-container [ngSwitch]="dep.value.requirement.type">
-            <span *ngSwitchCase="'required'">(required)</span>
-            <span *ngSwitchCase="'opt-out'">(required by default)</span>
-            <span *ngSwitchCase="'opt-in'">(optional)</span>
-          </ng-container>
+          @if (dep.value.optional) {
+            <span>(optional)</span>
+          } @else {
+            <span>(required)</span>
+          }
         </p>
       </div>
-      <span class="inner-container-version">
-        {{ dep.value.version | displayEmver }}
-      </span>
       <span class="inner-container-description">
         {{ dep.value.description }}
       </span>
     </div>
   </div>
-</div>
-=======
-<ion-item-divider>Dependencies</ion-item-divider>
-<ion-grid>
-  <ion-row>
-    <ion-col
-      *ngFor="let dep of pkg.manifest.dependencies | keyvalue"
-      responsiveCol
-      sizeSm="12"
-      sizeMd="6"
-    >
-      <ion-item [routerLink]="['/marketplace', dep.key]">
-        <ion-thumbnail slot="start">
-          <img
-            alt=""
-            style="border-radius: 100%"
-            [src]="getImg(dep.key) | trustUrl"
-          />
-        </ion-thumbnail>
-        <ion-label>
-          <h2>
-            {{ pkg['dependency-metadata'][dep.key].title }}
-            <span *ngIf="dep.value.optional; else required">(optional)</span>
-            <ng-template #required>
-              <span *ngSwitchCase="'opt-in'">(optional)</span>
-            </ng-template>
-          </h2>
-          <p>{{ dep.value.description }}</p>
-        </ion-label>
-      </ion-item>
-    </ion-col>
-  </ion-row>
-</ion-grid>
->>>>>>> a35baca5
+</div>