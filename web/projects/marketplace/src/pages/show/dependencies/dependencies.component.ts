--- conflicted
+++ resolved
@@ -12,21 +12,6 @@
   @Input({ required: true })
   pkg!: MarketplacePkg
 
-<<<<<<< HEAD
   @Input({ required: true })
   dep!: KeyValue<string, Dependency>
-
-  getImage(key: string): string {
-    const icon = this.pkg['dependency-metadata'][key]?.icon
-    // @TODO fix when registry api is updated to include mimetype in icon url
-    return icon ? `data:image/png;base64,${icon}` : key.substring(0, 2)
-  }
-
-  getTitle(key: string): string {
-    return this.pkg['dependency-metadata'][key]?.title || key
-=======
-  getImg(key: string): string {
-    return this.pkg['dependency-metadata'][key].icon
->>>>>>> a35baca5
-  }
 }