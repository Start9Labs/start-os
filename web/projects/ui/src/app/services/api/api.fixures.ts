import {
  InstalledState,
  PackageDataEntry,
} from 'src/app/services/patch-db/data-model'
import {
  Metrics,
  NotificationLevel,
  RR,
  ServerNotifications,
} from './api.types'
import { BTC_ICON, LND_ICON, PROXY_ICON } from './api-icons'
import { DependencyMetadata, MarketplacePkg } from '@start9labs/marketplace'
import { Log } from '@start9labs/shared'
<<<<<<< HEAD
import { configBuilderToSpec } from 'src/app/util/configBuilderToSpec'
import { CT } from '@start9labs/start-sdk'
import { CB } from '@start9labs/start-sdk'

export module Mock {
  export const ServerUpdated: ServerStatusInfo = {
    currentBackup: null,
=======
import { ServerStatus } from '../../../../../../../core/startos/bindings/ServerStatus'
import { Manifest } from '../../../../../../../core/startos/bindings/Manifest'

export module Mock {
  export const ServerUpdated: ServerStatus = {
    backupProgress: null,
>>>>>>> 8dfc5052
    updateProgress: null,
    updated: true,
    restarting: false,
    shuttingDown: false,
  }
  export const MarketplaceEos: RR.GetMarketplaceEosRes = {
    version: '0.3.5.1',
    headline: 'Our biggest release ever.',
    releaseNotes: {
      '0.3.5.1': 'Some **Markdown** release _notes_ for 0.3.5.1',
      '0.3.4.4': 'Some **Markdown** release _notes_ for 0.3.4.4',
      '0.3.4.3': 'Some **Markdown** release _notes_ for 0.3.4.3',
      '0.3.4.2': 'Some **Markdown** release _notes_ for 0.3.4.2',
      '0.3.4.1': 'Some **Markdown** release _notes_ for 0.3.4.1',
      '0.3.4': 'Some **Markdown** release _notes_ for 0.3.4',
      '0.3.3': 'Some **Markdown** release _notes_ for 0.3.3',
      '0.3.2.1': 'Some **Markdown** release _notes_ for 0.3.2.1',
      '0.3.2': 'Some **Markdown** release _notes_ for 0.3.2',
      '0.3.1': 'Some **Markdown** release _notes_ for 0.3.1',
      '0.3.0': 'Some **Markdown** release _notes_ from a prior version',
    },
  }

  export const ReleaseNotes: RR.GetReleaseNotesRes = {
    '0.19.2':
      'Contrary to popular belief, Lorem Ipsum is not simply random text.',
    '0.19.1': 'release notes for Bitcoin 0.19.1',
    '0.19.0': 'release notes for Bitcoin 0.19.0',
  }

  export const MockManifestBitcoind: Manifest = {
    id: 'bitcoind',
    title: 'Bitcoin Core',
    version: '0.21.0',
    gitHash: 'abcdefgh',
    description: {
      short: 'A Bitcoin full node by Bitcoin Core.',
      long: 'Bitcoin is a decentralized consensus protocol and settlement network.',
    },
    replaces: ['banks', 'governments'],
    releaseNotes: 'Taproot, Schnorr, and more.',
    license: 'MIT',
    wrapperRepo: 'https://github.com/start9labs/bitcoind-wrapper',
    upstreamRepo: 'https://github.com/bitcoin/bitcoin',
    supportSite: 'https://bitcoin.org',
    marketingSite: 'https://bitcoin.org',
    donationUrl: 'https://start9.com',
    alerts: {
      install: 'Bitcoin can take over a week to sync.',
      uninstall:
        'Chain state will be lost, as will any funds stored on your Bitcoin Core waller that have not been backed up.',
      restore: null,
      start: 'Starting Bitcoin is good for your health.',
      stop: null,
    },
    osVersion: '0.2.12',
    dependencies: {},
    hasConfig: true,
    images: ['main'],
    assets: [],
    volumes: ['main'],
    hardwareRequirements: {
      device: {},
      arch: null,
      ram: null,
    },
  }

  export const MockManifestLnd: Manifest = {
    id: 'lnd',
    title: 'Lightning Network Daemon',
    version: '0.11.1',
    gitHash: 'abcdefgh',
    description: {
      short: 'A bolt spec compliant client.',
      long: 'More info about LND. More info about LND. More info about LND.',
    },
    replaces: ['banks', 'governments'],
    releaseNotes: 'Dual funded channels!',
    license: 'MIT',
    wrapperRepo: 'https://github.com/start9labs/lnd-wrapper',
    upstreamRepo: 'https://github.com/lightningnetwork/lnd',
    supportSite: 'https://lightning.engineering/',
    marketingSite: 'https://lightning.engineering/',
    donationUrl: null,
    alerts: {
      install: null,
      uninstall: null,
      restore:
        'If this is a duplicate instance of the same LND node, you may loose your funds.',
      start: 'Starting LND is good for your health.',
      stop: null,
    },
    osVersion: '0.2.12',
    dependencies: {
      bitcoind: {
        description: 'LND needs bitcoin to live.',
        optional: true,
      },
      'btc-rpc-proxy': {
        description:
          'As long as Bitcoin is pruned, LND needs Bitcoin Proxy to fetch block over the P2P network.',
        optional: true,
      },
    },
    hasConfig: true,
    images: ['main'],
    assets: [],
    volumes: ['main'],
    hardwareRequirements: {
      device: {},
      arch: null,
      ram: null,
    },
  }

  export const MockManifestBitcoinProxy: Manifest = {
    id: 'btc-rpc-proxy',
    title: 'Bitcoin Proxy',
    version: '0.2.2',
    gitHash: 'lmnopqrx',
    description: {
      short: 'A super charger for your Bitcoin node.',
      long: 'More info about Bitcoin Proxy. More info about Bitcoin Proxy. More info about Bitcoin Proxy.',
    },
    releaseNotes: 'Even better support for Bitcoin and wallets!',
    license: 'MIT',
    wrapperRepo: 'https://github.com/start9labs/btc-rpc-proxy-wrapper',
    upstreamRepo: 'https://github.com/Kixunil/btc-rpc-proxy',
    supportSite: '',
    marketingSite: '',
    donationUrl: 'https://start9.com',
    alerts: {
      install: 'Testing install alert',
      uninstall: null,
      restore: null,
      start: null,
      stop: null,
    },
    osVersion: '0.2.12',
    dependencies: {
      bitcoind: {
        description: 'Bitcoin Proxy requires a Bitcoin node.',
        optional: false,
      },
    },
    replaces: [],
    hasConfig: false,
    images: ['main'],
    assets: [],
    volumes: ['main'],
    hardwareRequirements: {
      device: {},
      arch: null,
      ram: null,
    },
  }

  export const BitcoinDep: DependencyMetadata = {
    title: 'Bitcoin Core',
    icon: BTC_ICON,
    optional: false,
    hidden: true,
  }

  export const ProxyDep: DependencyMetadata = {
    title: 'Bitcoin Proxy',
    icon: PROXY_ICON,
    optional: true,
    hidden: false,
  }

  export const MarketplacePkgs: {
    [id: string]: {
      [version: string]: MarketplacePkg
    }
  } = {
    bitcoind: {
      '0.19.0': {
        icon: BTC_ICON,
        license: 'licenseUrl',
        instructions: 'instructionsUrl',
        manifest: {
          ...Mock.MockManifestBitcoind,
          version: '0.19.0',
        },
        categories: ['bitcoin', 'cryptocurrency', 'featured'],
        versions: ['0.19.0', '0.20.0', '0.21.0'],
        dependencyMetadata: {},
        publishedAt: new Date().toISOString(),
      },
      '0.20.0': {
        icon: BTC_ICON,
        license: 'licenseUrl',
        instructions: 'instructionsUrl',
        manifest: {
          ...Mock.MockManifestBitcoind,
          version: '0.20.0',
        },
        categories: ['bitcoin', 'cryptocurrency'],
        versions: ['0.19.0', '0.20.0', '0.21.0'],
        dependencyMetadata: {},
        publishedAt: new Date().toISOString(),
      },
      '0.21.0': {
        icon: BTC_ICON,
        license: 'licenseUrl',
        instructions: 'instructionsUrl',
        manifest: {
          ...Mock.MockManifestBitcoind,
          version: '0.21.0',
          releaseNotes:
            'For a complete list of changes, please visit <a href="https://bitcoincore.org/en/releases/0.21.0/">https://bitcoincore.org/en/releases/0.21.0/</a><br /><ul><li>Taproot!</li><li>New RPCs</li><li>Experimental Descriptor Wallets</li></ul>',
        },
        categories: ['bitcoin', 'cryptocurrency'],
        versions: ['0.19.0', '0.20.0', '0.21.0'],
        dependencyMetadata: {},
        publishedAt: new Date().toISOString(),
      },
      latest: {
        icon: BTC_ICON,
        license: 'licenseUrl',
        instructions: 'instructionsUrl',
        screenshots: ['one.png', 'two.png', 'three.png'],
        manifest: {
          ...Mock.MockManifestBitcoind,
          releaseNotes:
            'For a complete list of changes, please visit <a href="https://bitcoincore.org/en/releases/0.21.0/" target="_blank">https://bitcoincore.org/en/releases/0.21.0/</a><br />Or in [markdown](https://bitcoincore.org/en/releases/0.21.0/)<ul><li>Taproot!</li><li>New RPCs</li><li>Experimental Descriptor Wallets</li></ul>',
        },
        categories: ['bitcoin', 'cryptocurrency'],
        versions: ['0.19.0', '0.20.0', '0.21.0'],
        dependencyMetadata: {},
        publishedAt: new Date().toISOString(),
      },
    },
    lnd: {
      '0.11.0': {
        icon: LND_ICON,
        license: 'licenseUrl',
        instructions: 'instructionsUrl',
        manifest: {
          ...Mock.MockManifestLnd,
          version: '0.11.0',
          releaseNotes: 'release notes for LND 0.11.0',
        },
        categories: ['bitcoin', 'lightning', 'cryptocurrency'],
        versions: ['0.11.0', '0.11.1'],
        dependencyMetadata: {
          bitcoind: BitcoinDep,
          'btc-rpc-proxy': ProxyDep,
        },
        publishedAt: new Date().toISOString(),
      },
      '0.11.1': {
        icon: LND_ICON,
        license: 'licenseUrl',
        instructions: 'instructionsUrl',
        manifest: {
          ...Mock.MockManifestLnd,
          version: '0.11.1',
          releaseNotes: 'release notes for LND 0.11.1',
        },
        categories: ['bitcoin', 'lightning', 'cryptocurrency'],
        versions: ['0.11.0', '0.11.1'],
        dependencyMetadata: {
          bitcoind: BitcoinDep,
          'btc-rpc-proxy': ProxyDep,
        },
        publishedAt: new Date().toISOString(),
      },
      latest: {
        icon: LND_ICON,
        license: 'licenseUrl',
        instructions: 'instructionsUrl',
        manifest: Mock.MockManifestLnd,
        categories: ['bitcoin', 'lightning', 'cryptocurrency'],
        versions: ['0.11.0', '0.11.1'],
        dependencyMetadata: {
          bitcoind: BitcoinDep,
          'btc-rpc-proxy': ProxyDep,
        },
        publishedAt: new Date(new Date().valueOf() + 10).toISOString(),
      },
    },
    'btc-rpc-proxy': {
      latest: {
        icon: PROXY_ICON,
        license: 'licenseUrl',
        instructions: 'instructionsUrl',
        manifest: Mock.MockManifestBitcoinProxy,
        categories: ['bitcoin'],
        versions: ['0.2.2'],
        dependencyMetadata: {
          bitcoind: BitcoinDep,
        },
        publishedAt: new Date().toISOString(),
      },
    },
  }

  export const MarketplacePkgsList: RR.GetMarketplacePackagesRes =
    Object.values(Mock.MarketplacePkgs).map(service => service['latest'])

  export const Notifications: ServerNotifications = [
    {
      id: 1,
      packageId: null,
      createdAt: '2019-12-26T14:20:30.872Z',
      code: 1,
      level: NotificationLevel.Success,
      title: 'Backup Complete',
      message: 'StartOS and services have been successfully backed up.',
      data: {
        server: {
          attempted: false,
          error: null,
        },
        packages: {
          bitcoind: {
            error: 'An error ocurred while backing up',
          },
        },
      },
      read: false,
    },
    {
      id: 2,
      packageId: null,
      createdAt: '2019-12-26T14:20:30.872Z',
      code: 2,
      level: NotificationLevel.Warning,
      title: 'SSH Key Added',
      message: 'A new SSH key was added. If you did not do this, shit is bad.',
      data: null,
      read: false,
    },
    {
      id: 3,
      packageId: null,
      createdAt: '2019-12-26T14:20:30.872Z',
      code: 3,
      level: NotificationLevel.Info,
      title: 'SSH Key Removed',
      message: 'A SSH key was removed.',
      data: null,
      read: false,
    },
    {
      id: 4,
      packageId: 'bitcoind',
      createdAt: '2019-12-26T14:20:30.872Z',
      code: 4,
      level: NotificationLevel.Error,
      title: 'Service Crashed',
      message: new Array(3)
        .fill(
          `2021-11-27T18:36:30.451064Z 2021-11-27T18:36:30Z tor: Thread interrupt
        2021-11-27T18:36:30.452833Z 2021-11-27T18:36:30Z Shutdown: In progress...
        2021-11-27T18:36:30.453128Z 2021-11-27T18:36:30Z addcon thread exit
        2021-11-27T18:36:30.453369Z 2021-11-27T18:36:30Z torcontrol thread exit`,
        )
        .join(''),
      data: null,
      read: false,
    },
  ]

  export function getMetrics(): Metrics {
    return {
      general: {
        temperature: {
          value: '66.8',
          unit: '°C',
        },
      },
      memory: {
        percentageUsed: {
          value: '30.7',
          unit: '%',
        },
        total: {
          value: '31971.10',
          unit: 'MiB',
        },
        available: {
          value: '22150.66',
          unit: 'MiB',
        },
        used: {
          value: '8784.97',
          unit: 'MiB',
        },
        zramTotal: {
          value: '7992.00',
          unit: 'MiB',
        },
        zramAvailable: {
          value: '7882.50',
          unit: 'MiB',
        },
        zramUsed: {
          value: '109.50',
          unit: 'MiB',
        },
      },
      cpu: {
        percentageUsed: {
          value: '8.4',
          unit: '%',
        },
        userSpace: {
          value: '7.0',
          unit: '%',
        },
        kernelSpace: {
          value: '1.4',
          unit: '%',
        },
        wait: {
          value: '0.5',
          unit: '%',
        },
        idle: {
          value: '91.1',
          unit: '%',
        },
      },
      disk: {
        capacity: {
          value: '1851.60',
          unit: 'GB',
        },
        used: {
          value: '859.02',
          unit: 'GB',
        },
        available: {
          value: '992.59',
          unit: 'GB',
        },
        percentageUsed: {
          value: '46.4',
          unit: '%',
        },
      },
    }
  }

  export const ServerLogs: Log[] = [
    {
      timestamp: '2022-07-28T03:52:54.808769Z',
      message: '****** START *****',
    },
    {
      timestamp: '2019-12-26T14:21:30.872Z',
      message:
        '\u001b[34mPOST \u001b[0;32;49m200\u001b[0m photoview.startos/api/graphql \u001b[0;36;49m1.169406ms\u001b',
    },
    {
      timestamp: '2019-12-26T14:22:30.872Z',
      message: '****** FINISH *****',
    },
  ]

  export const PackageLogs: Log[] = [
    {
      timestamp: '2022-07-28T03:52:54.808769Z',
      message: '****** START *****',
    },
    {
      timestamp: '2019-12-26T14:21:30.872Z',
      message: 'PackageLogs PackageLogs PackageLogs PackageLogs PackageLogs',
    },
    {
      timestamp: '2019-12-26T14:22:30.872Z',
      message: '****** FINISH *****',
    },
  ]

  export const Sessions: RR.GetSessionsRes = {
    current: 'b7b1a9cef4284f00af9e9dda6e676177',
    sessions: {
      c54ddd8107d6d7b9d8aed7: {
        lastActive: '2021-07-14T20:49:17.774Z',
        userAgent: 'AppleWebKit/{WebKit Rev} (KHTML, like Gecko)',
        metadata: {
          platforms: ['iphone', 'mobileweb', 'mobile', 'ios'],
        },
      },
      klndsfjhbwsajkdnaksj: {
        lastActive: '2019-07-14T20:49:17.774Z',
        userAgent: 'AppleWebKit/{WebKit Rev} (KHTML, like Gecko)',
        metadata: {
          platforms: ['cli'],
        },
      },
      b7b1a9cef4284f00af9e9dda6e676177: {
        lastActive: '2021-06-14T20:49:17.774Z',
        userAgent:
          'Mozilla/5.0 (Windows NT 6.1; Win64; x64; rv:47.0) Gecko/20100101 Firefox/47.0',
        metadata: {
          platforms: ['desktop'],
        },
      },
    },
  }

  export const ActionResponse: RR.ExecutePackageActionRes = {
    message:
      'Password changed successfully. If you lose your new password, you will be lost forever.',
    value: 'NewPassword1234!',
    copyable: true,
    qr: true,
  }

  export const SshKeys: RR.GetSSHKeysRes = [
    {
      createdAt: new Date().toISOString(),
      alg: 'ed25519',
      hostname: 'Matt Key',
      fingerprint: '28:d2:7e:78:61:b4:bf:g2:de:24:15:96:4e:d4:15:53',
    },
    {
      createdAt: new Date().toISOString(),
      alg: 'ed25519',
      hostname: 'Aiden Key',
      fingerprint: '12:f8:7e:78:61:b4:bf:e2:de:24:15:96:4e:d4:72:53',
    },
  ]

  export const SshKey: RR.AddSSHKeyRes = {
    createdAt: new Date().toISOString(),
    alg: 'ed25519',
    hostname: 'Lucy Key',
    fingerprint: '44:44:7e:78:61:b4:bf:g2:de:24:15:96:4e:d4:15:53',
  }

  export const Wifi: RR.GetWifiRes = {
    ethernet: true,
    ssids: {
      Goosers: 50,
      Goosers5G: 0,
    },
    connected: 'Goosers',
    country: 'US',
    availableWifi: [
      {
        ssid: 'Goosers a billion',
        strength: 40,
        security: [],
      },
      {
        ssid: 'Bill nye the wifi guy',
        strength: 99,
        security: ['1', '2', '3'],
      },
      {
        ssid: '',
        strength: 40,
        security: [],
      },
    ],
  }

  export const BackupTargets: RR.GetBackupTargetsRes = {
    unknownDisks: [
      {
        logicalname: 'sbc4',
        label: 'My Backup Drive',
        capacity: 2000000000000,
        used: 100000000000,
        model: 'T7',
        vendor: 'Samsung',
        startOs: null,
      },
    ],
    saved: [
      {
        id: 'hsbdjhasbasda',
        type: 'cifs',
        name: 'Embassy Backups',
        hostname: 'smb://192.169.10.0',
        path: '/Desktop/embassy-backups',
        username: 'TestUser',
        mountable: false,
        startOs: {
          version: '0.3.0',
          full: true,
          passwordHash:
            // password is asdfasdf
            '$argon2d$v=19$m=1024,t=1,p=1$YXNkZmFzZGZhc2RmYXNkZg$Ceev1I901G6UwU+hY0sHrFZ56D+o+LNJ',
          wrappedKey: '',
        },
      },
      {
        id: 'ftcvewdnkemfksdm',
        type: 'cloud',
        name: 'Dropbox 1',
        provider: 'dropbox',
        path: '/Home/backups',
        mountable: true,
        startOs: null,
      },
      {
        id: 'csgashbdjkasnd',
        type: 'cifs',
        name: 'Network Folder 2',
        hostname: 'smb://192.169.10.0',
        path: '/Desktop/embassy-backups-2',
        username: 'TestUser',
        mountable: true,
        startOs: null,
      },
      {
        id: 'powjefhjbnwhdva',
        type: 'disk',
        name: 'Physical Drive 1',
        logicalname: 'sdba1',
        label: 'Another Drive',
        capacity: 2000000000000,
        used: 100000000000,
        model: null,
        vendor: 'SSK',
        mountable: true,
        path: '/HomeFolder/Documents',
        startOs: {
          version: '0.3.0',
          full: true,
          // password is asdfasdf
          passwordHash:
            '$argon2d$v=19$m=1024,t=1,p=1$YXNkZmFzZGZhc2RmYXNkZg$Ceev1I901G6UwU+hY0sHrFZ56D+o+LNJ',
          wrappedKey: '',
        },
      },
    ],
  }

  export const BackupJobs: RR.GetBackupJobsRes = [
    {
      id: 'lalalalalala-babababababa',
      name: 'My Backup Job',
      target: BackupTargets.saved[0],
      cron: '0 3 * * *',
      packageIds: ['bitcoind', 'lnd'],
    },
    {
      id: 'hahahahaha-mwmwmwmwmwmw',
      name: 'Another Backup Job',
      target: BackupTargets.saved[1],
      cron: '0 * * * *',
      packageIds: ['lnd'],
    },
  ]

  export const BackupRuns: RR.GetBackupRunsRes = [
    {
      id: 'kladhbfweubdsk',
      startedAt: new Date().toISOString(),
      completedAt: new Date(new Date().valueOf() + 10000).toISOString(),
      packageIds: ['bitcoind', 'lnd'],
      job: BackupJobs[0],
      report: {
        server: {
          attempted: true,
          error: null,
        },
        packages: {
          bitcoind: { error: null },
          lnd: { error: null },
        },
      },
    },
    {
      id: 'kladhbfwhrfeubdsk',
      startedAt: new Date().toISOString(),
      completedAt: new Date(new Date().valueOf() + 10000).toISOString(),
      packageIds: ['bitcoind', 'lnd'],
      job: BackupJobs[0],
      report: {
        server: {
          attempted: true,
          error: null,
        },
        packages: {
          bitcoind: { error: null },
          lnd: { error: null },
        },
      },
    },
  ]

  export const BackupInfo: RR.GetBackupInfoRes = {
    version: '0.3.0',
    timestamp: new Date().toISOString(),
    packageBackups: {
      bitcoind: {
        title: 'Bitcoin Core',
        version: '0.21.0',
        osVersion: '0.3.0',
        timestamp: new Date().toISOString(),
      },
      'btc-rpc-proxy': {
        title: 'Bitcoin Proxy',
        version: '0.2.2',
        osVersion: '0.3.0',
        timestamp: new Date().toISOString(),
      },
    },
  }

  export const getInputSpec = async (): Promise<
    RR.GetPackageConfigRes['spec']
  > =>
    configBuilderToSpec(
      CB.Config.of({
        bitcoin: CB.Value.object(
          {
            name: 'Bitcoin Settings',
            description:
              'RPC and P2P interface configuration options for Bitcoin Core',
          },
          CB.Config.of({
            'bitcoind-p2p': CB.Value.union(
              {
                name: 'P2P Settings',
                description:
                  '<p>The Bitcoin Core node to connect to over the peer-to-peer (P2P) interface:</p><ul><li><strong>Bitcoin Core</strong>: The Bitcoin Core service installed on this device</li><li><strong>External Node</strong>: A Bitcoin node running on a different device</li></ul>',
                required: { default: 'internal' },
              },
              CB.Variants.of({
                internal: { name: 'Bitcoin Core', spec: CB.Config.of({}) },
                external: {
                  name: 'External Node',
                  spec: CB.Config.of({
                    'p2p-host': CB.Value.text({
                      name: 'Public Address',
                      required: {
                        default: null,
                      },
                      description:
                        'The public address of your Bitcoin Core server',
                    }),
                    'p2p-port': CB.Value.number({
                      name: 'P2P Port',
                      description:
                        'The port that your Bitcoin Core P2P server is bound to',
                      required: {
                        default: 8333,
                      },
                      min: 0,
                      max: 65535,
                      integer: true,
                    }),
                  }),
                },
              }),
            ),
          }),
        ),
        users: CB.Value.multiselect({
          name: 'Users',
          default: [],
          maxLength: 2,
          disabled: ['matt'],
          values: {
            matt: 'Matt Hill',
            alex: 'Alex Inkin',
            blue: 'Blue J',
            lucy: 'Lucy',
          },
        }),
        advanced: CB.Value.object(
          {
            name: 'Advanced',
            description: 'Advanced settings',
          },
          CB.Config.of({
            rpcsettings: CB.Value.object(
              {
                name: 'RPC Settings',
                description: 'rpc username and password',
                warning:
                  'Adding RPC users gives them special permissions on your node.',
              },
              CB.Config.of({
                rpcuser2: CB.Value.text({
                  name: 'RPC Username',
                  required: {
                    default: 'defaultrpcusername',
                  },
                  description: 'rpc username',
                  patterns: [
                    {
                      regex: '^[a-zA-Z]+$',
                      description: 'must contain only letters.',
                    },
                  ],
                }),
                rpcuser: CB.Value.text({
                  name: 'RPC Username',
                  required: {
                    default: 'defaultrpcusername',
                  },
                  description: 'rpc username',
                  patterns: [
                    {
                      regex: '^[a-zA-Z]+$',
                      description: 'must contain only letters.',
                    },
                  ],
                }),
                rpcpass: CB.Value.text({
                  name: 'RPC User Password',
                  required: {
                    default: {
                      charset: 'a-z,A-Z,2-9',
                      len: 20,
                    },
                  },
                  description: 'rpc password',
                }),
                rpcpass2: CB.Value.text({
                  name: 'RPC User Password',
                  required: {
                    default: {
                      charset: 'a-z,A-Z,2-9',
                      len: 20,
                    },
                  },
                  description: 'rpc password',
                }),
              }),
            ),
          }),
        ),
        testnet: CB.Value.toggle({
          name: 'Testnet',
          default: true,
          description:
            '<ul><li>determines whether your node is running on testnet or mainnet</li></ul><script src="fake"></script>',
          warning: 'Chain will have to resync!',
        }),
        'object-list': CB.Value.list(
          CB.List.obj(
            {
              name: 'Object List',
              minLength: 0,
              maxLength: 4,
              default: [
                // { 'first-name': 'Admin', 'last-name': 'User', age: 40 },
                // { 'first-name': 'Admin2', 'last-name': 'User', age: 40 },
              ],
              description: 'This is a list of objects, like users or something',
            },
            {
              spec: CB.Config.of({
                'first-name': CB.Value.text({
                  name: 'First Name',
                  required: false,
                  description: 'User first name',
                }),
                'last-name': CB.Value.text({
                  name: 'Last Name',
                  required: {
                    default: {
                      charset: 'a-g,2-9',
                      len: 12,
                    },
                  },
                  description: 'User first name',
                  patterns: [
                    {
                      regex: '^[a-zA-Z]+$',
                      description: 'must contain only letters.',
                    },
                  ],
                }),
                age: CB.Value.number({
                  name: 'Age',
                  description: 'The age of the user',
                  warning: 'User must be at least 18.',
                  required: false,
                  min: 18,
                  integer: false,
                }),
              }),
              displayAs: 'I\'m {{last-name}}, {{first-name}} {{last-name}}',
              uniqueBy: 'last-name',
            },
          ),
        ),
        'union-list': CB.Value.list(
          CB.List.obj(
            {
              name: 'Union List',
              minLength: 0,
              maxLength: 2,
              default: [],
              description: 'This is a sample list of unions',
              warning: 'If you change this, things may work.',
            },
            {
              spec: CB.Config.of({
                /* TODO: Convert range for this value ([0, 2])*/
                union: CB.Value.union(
                  {
                    name: 'Preference',
                    description: null,
                    warning: null,
                    required: { default: 'summer' },
                  },
                  CB.Variants.of({
                    summer: {
                      name: 'summer',
                      spec: CB.Config.of({
                        'favorite-tree': CB.Value.text({
                          name: 'Favorite Tree',
                          required: {
                            default: 'Maple',
                          },
                          description: 'What is your favorite tree?',
                        }),
                        'favorite-flower': CB.Value.select({
                          name: 'Favorite Flower',
                          description: 'Select your favorite flower',
                          required: {
                            default: 'none',
                          },
                          values: {
                            none: 'none',
                            red: 'red',
                            blue: 'blue',
                            purple: 'purple',
                          },
                        }),
                      }),
                    },
                    winter: {
                      name: 'winter',
                      spec: CB.Config.of({
                        'like-snow': CB.Value.toggle({
                          name: 'Like Snow?',
                          default: true,
                          description: 'Do you like snow or not?',
                        }),
                      }),
                    },
                  }),
                ),
              }),
              uniqueBy: 'preference',
            },
          ),
        ),
        'random-select': CB.Value.select({
          name: 'Random select',
          description: 'This is not even real.',
          warning: 'Be careful changing this!',
          required: {
            default: null,
          },
          values: {
            option1: 'option1',
            option2: 'option2',
            option3: 'option3',
          },
          disabled: ['option2'],
        }),
        'favorite-number':
          /* TODO: Convert range for this value ((-100,100])*/ CB.Value.number({
            name: 'Favorite Number',
            description: 'Your favorite number of all time',
            warning:
              'Once you set this number, it can never be changed without severe consequences.',
            required: {
              default: 7,
            },
            integer: false,
            units: 'BTC',
          }),
        'unlucky-numbers': CB.Value.list(
          CB.List.number(
            {
              name: 'Unlucky Numbers',
              minLength: 0,
              maxLength: 10,
              // default: [2, 3],
              description:
                'Numbers that you like but are not your top favorite.',
            },
            {
              integer: false,
            },
          ),
        ),
        rpcsettings: CB.Value.object(
          {
            name: 'RPC Settings',
            description: 'rpc username and password',
            warning:
              'Adding RPC users gives them special permissions on your node.',
          },
          CB.Config.of({
            laws: CB.Value.object(
              {
                name: 'Laws',
                description: 'the law of the realm',
              },
              CB.Config.of({
                law1: CB.Value.text({
                  name: 'First Law',
                  required: false,
                  description: 'the first law',
                }),
                law2: CB.Value.text({
                  name: 'Second Law',
                  required: false,
                  description: 'the second law',
                }),
              }),
            ),
            rulemakers: CB.Value.list(
              CB.List.obj(
                {
                  name: 'Rule Makers',
                  minLength: 0,
                  maxLength: 2,
                  description: 'the people who make the rules',
                },
                {
                  spec: CB.Config.of({
                    rulemakername: CB.Value.text({
                      name: 'Rulemaker Name',
                      required: {
                        default: {
                          charset: 'a-g,2-9',
                          len: 12,
                        },
                      },
                      description: 'the name of the rule maker',
                    }),
                    rulemakerip: CB.Value.text({
                      name: 'Rulemaker IP',
                      required: {
                        default: '192.168.1.0',
                      },
                      description: 'the ip of the rule maker',
                      patterns: [
                        {
                          regex:
                            '^(([0-9]|[1-9][0-9]|1[0-9]{2}|2[0-4][0-9]|25[0-5])\\.){3}([0-9]|[1-9][0-9]|1[0-9]{2}|2[0-4][0-9]|25[0-5])$',
                          description: 'may only contain numbers and periods',
                        },
                      ],
                    }),
                  }),
                },
              ),
            ),
            rpcuser: CB.Value.text({
              name: 'RPC Username',
              required: {
                default: 'defaultrpcusername',
              },
              description: 'rpc username',
              patterns: [
                {
                  regex: '^[a-zA-Z]+$',
                  description: 'must contain only letters.',
                },
              ],
            }),
            rpcpass: CB.Value.text({
              name: 'RPC User Password',
              required: {
                default: {
                  charset: 'a-z,A-Z,2-9',
                  len: 20,
                },
              },
              description: 'rpc password',
              masked: true,
            }),
          }),
        ),
        'bitcoin-node': CB.Value.union(
          {
            name: 'Bitcoin Node',
            description: 'Options<ul><li>Item 1</li><li>Item 2</li></ul>',
            warning: 'Careful changing this',
            required: { default: 'internal' },
            disabled: ['fake'],
          },
          CB.Variants.of({
            fake: {
              name: 'Fake',
              spec: CB.Config.of({}),
            },
            internal: {
              name: 'Internal',
              spec: CB.Config.of({}),
            },
            external: {
              name: 'External',
              spec: CB.Config.of({
                'emergency-contact': CB.Value.object(
                  {
                    name: 'Emergency Contact',
                    description: 'The person to contact in case of emergency.',
                  },
                  CB.Config.of({
                    name: CB.Value.text({
                      name: 'Name',
                      required: {
                        default: null,
                      },
                      patterns: [
                        {
                          regex: '^[a-zA-Z]+$',
                          description: 'Must contain only letters.',
                        },
                      ],
                    }),
                    email: CB.Value.text({
                      name: 'Email',
                      inputmode: 'email',
                      required: {
                        default: null,
                      },
                    }),
                  }),
                ),
                'public-domain': CB.Value.text({
                  name: 'Public Domain',
                  required: {
                    default: 'bitcoinnode.com',
                  },
                  description: 'the public address of the node',
                  patterns: [
                    {
                      regex: '.*',
                      description: 'anything',
                    },
                  ],
                }),
                'private-domain': CB.Value.text({
                  name: 'Private Domain',
                  required: {
                    default: null,
                  },
                  description: 'the private address of the node',
                  masked: true,
                  inputmode: 'url',
                }),
              }),
            },
          }),
        ),
        port: CB.Value.number({
          name: 'Port',
          description:
            'the default port for your Bitcoin node. default: 8333, testnet: 18333, regtest: 18444',
          required: {
            default: 8333,
          },
          min: 1,
          max: 9998,
          step: 1,
          integer: true,
        }),
        'favorite-slogan': CB.Value.text({
          name: 'Favorite Slogan',
          generate: {
            charset: 'a-z,A-Z,2-9',
            len: 20,
          },
          required: false,
          description:
            'You most favorite slogan in the whole world, used for paying you.',
          masked: true,
        }),
        rpcallowip: CB.Value.list(
          CB.List.text(
            {
              name: 'RPC Allowed IPs',
              minLength: 1,
              maxLength: 10,
              default: ['192.168.1.1'],
              description:
                'external ip addresses that are authorized to access your Bitcoin node',
              warning:
                'Any IP you allow here will have RPC access to your Bitcoin node.',
            },
            {
              patterns: [
                {
                  regex:
                    '((25[0-5]|(2[0-4]|1{0,1}[0-9]){0,1}[0-9])\\.){3,3}(25[0-5]|(2[0-4]|1{0,1}[0-9]){0,1}[0-9])|((^(([0-9a-fA-F]{1,4}:){7,7}[0-9a-fA-F]{1,4}|([0-9a-fA-F]{1,4}:){1,7}:|([0-9a-fA-F]{1,4}:){1,6}:[0-9a-fA-F]{1,4}|([0-9a-fA-F]{1,4}:){1,5}(:[0-9a-fA-F]{1,4}){1,2}|([0-9a-fA-F]{1,4}:){1,4}(:[0-9a-fA-F]{1,4}){1,3}|([0-9a-fA-F]{1,4}:){1,3}(:[0-9a-fA-F]{1,4}){1,4}|([0-9a-fA-F]{1,4}:){1,2}(:[0-9a-fA-F]{1,4}){1,5}|[0-9a-fA-F]{1,4}:((:[0-9a-fA-F]{1,4}){1,6})|:((:[0-9a-fA-F]{1,4}){1,7}|:)|fe80:(:[0-9a-fA-F]{0,4}){0,4}%[0-9a-zA-Z]{1,}|::(ffff(:0{1,4}){0,1}:){0,1}((25[0-5]|(2[0-4]|1{0,1}[0-9]){0,1}[0-9]).){3,3}(25[0-5]|(2[0-4]|1{0,1}[0-9]){0,1}[0-9])|([0-9a-fA-F]{1,4}:){1,4}:((25[0-5]|(2[0-4]|1{0,1}[0-9]){0,1}[0-9]).){3,3}(25[0-5]|(2[0-4]|1{0,1}[0-9]){0,1}[0-9]))$)|(^[a-z2-7]{16}\\.onion$)|(^([a-z0-9]([a-z0-9-]{0,61}[a-z0-9])?\\.)+[a-z0-9][a-z0-9-]{0,61}[a-z0-9]$))',
                  description: 'must be a valid ipv4, ipv6, or domain name',
                },
              ],
            },
          ),
        ),
        rpcauth: CB.Value.list(
          CB.List.text(
            {
              name: 'RPC Auth',
              description:
                'api keys that are authorized to access your Bitcoin node.',
            },
            {
              patterns: [],
            },
          ),
        ),
      }),
    )

  export const MockConfig = {
    testnet: undefined,
    'object-list': [
      {
        'first-name': 'First',
        'last-name': 'Last',
        age: 30,
      },
      {
        'first-name': 'First2',
        'last-name': 'Last2',
        age: 40,
      },
      {
        'first-name': 'First3',
        'last-name': 'Last3',
        age: 60,
      },
    ],
    'random-select': ['goodbye'],
    'favorite-number': 0,
    rpcsettings: {
      laws: {
        law1: 'The first law Amended',
        law2: 'The second law',
      },
      rpcpass: undefined,
      rpcuser: '123',
      rulemakers: [],
    },
    'bitcoin-node': {
      [CT.unionSelectKey]: 'internal',
    },
    port: 20,
    rpcallowip: undefined,
    rpcauth: ['matt: 8273gr8qwoidm1uid91jeh8y23gdio1kskmwejkdnm'],
    advanced: undefined,
  }

  export const MockDependencyConfig = MockConfig

  export const bitcoind: PackageDataEntry<InstalledState> = {
    stateInfo: {
      state: 'installed',
      manifest: MockManifestBitcoind,
    },
    icon: '/assets/img/service-icons/bitcoind.svg',
    installedAt: new Date().toISOString(),
    lastBackup: null,
    status: {
      configured: true,
      main: {
        status: 'running',
        started: new Date().toISOString(),
        health: {},
      },
      dependencyConfigErrors: {},
    },
    actions: {}, // @TODO need mocks
    serviceInterfaces: {
      ui: {
        id: 'ui',
        hasPrimary: false,
        disabled: false,
        masked: false,
        name: 'Web UI',
        description:
          'A launchable web app for you to interact with your Bitcoin node',
        type: 'ui',
        addressInfo: {
          username: null,
          hostId: 'abcdefg',
          bindOptions: {
            scheme: 'http',
            preferredExternalPort: 80,
            addSsl: {
              // addXForwardedHeaders: false,
              preferredExternalPort: 443,
              scheme: 'https',
              alpn: { specified: ['http/1.1', 'h2'] },
            },
            secure: null,
          },
          suffix: '',
        },
        hostInfo: {
          id: 'abcdefg',
          kind: 'multi',
          hostnames: [
            {
              kind: 'ip',
              networkInterfaceId: 'elan0',
              public: false,
              hostname: {
                kind: 'local',
                value: 'adjective-noun.local',
                port: null,
                sslPort: 1234,
              },
            },
            {
              kind: 'onion',
              hostname: {
                value: 'bitcoin-ui-address.onion',
                port: 80,
                sslPort: 443,
              },
            },
            {
              kind: 'ip',
              networkInterfaceId: 'elan0',
              public: false,
              hostname: {
                kind: 'ipv4',
                value: '192.168.1.5',
                port: null,
                sslPort: 1234,
              },
            },
            {
              kind: 'ip',
              networkInterfaceId: 'elan0',
              public: false,
              hostname: {
                kind: 'ipv6',
                value: '[2001:db8:85a3:8d3:1319:8a2e:370:7348]',
                port: null,
                sslPort: 1234,
              },
            },
          ],
        },
      },
      rpc: {
        id: 'rpc',
        hasPrimary: false,
        disabled: false,
        masked: false,
        name: 'RPC',
        description:
          'Used by dependent services and client wallets for connecting to your node',
        type: 'api',
        addressInfo: {
          username: null,
          hostId: 'bcdefgh',
          bindOptions: {
            scheme: 'http',
            preferredExternalPort: 80,
            addSsl: {
              // addXForwardedHeaders: false,
              preferredExternalPort: 443,
              scheme: 'https',
              alpn: { specified: ['http/1.1'] },
            },
            secure: null,
          },
          suffix: '',
        },
        hostInfo: {
          id: 'bcdefgh',
          kind: 'multi',
          hostnames: [
            {
              kind: 'ip',
              networkInterfaceId: 'elan0',
              public: false,
              hostname: {
                kind: 'local',
                value: 'adjective-noun.local',
                port: null,
                sslPort: 2345,
              },
            },
            {
              kind: 'onion',
              hostname: {
                value: 'bitcoin-rpc-address.onion',
                port: 80,
                sslPort: 443,
              },
            },
            {
              kind: 'ip',
              networkInterfaceId: 'elan0',
              public: false,
              hostname: {
                kind: 'ipv4',
                value: '192.168.1.5',
                port: null,
                sslPort: 2345,
              },
            },
            {
              kind: 'ip',
              networkInterfaceId: 'elan0',
              public: false,
              hostname: {
                kind: 'ipv6',
                value: '[2001:db8:85a3:8d3:1319:8a2e:370:7348]',
                port: null,
                sslPort: 2345,
              },
            },
          ],
        },
      },
      p2p: {
        id: 'p2p',
        hasPrimary: true,
        disabled: false,
        masked: false,
        name: 'P2P',
        description:
          'Used for connecting to other nodes on the Bitcoin network',
        type: 'p2p',
        addressInfo: {
          username: null,
          hostId: 'cdefghi',
          bindOptions: {
            scheme: 'bitcoin',
            preferredExternalPort: 8333,
            addSsl: null,
            secure: {
              ssl: false,
            },
          },
          suffix: '',
        },
        hostInfo: {
          id: 'cdefghi',
          kind: 'multi',
          hostnames: [
            {
              kind: 'ip',
              networkInterfaceId: 'elan0',
              public: false,
              hostname: {
                kind: 'local',
                value: 'adjective-noun.local',
                port: 3456,
                sslPort: null,
              },
            },
            {
              kind: 'onion',
              hostname: {
                value: 'bitcoin-p2p-address.onion',
                port: 8333,
                sslPort: null,
              },
            },
            {
              kind: 'ip',
              networkInterfaceId: 'elan0',
              public: false,
              hostname: {
                kind: 'ipv4',
                value: '192.168.1.5',
                port: 3456,
                sslPort: null,
              },
            },
            {
              kind: 'ip',
              networkInterfaceId: 'elan0',
              public: false,
              hostname: {
                kind: 'ipv6',
                value: '[2001:db8:85a3:8d3:1319:8a2e:370:7348]',
                port: 3456,
                sslPort: null,
              },
            },
          ],
        },
      },
    },
    currentDependencies: {},
    hosts: {},
    storeExposedDependents: [],
    marketplaceUrl: 'https://registry.start9.com/',
    developerKey: 'developer-key',
    outboundProxy: null,
  }

  export const bitcoinProxy: PackageDataEntry<InstalledState> = {
    stateInfo: {
      state: 'installed',
      manifest: MockManifestBitcoinProxy,
    },
    icon: '/assets/img/service-icons/btc-rpc-proxy.png',
    installedAt: new Date().toISOString(),
    lastBackup: null,
    status: {
      configured: false,
      main: {
        status: 'stopped',
      },
      dependencyConfigErrors: {},
    },
    actions: {},
    serviceInterfaces: {
      ui: {
        id: 'ui',
        hasPrimary: false,
        disabled: false,
        masked: false,
        name: 'Web UI',
        description: 'A launchable web app for Bitcoin Proxy',
        type: 'ui',
        addressInfo: {
          username: null,
          hostId: 'hijklmnop',
          bindOptions: {
            scheme: 'http',
            preferredExternalPort: 80,
            addSsl: {
              // addXForwardedHeaders: false,
              preferredExternalPort: 443,
              scheme: 'https',
              alpn: { specified: ['http/1.1', 'h2'] },
            },
            secure: {
              ssl: true,
            },
          },
          suffix: '',
        },
        hostInfo: {
          id: 'hijklmnop',
          kind: 'multi',
          hostnames: [
            {
              kind: 'ip',
              networkInterfaceId: 'elan0',
              public: false,
              hostname: {
                kind: 'local',
                value: 'adjective-noun.local',
                port: null,
                sslPort: 4567,
              },
            },
            {
              kind: 'onion',
              hostname: {
                value: 'proxy-ui-address.onion',
                port: 80,
                sslPort: 443,
              },
            },
            {
              kind: 'ip',
              networkInterfaceId: 'elan0',
              public: false,
              hostname: {
                kind: 'ipv4',
                value: '192.168.1.5',
                port: null,
                sslPort: 4567,
              },
            },
            {
              kind: 'ip',
              networkInterfaceId: 'elan0',
              public: false,
              hostname: {
                kind: 'ipv6',
                value: '[2001:db8:85a3:8d3:1319:8a2e:370:7348]',
                port: null,
                sslPort: 4567,
              },
            },
            {
              kind: 'ip',
              networkInterfaceId: 'wlan0',
              public: false,
              hostname: {
                kind: 'local',
                value: 'adjective-noun.local',
                port: null,
                sslPort: 4567,
              },
            },
            {
              kind: 'ip',
              networkInterfaceId: 'wlan0',
              public: false,
              hostname: {
                kind: 'ipv4',
                value: '192.168.1.7',
                port: null,
                sslPort: 4567,
              },
            },
            {
              kind: 'ip',
              networkInterfaceId: 'wlan0',
              public: false,
              hostname: {
                kind: 'ipv6',
                value: '[2001:db8:85a3:8d3:1319:8a2e:370:7348]',
                port: null,
                sslPort: 4567,
              },
            },
          ],
        },
      },
    },
    currentDependencies: {
      bitcoind: {
        title: Mock.MockManifestBitcoind.title,
        icon: 'assets/img/service-icons/bitcoind.svg',
        kind: 'running',
        registryUrl: '',
        versionSpec: '>=26.0.0',
        healthChecks: [],
      },
    },
    hosts: {},
    storeExposedDependents: [],
    marketplaceUrl: 'https://registry.start9.com/',
    developerKey: 'developer-key',
    outboundProxy: null,
  }

  export const lnd: PackageDataEntry<InstalledState> = {
    stateInfo: {
      state: 'installed',
      manifest: MockManifestLnd,
    },
    icon: '/assets/img/service-icons/lnd.png',
    installedAt: new Date().toISOString(),
    lastBackup: null,
    status: {
      configured: true,
      main: {
        status: 'stopped',
      },
      dependencyConfigErrors: {
        'btc-rpc-proxy': 'Username not found',
      },
    },
    actions: {},
    serviceInterfaces: {
      grpc: {
        id: 'grpc',
        hasPrimary: false,
        disabled: false,
        masked: false,
        name: 'GRPC',
        description:
          'Used by dependent services and client wallets for connecting to your node',
        type: 'api',
        addressInfo: {
          username: null,
          hostId: 'qrstuv',
          bindOptions: {
            scheme: 'grpc',
            preferredExternalPort: 10009,
            addSsl: null,
            secure: {
              ssl: true,
            },
          },
          suffix: '',
        },
        hostInfo: {
          id: 'qrstuv',
          kind: 'multi',
          hostnames: [
            {
              kind: 'ip',
              networkInterfaceId: 'elan0',
              public: false,
              hostname: {
                kind: 'local',
                value: 'adjective-noun.local',
                port: 5678,
                sslPort: null,
              },
            },
            {
              kind: 'onion',
              hostname: {
                value: 'lnd-grpc-address.onion',
                port: 10009,
                sslPort: null,
              },
            },
            {
              kind: 'ip',
              networkInterfaceId: 'elan0',
              public: false,
              hostname: {
                kind: 'ipv4',
                value: '192.168.1.5',
                port: 5678,
                sslPort: null,
              },
            },
            {
              kind: 'ip',
              networkInterfaceId: 'elan0',
              public: false,
              hostname: {
                kind: 'ipv6',
                value: '[2001:db8:85a3:8d3:1319:8a2e:370:7348]',
                port: 5678,
                sslPort: null,
              },
            },
          ],
        },
      },
      lndconnect: {
        id: 'lndconnect',
        hasPrimary: false,
        disabled: false,
        masked: true,
        name: 'LND Connect',
        description:
          'Used by client wallets adhering to LND Connect protocol to connect to your node',
        type: 'api',
        addressInfo: {
          username: null,
          hostId: 'qrstuv',
          bindOptions: {
            scheme: 'lndconnect',
            preferredExternalPort: 10009,
            addSsl: null,
            secure: {
              ssl: true,
            },
          },
          suffix: 'cert=askjdfbjadnaskjnd&macaroon=ksjbdfnhjasbndjksand',
        },
        hostInfo: {
          id: 'qrstuv',
          kind: 'multi',
          hostnames: [
            {
              kind: 'ip',
              networkInterfaceId: 'elan0',
              public: false,
              hostname: {
                kind: 'local',
                value: 'adjective-noun.local',
                port: 5678,
                sslPort: null,
              },
            },
            {
              kind: 'onion',
              hostname: {
                value: 'lnd-grpc-address.onion',
                port: 10009,
                sslPort: null,
              },
            },
            {
              kind: 'ip',
              networkInterfaceId: 'elan0',
              public: false,
              hostname: {
                kind: 'ipv4',
                value: '192.168.1.5',
                port: 5678,
                sslPort: null,
              },
            },
            {
              kind: 'ip',
              networkInterfaceId: 'elan0',
              public: false,
              hostname: {
                kind: 'ipv6',
                value: '[2001:db8:85a3:8d3:1319:8a2e:370:7348]',
                port: 5678,
                sslPort: null,
              },
            },
          ],
        },
      },
      p2p: {
        id: 'p2p',
        hasPrimary: true,
        disabled: false,
        masked: false,
        name: 'P2P',
        description:
          'Used for connecting to other nodes on the Bitcoin network',
        type: 'p2p',
        addressInfo: {
          username: null,
          hostId: 'rstuvw',
          bindOptions: {
            scheme: null,
            preferredExternalPort: 9735,
            addSsl: null,
            secure: {
              ssl: true,
            },
          },
          suffix: '',
        },
        hostInfo: {
          id: 'rstuvw',
          kind: 'multi',
          hostnames: [
            {
              kind: 'ip',
              networkInterfaceId: 'elan0',
              public: false,
              hostname: {
                kind: 'local',
                value: 'adjective-noun.local',
                port: 6789,
                sslPort: null,
              },
            },
            {
              kind: 'onion',
              hostname: {
                value: 'lnd-p2p-address.onion',
                port: 9735,
                sslPort: null,
              },
            },
            {
              kind: 'ip',
              networkInterfaceId: 'elan0',
              public: false,
              hostname: {
                kind: 'ipv4',
                value: '192.168.1.5',
                port: 6789,
                sslPort: null,
              },
            },
            {
              kind: 'ip',
              networkInterfaceId: 'elan0',
              public: false,
              hostname: {
                kind: 'ipv6',
                value: '[2001:db8:85a3:8d3:1319:8a2e:370:7348]',
                port: 6789,
                sslPort: null,
              },
            },
          ],
        },
      },
    },
    currentDependencies: {
      bitcoind: {
        title: Mock.MockManifestBitcoind.title,
        icon: 'assets/img/service-icons/bitcoind.svg',
        kind: 'running',
        registryUrl: 'https://registry.start9.com',
        versionSpec: '>=26.0.0',
        healthChecks: [],
      },
      'btc-rpc-proxy': {
        title: Mock.MockManifestBitcoinProxy.title,
        icon: 'assets/img/service-icons/btc-rpc-proxy.png',
        kind: 'exists',
        registryUrl: 'https://community-registry.start9.com',
        versionSpec: '>2.0.0', // @TODO
      },
    },
    hosts: {},
    storeExposedDependents: [],
    marketplaceUrl: 'https://registry.start9.com/',
    developerKey: 'developer-key',
    outboundProxy: null,
  }

  export const LocalPkgs: { [key: string]: PackageDataEntry<InstalledState> } =
    {
      bitcoind: bitcoind,
      'btc-rpc-proxy': bitcoinProxy,
      lnd: lnd,
    }
}<|MERGE_RESOLUTION|>--- conflicted
+++ resolved
@@ -1,6 +1,7 @@
 import {
   InstalledState,
   PackageDataEntry,
+  ServerStatusInfo,
 } from 'src/app/services/patch-db/data-model'
 import {
   Metrics,
@@ -11,22 +12,14 @@
 import { BTC_ICON, LND_ICON, PROXY_ICON } from './api-icons'
 import { DependencyMetadata, MarketplacePkg } from '@start9labs/marketplace'
 import { Log } from '@start9labs/shared'
-<<<<<<< HEAD
 import { configBuilderToSpec } from 'src/app/util/configBuilderToSpec'
 import { CT } from '@start9labs/start-sdk'
 import { CB } from '@start9labs/start-sdk'
+import { Manifest } from '../../../../../../../core/startos/bindings/Manifest'
 
 export module Mock {
   export const ServerUpdated: ServerStatusInfo = {
     currentBackup: null,
-=======
-import { ServerStatus } from '../../../../../../../core/startos/bindings/ServerStatus'
-import { Manifest } from '../../../../../../../core/startos/bindings/Manifest'
-
-export module Mock {
-  export const ServerUpdated: ServerStatus = {
-    backupProgress: null,
->>>>>>> 8dfc5052
     updateProgress: null,
     updated: true,
     restarting: false,
