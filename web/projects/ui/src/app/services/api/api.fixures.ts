import {
  InstalledState,
  PackageDataEntry,
} from 'src/app/services/patch-db/data-model'
import { NotificationLevel, RR, ServerNotifications } from './api.types'
import { BTC_ICON, LND_ICON, PROXY_ICON, REGISTRY_ICON } from './api-icons'
import { Log } from '@start9labs/shared'
import { configBuilderToSpec } from 'src/app/util/configBuilderToSpec'
import { T, ISB, IST } from '@start9labs/start-sdk'
import { GetPackagesRes } from '@start9labs/marketplace'

<<<<<<< HEAD
import markdown from 'raw-loader!../../../../../shared/assets/markdown/md-sample.md'

const mockBlake3Commitment: T.Blake3Commitment = {
  hash: 'fakehash',
  size: 0,
}

=======
>>>>>>> 12dec676
const mockMerkleArchiveCommitment: T.MerkleArchiveCommitment = {
  rootSighash: 'fakehash',
  rootMaxsize: 0,
}

const mockDescription = {
  short: 'Lorem ipsum dolor sit amet',
  long: 'Lorem ipsum dolor sit amet, consectetur adipiscing elit, sed do eiusmod tempor incididunt ut labore et dolore magna aliqua. Ut enim ad minim veniam, quis nostrud exercitation ullamco laboris nisi ut aliquip ex ea commodo consequat. Duis aute irure dolor in reprehenderit in voluptate velit esse cillum dolore eu fugiat nulla pariatur. Excepteur sint occaecat cupidatat non proident, sunt in culpa qui officia deserunt mollit anim id est laborum.',
}

export module Mock {
  export const ServerUpdated: T.ServerStatus = {
    backupProgress: null,
    updateProgress: null,
    updated: true,
    restarting: false,
    shuttingDown: false,
  }
  export const MarketplaceEos: RR.CheckOSUpdateRes = {
    version: '0.3.6',
    headline: 'Our biggest release ever.',
    releaseNotes: {
      '0.3.6': 'Some **Markdown** release _notes_ for 0.3.6',
      '0.3.5.2': 'Some **Markdown** release _notes_ for 0.3.5.2',
      '0.3.5.1': 'Some **Markdown** release _notes_ for 0.3.5.1',
      '0.3.4.4': 'Some **Markdown** release _notes_ for 0.3.4.4',
      '0.3.4.3': 'Some **Markdown** release _notes_ for 0.3.4.3',
      '0.3.4.2': 'Some **Markdown** release _notes_ for 0.3.4.2',
      '0.3.4.1': 'Some **Markdown** release _notes_ for 0.3.4.1',
      '0.3.4': 'Some **Markdown** release _notes_ for 0.3.4',
      '0.3.3': 'Some **Markdown** release _notes_ for 0.3.3',
      '0.3.2.1': 'Some **Markdown** release _notes_ for 0.3.2.1',
      '0.3.2': 'Some **Markdown** release _notes_ for 0.3.2',
      '0.3.1': 'Some **Markdown** release _notes_ for 0.3.1',
      '0.3.0': 'Some **Markdown** release _notes_ from a prior version',
    },
  }

  export const RegistryInfo: T.RegistryInfo = {
    name: 'Start9 Registry',
    icon: REGISTRY_ICON,
    categories: {
      bitcoin: {
        name: 'Bitcoin',
        description: mockDescription,
      },
      featured: {
        name: 'Featured',
        description: mockDescription,
      },
      lightning: {
        name: 'Lightning',
        description: mockDescription,
      },
      communications: {
        name: 'Communications',
        description: mockDescription,
      },
      data: {
        name: 'Data',
        description: mockDescription,
      },
      ai: {
        name: 'AI',
        description: mockDescription,
      },
    },
  }

  export const MockManifestBitcoind: T.Manifest = {
    id: 'bitcoind',
    title: 'Bitcoin Core',
    version: '0.21.0:0',
    satisfies: [],
    canMigrateTo: '!',
    canMigrateFrom: '*',
    gitHash: 'abcdefgh',
    description: {
      short: 'A Bitcoin full node by Bitcoin Core.',
      long: 'Bitcoin is a decentralized consensus protocol and settlement network.',
    },
    releaseNotes: 'Taproot, Schnorr, and more.',
    license: 'MIT',
    wrapperRepo: 'https://github.com/start9labs/bitcoind-wrapper',
    upstreamRepo: 'https://github.com/bitcoin/bitcoin',
    supportSite: 'https://bitcoin.org',
    marketingSite: 'https://bitcoin.org',
    donationUrl: 'https://start9.com',
    alerts: {
      install: 'Bitcoin can take over a week to sync.',
      uninstall:
        'Chain state will be lost, as will any funds stored on your Bitcoin Core waller that have not been backed up.',
      restore: null,
      start: 'Starting Bitcoin is good for your health.',
      stop: null,
    },
    osVersion: '0.2.12',
    dependencies: {},
    images: {
      main: {
        source: 'packed',
        arch: ['x86_64', 'aarch64'],
        emulateMissingAs: 'aarch64',
      },
    },
    assets: [],
    volumes: ['main'],
    hardwareRequirements: {
      device: [],
      arch: null,
      ram: null,
    },
  }

  export const MockManifestLnd: T.Manifest = {
    id: 'lnd',
    title: 'Lightning Network Daemon',
    version: '0.11.1:0',
    satisfies: [],
    canMigrateTo: '!',
    canMigrateFrom: '*',
    gitHash: 'abcdefgh',
    description: {
      short: 'A bolt spec compliant client.',
      long: 'More info about LND. More info about LND. More info about LND.',
    },
    releaseNotes: 'Dual funded channels!',
    license: 'MIT',
    wrapperRepo: 'https://github.com/start9labs/lnd-wrapper',
    upstreamRepo: 'https://github.com/lightningnetwork/lnd',
    supportSite: 'https://lightning.engineering/',
    marketingSite: 'https://lightning.engineering/',
    donationUrl: null,
    alerts: {
      install: null,
      uninstall: null,
      restore:
        'If this is a duplicate instance of the same LND node, you may loose your funds.',
      start: 'Starting LND is good for your health.',
      stop: null,
    },
    osVersion: '0.2.12',
    dependencies: {
      bitcoind: {
        description: 'LND needs bitcoin to live.',
        optional: true,
        s9pk: '',
      },
      'btc-rpc-proxy': {
        description:
          'As long as Bitcoin is pruned, LND needs Bitcoin Proxy to fetch block over the P2P network.',
        optional: true,
        s9pk: '',
      },
    },
    images: {
      main: {
        source: 'packed',
        arch: ['x86_64', 'aarch64'],
        emulateMissingAs: 'aarch64',
      },
    },
    assets: [],
    volumes: ['main'],
    hardwareRequirements: {
      device: [],
      arch: null,
      ram: null,
    },
  }

  export const MockManifestBitcoinProxy: T.Manifest = {
    id: 'btc-rpc-proxy',
    title: 'Bitcoin Proxy',
    version: '0.2.2:0',
    satisfies: [],
    canMigrateTo: '!',
    canMigrateFrom: '*',
    gitHash: 'lmnopqrx',
    description: {
      short: 'A super charger for your Bitcoin node.',
      long: 'More info about Bitcoin Proxy. More info about Bitcoin Proxy. More info about Bitcoin Proxy.',
    },
    releaseNotes: 'Even better support for Bitcoin and wallets!',
    license: 'MIT',
    wrapperRepo: 'https://github.com/start9labs/btc-rpc-proxy-wrapper',
    upstreamRepo: 'https://github.com/Kixunil/btc-rpc-proxy',
    supportSite: '',
    marketingSite: '',
    donationUrl: 'https://start9.com',
    alerts: {
      install: 'Testing install alert',
      uninstall: null,
      restore: null,
      start: null,
      stop: null,
    },
    osVersion: '0.2.12',
    dependencies: {
      bitcoind: {
        description: 'Bitcoin Proxy requires a Bitcoin node.',
        optional: false,
        s9pk: '',
      },
    },
    images: {
      main: {
        source: 'packed',
        arch: ['x86_64', 'aarch64'],
        emulateMissingAs: 'aarch64',
      },
    },
    assets: [],
    volumes: ['main'],
    hardwareRequirements: {
      device: [],
      arch: null,
      ram: null,
    },
  }

  export const BitcoinDep: T.DependencyMetadata = {
    title: 'Bitcoin Core',
    icon: BTC_ICON,
    optional: false,
    description: 'Needed to run',
  }

  export const ProxyDep: T.DependencyMetadata = {
    title: 'Bitcoin Proxy',
    icon: PROXY_ICON,
    optional: true,
    description: 'Needed to run',
  }

  export const OtherPackageVersions: {
    [id: T.PackageId]: GetPackagesRes
  } = {
    bitcoind: {
      '=26.1.0:0.1.0': {
        best: {
          '26.1.0:0.1.0': {
            title: 'Bitcoin Core',
            description: mockDescription,
            hardwareRequirements: { arch: null, device: [], ram: null },
            license: 'mit',
            wrapperRepo: 'https://github.com/start9labs/bitcoind-startos',
            upstreamRepo: 'https://github.com/bitcoin/bitcoin',
            supportSite: 'https://bitcoin.org',
            marketingSite: 'https://bitcoin.org',
            releaseNotes: 'Even better support for Bitcoin and wallets!',
            osVersion: '0.3.6',
            gitHash: 'fakehash',
            icon: BTC_ICON,
            sourceVersion: null,
            dependencyMetadata: {},
            donationUrl: null,
            alerts: {
              install: 'test',
              uninstall: 'test',
              start: 'test',
              stop: 'test',
              restore: 'test',
            },
            s9pk: {
              url: 'https://github.com/Start9Labs/bitcoind-startos/releases/download/v26.1.0/bitcoind.s9pk',
              commitment: mockMerkleArchiveCommitment,
              signatures: {},
              publishedAt: Date.now().toString(),
            },
          },
          '#knots:26.1.20240325:0': {
            title: 'Bitcoin Knots',
            description: {
              short: 'An alternate fully verifying implementation of Bitcoin',
              long: 'Bitcoin Knots is a combined Bitcoin node and wallet. Not only is it easy to use, but it also ensures bitcoins you receive are both real bitcoins and really yours.',
            },
            hardwareRequirements: { arch: null, device: [], ram: null },
            license: 'mit',
            wrapperRepo: 'https://github.com/start9labs/bitcoinknots-startos',
            upstreamRepo: 'https://github.com/bitcoinknots/bitcoin',
            supportSite: 'https://bitcoinknots.org',
            marketingSite: 'https://bitcoinknots.org',
            releaseNotes: 'Even better support for Bitcoin and wallets!',
            osVersion: '0.3.6',
            gitHash: 'fakehash',
            icon: BTC_ICON,
            sourceVersion: null,
            dependencyMetadata: {},
            donationUrl: null,
            alerts: {
              install: 'test',
              uninstall: 'test',
              start: 'test',
              stop: 'test',
              restore: 'test',
            },
            s9pk: {
              url: 'https://github.com/Start9Labs/bitcoinknots-startos/releases/download/v26.1.20240513/bitcoind.s9pk',
              commitment: mockMerkleArchiveCommitment,
              signatures: {},
              publishedAt: Date.now().toString(),
            },
          },
        },
        categories: ['bitcoin', 'featured'],
        otherVersions: {
          '27.0.0:1.0.0': {
            releaseNotes: 'Even better support for Bitcoin and wallets!',
          },
          '#knots:27.1.0:0': {
            releaseNotes: 'Even better support for Bitcoin and wallets!',
          },
        },
      },
      '=#knots:26.1.20240325:0': {
        best: {
          '26.1.0:0.1.0': {
            title: 'Bitcoin Core',
            description: mockDescription,
            hardwareRequirements: { arch: null, device: [], ram: null },
            license: 'mit',
            wrapperRepo: 'https://github.com/start9labs/bitcoind-startos',
            upstreamRepo: 'https://github.com/bitcoin/bitcoin',
            supportSite: 'https://bitcoin.org',
            marketingSite: 'https://bitcoin.org',
            releaseNotes: 'Even better support for Bitcoin and wallets!',
            osVersion: '0.3.6',
            gitHash: 'fakehash',
            icon: BTC_ICON,
            sourceVersion: null,
            dependencyMetadata: {},
            donationUrl: null,
            alerts: {
              install: 'test',
              uninstall: 'test',
              start: 'test',
              stop: 'test',
              restore: 'test',
            },
            s9pk: {
              url: 'https://github.com/Start9Labs/bitcoind-startos/releases/download/v26.1.0/bitcoind.s9pk',
              commitment: mockMerkleArchiveCommitment,
              signatures: {},
              publishedAt: Date.now().toString(),
            },
          },
          '#knots:26.1.20240325:0': {
            title: 'Bitcoin Knots',
            description: {
              short: 'An alternate fully verifying implementation of Bitcoin',
              long: 'Bitcoin Knots is a combined Bitcoin node and wallet. Not only is it easy to use, but it also ensures bitcoins you receive are both real bitcoins and really yours.',
            },
            hardwareRequirements: { arch: null, device: [], ram: null },
            license: 'mit',
            wrapperRepo: 'https://github.com/start9labs/bitcoinknots-startos',
            upstreamRepo: 'https://github.com/bitcoinknots/bitcoin',
            supportSite: 'https://bitcoinknots.org',
            marketingSite: 'https://bitcoinknots.org',
            releaseNotes: 'Even better support for Bitcoin and wallets!',
            osVersion: '0.3.6',
            gitHash: 'fakehash',
            icon: BTC_ICON,
            sourceVersion: null,
            dependencyMetadata: {},
            donationUrl: null,
            alerts: {
              install: 'test',
              uninstall: 'test',
              start: 'test',
              stop: 'test',
              restore: 'test',
            },
            s9pk: {
              url: 'https://github.com/Start9Labs/bitcoinknots-startos/releases/download/v26.1.20240513/bitcoind.s9pk',
              commitment: mockMerkleArchiveCommitment,
              signatures: {},
              publishedAt: Date.now().toString(),
            },
          },
        },
        categories: ['bitcoin', 'featured'],
        otherVersions: {
          '27.0.0:1.0.0': {
            releaseNotes: 'Even better support for Bitcoin and wallets!',
          },
          '#knots:27.1.0:0': {
            releaseNotes: 'Even better support for Bitcoin and wallets!',
          },
        },
      },
    },
    lnd: {
      '=0.17.5:0': {
        best: {
          '0.17.5:0': {
            title: 'LND',
            description: mockDescription,
            hardwareRequirements: { arch: null, device: [], ram: null },
            license: 'mit',
            wrapperRepo: 'https://github.com/start9labs/lnd-startos',
            upstreamRepo: 'https://github.com/lightningnetwork/lnd',
            supportSite: 'https://lightning.engineering/slack.html',
            marketingSite: 'https://lightning.engineering/',
            releaseNotes: 'Upstream release to 0.17.5',
            osVersion: '0.3.6',
            gitHash: 'fakehash',
            icon: LND_ICON,
            sourceVersion: null,
            dependencyMetadata: {
              bitcoind: {
                title: 'Bitcoin Core',
                icon: BTC_ICON,
                description: 'Used for RPC requests',
                optional: false,
              },
              'btc-rpc-proxy': {
                title: 'Bitcoin Proxy',
                icon: PROXY_ICON,
                description: 'Used for authorized proxying of RPC requests',
                optional: true,
              },
            },
            donationUrl: null,
            alerts: {
              install: 'test',
              uninstall: 'test',
              start: 'test',
              stop: 'test',
              restore: 'test',
            },
            s9pk: {
              url: 'https://github.com/Start9Labs/lnd-startos/releases/download/v0.17.5/lnd.s9pk',
              commitment: mockMerkleArchiveCommitment,
              signatures: {},
              publishedAt: Date.now().toString(),
            },
          },
        },
        categories: ['lightning'],
        otherVersions: {
          '0.18.0:0.0.1': {
            releaseNotes: 'Upstream release and minor fixes.',
          },
          '0.17.4-beta:1.0-alpha': {
            releaseNotes: 'Upstream release to 0.17.4',
          },
        },
      },
      '=0.17.4-beta:1.0-alpha': {
        best: {
          '0.17.4-beta:1.0-alpha': {
            title: 'LND',
            description: mockDescription,
            hardwareRequirements: { arch: null, device: [], ram: null },
            license: 'mit',
            wrapperRepo: 'https://github.com/start9labs/lnd-startos',
            upstreamRepo: 'https://github.com/lightningnetwork/lnd',
            supportSite: 'https://lightning.engineering/slack.html',
            marketingSite: 'https://lightning.engineering/',
            releaseNotes: 'Upstream release to 0.17.4',
            osVersion: '0.3.6',
            gitHash: 'fakehash',
            icon: LND_ICON,
            sourceVersion: null,
            dependencyMetadata: {
              bitcoind: {
                title: 'Bitcoin Core',
                icon: BTC_ICON,
                description: 'Used for RPC requests',
                optional: false,
              },
              'btc-rpc-proxy': {
                title: 'Bitcoin Proxy',
                icon: PROXY_ICON,
                description: 'Used for authorized proxying of RPC requests',
                optional: true,
              },
            },
            donationUrl: null,
            alerts: {
              install: 'test',
              uninstall: 'test',
              start: 'test',
              stop: 'test',
              restore: 'test',
            },
            s9pk: {
              url: 'https://github.com/Start9Labs/lnd-startos/releases/download/v0.17.4/lnd.s9pk',
              commitment: mockMerkleArchiveCommitment,
              signatures: {},
              publishedAt: Date.now().toString(),
            },
          },
        },
        categories: ['lightning'],
        otherVersions: {
          '0.18.0:0.0.1': {
            releaseNotes: 'Upstream release and minor fixes.',
          },
          '0.17.5:0': {
            releaseNotes: 'Upstream release to 0.17.5',
          },
        },
      },
    },
    'btc-rpc-proxy': {
      '=0.3.2.6:0': {
        best: {
          '0.3.2.6:0': {
            title: 'Bitcoin Proxy',
            description: mockDescription,
            hardwareRequirements: { arch: null, device: [], ram: null },
            license: 'mit',
            wrapperRepo: 'https://github.com/Start9Labs/btc-rpc-proxy-wrappers',
            upstreamRepo: 'https://github.com/Kixunil/btc-rpc-proxy',
            supportSite: 'https://github.com/Kixunil/btc-rpc-proxy/issues',
            marketingSite: '',
            releaseNotes: 'Upstream release and minor fixes.',
            osVersion: '0.3.6',
            gitHash: 'fakehash',
            icon: PROXY_ICON,
            sourceVersion: null,
            dependencyMetadata: {},
            donationUrl: null,
            alerts: {
              install: 'test',
              uninstall: 'test',
              start: 'test',
              stop: 'test',
              restore: 'test',
            },
            s9pk: {
              url: 'https://github.com/Start9Labs/btc-rpc-proxy-startos/releases/download/v0.3.2.7.1/btc-rpc-proxy.s9pk',
              commitment: mockMerkleArchiveCommitment,
              signatures: {},
              publishedAt: Date.now().toString(),
            },
          },
        },
        categories: ['bitcoin'],
        otherVersions: {
          '0.3.2.7:0': {
            releaseNotes: 'Upstream release and minor fixes.',
          },
        },
      },
    },
  }

  export const RegistryPackages: GetPackagesRes = {
    bitcoind: {
      best: {
        '27.0.0:1.0.0': {
          title: 'Bitcoin Core',
          description: mockDescription,
          hardwareRequirements: { arch: null, device: [], ram: null },
          license: 'mit',
          wrapperRepo: 'https://github.com/start9labs/bitcoind-startos',
          upstreamRepo: 'https://github.com/bitcoin/bitcoin',
          supportSite: 'https://bitcoin.org',
          marketingSite: 'https://bitcoin.org',
          releaseNotes: 'Even better support for Bitcoin and wallets!',
          osVersion: '0.3.6',
          gitHash: 'fakehash',
          icon: BTC_ICON,
          sourceVersion: null,
          dependencyMetadata: {},
          donationUrl: null,
          alerts: {
            install: 'test',
            uninstall: 'test',
            start: 'test',
            stop: 'test',
            restore: 'test',
          },
          s9pk: {
            url: 'https://github.com/Start9Labs/bitcoind-startos/releases/download/v27.0.0/bitcoind.s9pk',
            commitment: mockMerkleArchiveCommitment,
            signatures: {},
            publishedAt: Date.now().toString(),
          },
        },
        '#knots:27.1.0:0': {
          title: 'Bitcoin Knots',
          description: {
            short: 'An alternate fully verifying implementation of Bitcoin',
            long: 'Bitcoin Knots is a combined Bitcoin node and wallet. Not only is it easy to use, but it also ensures bitcoins you receive are both real bitcoins and really yours.',
          },
          hardwareRequirements: { arch: null, device: [], ram: null },
          license: 'mit',
          wrapperRepo: 'https://github.com/start9labs/bitcoinknots-startos',
          upstreamRepo: 'https://github.com/bitcoinknots/bitcoin',
          supportSite: 'https://bitcoinknots.org',
          marketingSite: 'https://bitcoinknots.org',
          releaseNotes: 'Even better support for Bitcoin and wallets!',
          osVersion: '0.3.6',
          gitHash: 'fakehash',
          icon: BTC_ICON,
          sourceVersion: null,
          dependencyMetadata: {},
          donationUrl: null,
          alerts: {
            install: 'test',
            uninstall: 'test',
            start: 'test',
            stop: 'test',
            restore: 'test',
          },
          s9pk: {
            url: 'https://github.com/Start9Labs/bitcoinknots-startos/releases/download/v26.1.20240513/bitcoind.s9pk',
            commitment: mockMerkleArchiveCommitment,
            signatures: {},
            publishedAt: Date.now().toString(),
          },
        },
      },
      categories: ['bitcoin', 'featured'],
      otherVersions: {
        '26.1.0:0.1.0': {
          releaseNotes: 'Even better support for Bitcoin and wallets!',
        },
        '#knots:26.1.20240325:0': {
          releaseNotes: 'Even better Knots support for Bitcoin and wallets!',
        },
      },
    },
    lnd: {
      best: {
        '0.18.0:0.0.1': {
          title: 'LND',
          description: mockDescription,
          hardwareRequirements: { arch: null, device: [], ram: null },
          license: 'mit',
          wrapperRepo: 'https://github.com/start9labs/lnd-startos',
          upstreamRepo: 'https://github.com/lightningnetwork/lnd',
          supportSite: 'https://lightning.engineering/slack.html',
          marketingSite: 'https://lightning.engineering/',
          releaseNotes: 'Upstream release and minor fixes.',
          osVersion: '0.3.6',
          gitHash: 'fakehash',
          icon: LND_ICON,
          sourceVersion: null,
          dependencyMetadata: {
            bitcoind: {
              title: 'Bitcoin Core',
              icon: BTC_ICON,
              description: 'Used for RPC requests',
              optional: false,
            },
            'btc-rpc-proxy': {
              title: 'Bitcoin Proxy',
              icon: null,
              description: 'Used for authorized RPC requests',
              optional: true,
            },
          },
          donationUrl: null,
          alerts: {
            install: 'test',
            uninstall: 'test',
            start: 'test',
            stop: 'test',
            restore: 'test',
          },
          s9pk: {
            url: 'https://github.com/Start9Labs/lnd-startos/releases/download/v0.18.0.1/lnd.s9pk',
            commitment: mockMerkleArchiveCommitment,
            signatures: {},
            publishedAt: Date.now().toString(),
          },
        },
      },
      categories: ['lightning'],
      otherVersions: {
        '0.17.5:0': {
          releaseNotes: 'Upstream release to 0.17.5',
        },
        '0.17.4-beta:1.0-alpha': {
          releaseNotes: 'Upstream release to 0.17.4',
        },
      },
    },
    'btc-rpc-proxy': {
      best: {
        '0.3.2.7:0': {
          title: 'Bitcoin Proxy',
          description: mockDescription,
          hardwareRequirements: { arch: null, device: [], ram: null },
          license: 'mit',
          wrapperRepo: 'https://github.com/Start9Labs/btc-rpc-proxy-wrappers',
          upstreamRepo: 'https://github.com/Kixunil/btc-rpc-proxy',
          supportSite: 'https://github.com/Kixunil/btc-rpc-proxy/issues',
          marketingSite: '',
          releaseNotes: 'Upstream release and minor fixes.',
          osVersion: '0.3.6',
          gitHash: 'fakehash',
          icon: PROXY_ICON,
          sourceVersion: null,
          dependencyMetadata: {},
          donationUrl: null,
          alerts: {
            install: 'test',
            uninstall: 'test',
            start: 'test',
            stop: 'test',
            restore: 'test',
          },
          s9pk: {
            url: 'https://github.com/Start9Labs/btc-rpc-proxy-startos/releases/download/v0.3.2.7/btc-rpc-proxy.s9pk',
            commitment: mockMerkleArchiveCommitment,
            signatures: {},
            publishedAt: Date.now().toString(),
          },
        },
      },
      categories: ['bitcoin'],
      otherVersions: {
        '0.3.2.6:0': {
          releaseNotes: 'Upstream release and minor fixes.',
        },
      },
    },
  }

  export const Notifications: ServerNotifications = [
    {
      id: 1,
      packageId: null,
      createdAt: '2019-12-26T14:20:30.872Z',
      code: 1,
      level: NotificationLevel.Success,
      title: 'Backup Complete',
      message: 'StartOS and services have been successfully backed up.',
      data: {
        server: {
          attempted: false,
          error: null,
        },
        packages: {
          bitcoind: {
            error: 'An error ocurred while backing up',
          },
        },
      },
    },
    {
      id: 2,
      packageId: null,
      createdAt: '2019-12-26T14:20:30.872Z',
      code: 0,
      level: NotificationLevel.Warning,
      title: 'SSH Key Added',
      message: 'A new SSH key was added. If you did not do this, shit is bad.',
      data: null,
    },
    {
      id: 3,
      packageId: null,
      createdAt: '2019-12-26T14:20:30.872Z',
      code: 0,
      level: NotificationLevel.Info,
      title: 'SSH Key Removed',
      message: 'A SSH key was removed.',
      data: null,
    },
    {
      id: 4,
      packageId: 'bitcoind',
      createdAt: '2019-12-26T14:20:30.872Z',
      code: 0,
      level: NotificationLevel.Error,
      title: 'Service Crashed',
      message: new Array(40)
        .fill(
          `2021-11-27T18:36:30.451064Z 2021-11-27T18:36:30Z tor: Thread interrupt
        2021-11-27T18:36:30.452833Z 2021-11-27T18:36:30Z Shutdown: In progress...
        2021-11-27T18:36:30.453128Z 2021-11-27T18:36:30Z addcon thread exit
        2021-11-27T18:36:30.453369Z 2021-11-27T18:36:30Z torcontrol thread exit`,
        )
        .join(''),
      data: null,
    },
    {
      id: 5,
      packageId: null,
      createdAt: '2019-12-26T14:20:30.872Z',
      code: 2,
      level: NotificationLevel.Success,
      title: 'Welcome to StartOS 0.3.6!',
      message: 'Click "View Details" to learn all about the new version',
      data: markdown,
    },
  ]

  export function getServerMetrics() {
    return {
      general: {
        temperature: {
          value: '66.8',
          unit: '°C',
        },
      },
      memory: {
        percentageUsed: {
          value: '30.7',
          unit: '%',
        },
        total: {
          value: '31971.10',
          unit: 'MiB',
        },
        available: {
          value: '22150.66',
          unit: 'MiB',
        },
        used: {
          value: '8784.97',
          unit: 'MiB',
        },
        zramTotal: {
          value: '7992.00',
          unit: 'MiB',
        },
        zramAvailable: {
          value: '7882.50',
          unit: 'MiB',
        },
        zramUsed: {
          value: '109.50',
          unit: 'MiB',
        },
      },
      cpu: {
        percentageUsed: {
          value: '8.4',
          unit: '%',
        },
        userSpace: {
          value: '7.0',
          unit: '%',
        },
        kernelSpace: {
          value: '1.4',
          unit: '%',
        },
        wait: {
          value: '0.5',
          unit: '%',
        },
        idle: {
          value: '91.1',
          unit: '%',
        },
      },
      disk: {
        capacity: {
          value: '1851.60',
          unit: 'GB',
        },
        used: {
          value: '859.02',
          unit: 'GB',
        },
        available: {
          value: '992.59',
          unit: 'GB',
        },
        percentageUsed: {
          value: '46.4',
          unit: '%',
        },
      },
    }
  }

  export const ServerLogs: Log[] = [
    {
      timestamp: '2022-07-28T03:52:54.808769Z',
      message: '****** START *****',
      bootId: 'hsjnfdklasndhjasvbjamsksajbndjn',
    },
    {
      timestamp: '2019-12-26T14:21:30.872Z',
      message:
        '\u001b[34mPOST \u001b[0;32;49m200\u001b[0m photoview.startos/api/graphql \u001b[0;36;49m1.169406ms\u001b',
      bootId: 'hsjnfdklasndhjasvbjamsksajbndjn',
    },
    {
      timestamp: '2019-12-26T14:22:30.872Z',
      message: '****** FINISH *****',
      bootId: 'gvbwfiuasokdasjndasnjdmfvbahjdmdkfm',
    },
    {
      timestamp: '2019-12-26T15:22:30.872Z',
      message: '****** AGAIN *****',
      bootId: 'gvbwfiuasokdasjndasnjdmfvbahjdmdkfm',
    },
  ]

  export const Sessions: RR.GetSessionsRes = {
    current: 'b7b1a9cef4284f00af9e9dda6e676177',
    sessions: {
      '9513226517c54ddd8107d6d7b9d8aed7': {
        loggedIn: '2021-07-14T20:49:17.774Z',
        lastActive: '2021-07-14T20:49:17.774Z',
        userAgent: 'AppleWebKit/{WebKit Rev} (KHTML, like Gecko)',
        metadata: {
          platforms: ['iphone', 'mobileweb', 'mobile', 'ios'],
        },
      },
      b7b1a9cef4284f00af9e9dda6e676177: {
        loggedIn: '2021-07-14T20:49:17.774Z',
        lastActive: '2021-06-14T20:49:17.774Z',
        userAgent:
          'Mozilla/5.0 (Windows NT 6.1; Win64; x64; rv:47.0) Gecko/20100101 Firefox/47.0',
        metadata: {
          platforms: ['desktop'],
        },
      },
    },
  }

  export const SshKeys: RR.GetSSHKeysRes = [
    {
      createdAt: new Date().toISOString(),
      alg: 'ed25519',
      hostname: 'Matt Key',
      fingerprint: '28:d2:7e:78:61:b4:bf:g2:de:24:15:96:4e:d4:15:53',
    },
    {
      createdAt: new Date().toISOString(),
      alg: 'ed25519',
      hostname: 'Aiden Key',
      fingerprint: '12:f8:7e:78:61:b4:bf:e2:de:24:15:96:4e:d4:72:53',
    },
  ]

  export const SshKey: RR.AddSSHKeyRes = {
    createdAt: new Date().toISOString(),
    alg: 'ed25519',
    hostname: 'Lucy Key',
    fingerprint: '44:44:7e:78:61:b4:bf:g2:de:24:15:96:4e:d4:15:53',
  }

  export const Wifi: RR.GetWifiRes = {
    ethernet: true,
    ssids: {
      Goosers: 50,
      Goosers5G: 0,
    },
    connected: 'Goosers',
    country: 'US',
    availableWifi: [
      {
        ssid: 'Goosers a billion',
        strength: 40,
        security: [],
      },
      {
        ssid: 'Bill nye the wifi guy',
        strength: 99,
        security: ['1', '2', '3'],
      },
      {
        ssid: '',
        strength: 40,
        security: [],
      },
    ],
  }

  export const BackupTargets: RR.GetBackupTargetsRes = {
    hsbdjhasbasda: {
      type: 'cifs',
      hostname: 'smb://192.169.10.0',
      path: '/Desktop/startos-backups',
      username: 'TestUser',
      mountable: false,
      startOs: {
        '1234-5678-9876-5432': {
          hostname: 'adjective-noun',
          timestamp: new Date().toISOString(),
          version: '0.3.6',
          passwordHash:
            // password is asdfasdf
            '$argon2d$v=19$m=1024,t=1,p=1$YXNkZmFzZGZhc2RmYXNkZg$Ceev1I901G6UwU+hY0sHrFZ56D+o+LNJ',
          wrappedKey: '',
        },
      },
    },
    // 'ftcvewdnkemfksdm': {
    //   type: 'disk',
    //   logicalname: 'sdba1',
    //   label: 'Matt Stuff',
    //   capacity: 1000000000000,
    //   used: 0,
    //   model: 'Evo SATA 2.5',
    //   vendor: 'Samsung',
    //   startOs: {},
    // },
    csgashbdjkasnd: {
      type: 'cifs',
      hostname: 'smb://192.169.10.0',
      path: '/Desktop/startos-backups-2',
      username: 'TestUser',
      mountable: true,
      startOs: {},
    },
    powjefhjbnwhdva: {
      type: 'disk',
      logicalname: 'sdba1',
      label: 'Another Drive',
      capacity: 2000000000000,
      used: 100000000000,
      model: null,
      vendor: 'SSK',
      startOs: {
        '1234-5678-9876-5432': {
          hostname: 'adjective-noun',
          timestamp: new Date().toISOString(),
          version: '0.3.6',
          passwordHash:
            // password is asdfasdf
            '$argon2d$v=19$m=1024,t=1,p=1$YXNkZmFzZGZhc2RmYXNkZg$Ceev1I901G6UwU+hY0sHrFZ56D+o+LNJ',
          wrappedKey: '',
        },
      },
    },
  }

  export const BackupInfo: RR.GetBackupInfoRes = {
    version: '0.3.6',
    timestamp: new Date().toISOString(),
    packageBackups: {
      bitcoind: {
        title: 'Bitcoin Core',
        version: '0.21.0:0',
        osVersion: '0.3.6',
        timestamp: new Date().toISOString(),
      },
      'btc-rpc-proxy': {
        title: 'Bitcoin Proxy',
        version: '0.2.2:0',
        osVersion: '0.3.6',
        timestamp: new Date().toISOString(),
      },
    },
  }

  export const ActionResMessage: RR.ActionRes = {
    version: '1',
    title: 'New Password',
    message:
      'Action was run successfully and smoothly and fully and all is good on the western front.',
    result: null,
  }

  export const ActionResSingle: RR.ActionRes = {
    version: '1',
    title: 'New Password',
    message:
      'Action was run successfully and smoothly and fully and all is good on the western front.',
    result: {
      type: 'single',
      copyable: true,
      qr: true,
      masked: true,
      value: 'iwejdoiewdhbew',
    },
  }

  export const ActionResGroup: RR.ActionRes = {
    version: '1',
    title: 'Properties',
    message:
      'Successfully retrieved properties. Here is a bunch of useful information about this service.',
    result: {
      type: 'group',
      value: [
        {
          type: 'single',
          name: 'LND Connect',
          description: 'This is some information about the thing.',
          copyable: true,
          qr: true,
          masked: true,
          value:
            'lndconnect://udlyfq2mxa4355pt7cqlrdipnvk2tsl4jtsdw7zaeekenufwcev2wlad.onion:10009?cert=MIICJTCCAcugAwIBAgIRAOyq85fqAiA3U3xOnwhH678wCgYIKoZIzj0EAwIwODEfMB0GAkUEChMWbG5kIGF1dG9nZW5lcmF0ZWQgY2VydDEVMBMGA1UEAxMMNTc0OTkwMzIyYzZlMB4XDTIwMTAyNjA3MzEyN1oXDTIxMTIyMTA3MzEyN1owODEfMB0GA1UEChMWbG5kIGF1dG9nZW5lcmF0ZWQgY2VydDEVMBMGA1UEAxMMNTc0OTkwMzIyYzZlMFkwEwYHKoZIzj0CAQYIKoZIzj0DAQcDQgAEKqfhAMMZdY-eFnU5P4bGrQTSx0lo7m8u4V0yYkzUM6jlql_u31_mU2ovLTj56wnZApkEjoPl6fL2yasZA2wiy6OBtTCBsjAOBgNVHQ8BAf8EBAMCAqQwEwYDVR0lBAwwCgYIKwYBBQUHAwEwDwYDVR0TAQH_BAUwAwEB_zAdBgNVHQ4EFgQUYQ9uIO6spltnVCx4rLFL5BvBF9IwWwYDVR0RBFQwUoIMNTc0OTkwMzIyYzZlgglsb2NhbGhvc3SCBHVuaXiCCnVuaXhwYWNrZXSCB2J1ZmNvbm6HBH8AAAGHEAAAAAAAAAAAAAAAAAAAAAGHBKwSAAswCgYIKoZIzj0EAwIDSAAwRQIgVZH2Z2KlyAVY2Q2aIQl0nsvN-OEN49wreFwiBqlxNj4CIQD5_JbpuBFJuf81I5J0FQPtXY-4RppWOPZBb-y6-rkIUQ&macaroon=AgEDbG5kAusBAwoQuA8OUMeQ8Fr2h-f65OdXdRIBMBoWCgdhZGRyZXNzEgRyZWFkEgV3cml0ZRoTCgRpbmZvEgRyZWFkEgV3cml0ZRoXCghpbnZvaWNlcxIEcmVhZBIFd3JpdGUaFAoIbWFjYXJvb24SCGdlbmVyYXRlGhYKB21lc3NhZ2USBHJlYWQSBXdyaXRlGhcKCG9mZmNoYWluEgRyZWFkEgV3cml0ZRoWCgdvbmNoYWluEgRyZWFkEgV3cml0ZRoUCgVwZWVycxIEcmVhZBIFd3JpdGUaGAoGc2lnbmVyEghnZW5lcmF0ZRIEcmVhZAAABiCYsRUoUWuAHAiCSLbBR7b_qULDSl64R8LIU2aqNIyQfA',
        },
        {
          type: 'group',
          name: 'Nested Stuff',
          description: 'This is a nested thing metric',
          value: [
            {
              type: 'single',
              name: 'Last Name',
              description: 'The last name of the user',
              copyable: true,
              qr: true,
              masked: false,
              value: 'Hill',
            },
            {
              type: 'single',
              name: 'Age',
              description: 'The age of the user',
              copyable: false,
              qr: false,
              masked: false,
              value: '35',
            },
            {
              type: 'single',
              name: 'Password',
              description: 'A secret password',
              copyable: true,
              qr: false,
              masked: true,
              value: 'password123',
            },
          ],
        },
        {
          type: 'single',
          name: 'Another Value',
          description: 'Some more information about the service.',
          copyable: false,
          qr: true,
          masked: false,
          value: 'https://guessagain.com',
        },
      ],
    },
  }

  export const getActionInputSpec = async (): Promise<IST.InputSpec> =>
    configBuilderToSpec(
      ISB.InputSpec.of({
        bitcoin: ISB.Value.object(
          {
            name: 'Bitcoin Settings',
            description:
              'RPC and P2P interface configuration options for Bitcoin Core',
          },
          ISB.InputSpec.of({
            'bitcoind-p2p': ISB.Value.union(
              {
                name: 'P2P Settings',
                description:
                  '<p>The Bitcoin Core node to connect to over the peer-to-peer (P2P) interface:</p><ul><li><strong>Bitcoin Core</strong>: The Bitcoin Core service installed on this device</li><li><strong>External Node</strong>: A Bitcoin node running on a different device</li></ul>',
                default: 'internal',
              },
              ISB.Variants.of({
                internal: { name: 'Bitcoin Core', spec: ISB.InputSpec.of({}) },
                external: {
                  name: 'External Node',
                  spec: ISB.InputSpec.of({
                    'p2p-host': ISB.Value.text({
                      name: 'Public Address',
                      required: false,
                      default: null,
                      description:
                        'The public address of your Bitcoin Core server',
                    }),
                    'p2p-port': ISB.Value.number({
                      name: 'P2P Port',
                      description:
                        'The port that your Bitcoin Core P2P server is bound to',
                      required: true,
                      default: 8333,
                      min: 0,
                      max: 65535,
                      integer: true,
                    }),
                  }),
                },
              }),
            ),
          }),
        ),
        color: ISB.Value.color({
          name: 'Color',
          required: false,
          default: null,
        }),
        datetime: ISB.Value.datetime({
          name: 'Datetime',
          required: false,
          default: null,
        }),
        // file: ISB.Value.file({
        //   name: 'File',
        //   required: false,
        //   extensions: ['png', 'pdf'],
        // }),
        users: ISB.Value.multiselect({
          name: 'Users',
          default: [],
          maxLength: 2,
          values: {
            matt: 'Matt Hill',
            alex: 'Alex Inkin',
            blue: 'Blue J',
            lucy: 'Lucy',
          },
        }),
        advanced: ISB.Value.object(
          {
            name: 'Advanced',
            description: 'Advanced settings',
          },
          ISB.InputSpec.of({
            rpcsettings: ISB.Value.object(
              {
                name: 'RPC Settings',
                description: 'rpc username and password',
              },
              ISB.InputSpec.of({
                rpcuser2: ISB.Value.text({
                  name: 'RPC Username',
                  required: false,
                  default: 'defaultrpcusername',
                  description: 'rpc username',
                  patterns: [
                    {
                      regex: '^[a-zA-Z]+$',
                      description: 'must contain only letters.',
                    },
                  ],
                }),
                rpcuser: ISB.Value.text({
                  name: 'RPC Username',
                  required: true,
                  default: 'defaultrpcusername',
                  description: 'rpc username',
                  patterns: [
                    {
                      regex: '^[a-zA-Z]+$',
                      description: 'must contain only letters.',
                    },
                  ],
                }),
                rpcpass: ISB.Value.text({
                  name: 'RPC User Password',
                  required: true,
                  default: {
                    charset: 'a-z,A-Z,2-9',
                    len: 20,
                  },
                  description: 'rpc password',
                }),
                rpcpass2: ISB.Value.text({
                  name: 'RPC User Password',
                  required: true,
                  default: {
                    charset: 'a-z,A-Z,2-9',
                    len: 20,
                  },
                  description: 'rpc password',
                }),
              }),
            ),
          }),
        ),
        testnet: ISB.Value.toggle({
          name: 'Testnet',
          default: true,
          description:
            '<ul><li>determines whether your node is running on testnet or mainnet</li></ul><script src="fake"></script>',
          warning: 'Chain will have to resync!',
        }),
        'object-list': ISB.Value.list(
          ISB.List.obj(
            {
              name: 'Object List',
              minLength: 0,
              maxLength: 4,
              default: [
                // { 'first-name': 'Admin', 'last-name': 'User', age: 40 },
                // { 'first-name': 'Admin2', 'last-name': 'User', age: 40 },
              ],
              description: 'This is a list of objects, like users or something',
            },
            {
              spec: ISB.InputSpec.of({
                'first-name': ISB.Value.text({
                  name: 'First Name',
                  required: false,
                  description: 'User first name',
                  default: 'Matt',
                }),
                'last-name': ISB.Value.text({
                  name: 'Last Name',
                  required: true,
                  default: {
                    charset: 'a-g,2-9',
                    len: 12,
                  },
                  description: 'User first name',
                  patterns: [
                    {
                      regex: '^[a-zA-Z]+$',
                      description: 'must contain only letters.',
                    },
                  ],
                }),
                age: ISB.Value.number({
                  name: 'Age',
                  description: 'The age of the user',
                  warning: 'User must be at least 18.',
                  required: false,
                  default: null,
                  min: 18,
                  integer: false,
                }),
              }),
              displayAs: `I'm {{last-name}}, {{first-name}} {{last-name}}`,
              uniqueBy: 'last-name',
            },
          ),
        ),
        'union-list': ISB.Value.list(
          ISB.List.obj(
            {
              name: 'Union List',
              minLength: 0,
              maxLength: 2,
              default: [],
              description: 'This is a sample list of unions',
              warning: 'If you change this, things may work.',
            },
            {
              spec: ISB.InputSpec.of({
                /* TODO: Convert range for this value ([0, 2])*/
                union: ISB.Value.union(
                  {
                    name: 'Preference',
                    description: null,
                    warning: null,
                    default: 'summer',
                  },
                  ISB.Variants.of({
                    summer: {
                      name: 'summer',
                      spec: ISB.InputSpec.of({
                        'favorite-tree': ISB.Value.text({
                          name: 'Favorite Tree',
                          required: true,
                          default: 'Maple',
                          description: 'What is your favorite tree?',
                        }),
                        'favorite-flower': ISB.Value.select({
                          name: 'Favorite Flower',
                          description: 'Select your favorite flower',
                          default: 'none',
                          values: {
                            none: 'none',
                            red: 'red',
                            blue: 'blue',
                            purple: 'purple',
                          },
                        }),
                      }),
                    },
                    winter: {
                      name: 'winter',
                      spec: ISB.InputSpec.of({
                        'like-snow': ISB.Value.toggle({
                          name: 'Like Snow?',
                          default: true,
                          description: 'Do you like snow or not?',
                        }),
                      }),
                    },
                  }),
                ),
              }),
              uniqueBy: 'preference',
            },
          ),
        ),
        'random-select': ISB.Value.dynamicSelect(() => ({
          name: 'Random select',
          description: 'This is not even real.',
          warning: 'Be careful changing this!',
          default: 'option1',
          values: {
            option1: 'option1',
            option2: 'option2',
            option3: 'option3',
          },
          disabled: ['option2'],
        })),
        'favorite-number':
          /* TODO: Convert range for this value ((-100,100])*/ ISB.Value.number(
            {
              name: 'Favorite Number',
              description: 'Your favorite number of all time',
              warning:
                'Once you set this number, it can never be changed without severe consequences.',
              required: false,
              default: 7,
              integer: false,
              units: 'BTC',
            },
          ),
        rpcsettings: ISB.Value.object(
          {
            name: 'RPC Settings',
            description: 'rpc username and password',
          },
          ISB.InputSpec.of({
            laws: ISB.Value.object(
              {
                name: 'Laws',
                description: 'the law of the realm',
              },
              ISB.InputSpec.of({
                law1: ISB.Value.text({
                  name: 'First Law',
                  required: false,
                  description: 'the first law',
                  default: null,
                }),
                law2: ISB.Value.text({
                  name: 'Second Law',
                  required: false,
                  description: 'the second law',
                  default: null,
                }),
              }),
            ),
            rulemakers: ISB.Value.list(
              ISB.List.obj(
                {
                  name: 'Rule Makers',
                  minLength: 0,
                  maxLength: 2,
                  description: 'the people who make the rules',
                },
                {
                  spec: ISB.InputSpec.of({
                    rulemakername: ISB.Value.text({
                      name: 'Rulemaker Name',
                      required: true,
                      default: {
                        charset: 'a-g,2-9',
                        len: 12,
                      },
                      description: 'the name of the rule maker',
                    }),
                    rulemakerip: ISB.Value.text({
                      name: 'Rulemaker IP',
                      required: true,
                      default: '192.168.1.0',
                      description: 'the ip of the rule maker',
                      patterns: [
                        {
                          regex:
                            '^(([0-9]|[1-9][0-9]|1[0-9]{2}|2[0-4][0-9]|25[0-5])\\.){3}([0-9]|[1-9][0-9]|1[0-9]{2}|2[0-4][0-9]|25[0-5])$',
                          description: 'may only contain numbers and periods',
                        },
                      ],
                    }),
                  }),
                },
              ),
            ),
            rpcuser: ISB.Value.text({
              name: 'RPC Username',
              required: true,
              default: 'defaultrpcusername',
              description: 'rpc username',
              patterns: [
                {
                  regex: '^[a-zA-Z]+$',
                  description: 'must contain only letters.',
                },
              ],
            }),
            rpcpass: ISB.Value.text({
              name: 'RPC User Password',
              required: true,
              default: {
                charset: 'a-z,A-Z,2-9',
                len: 20,
              },
              description: 'rpc password',
              masked: true,
            }),
          }),
        ),
        'bitcoin-node': ISB.Value.union(
          {
            name: 'Bitcoin Node',
            description: 'Options<ul><li>Item 1</li><li>Item 2</li></ul>',
            warning: 'Careful changing this',
            default: 'internal',
          },
          ISB.Variants.of({
            fake: {
              name: 'Fake',
              spec: ISB.InputSpec.of({}),
            },
            internal: {
              name: 'Internal',
              spec: ISB.InputSpec.of({}),
            },
            external: {
              name: 'External',
              spec: ISB.InputSpec.of({
                'emergency-contact': ISB.Value.object(
                  {
                    name: 'Emergency Contact',
                    description: 'The person to contact in case of emergency.',
                  },
                  ISB.InputSpec.of({
                    name: ISB.Value.text({
                      name: 'Name',
                      required: false,
                      default: null,
                      patterns: [
                        {
                          regex: '^[a-zA-Z]+$',
                          description: 'Must contain only letters.',
                        },
                      ],
                    }),
                    email: ISB.Value.text({
                      name: 'Email',
                      inputmode: 'email',
                      required: false,
                      default: null,
                    }),
                  }),
                ),
                'public-domain': ISB.Value.text({
                  name: 'Public Domain',
                  required: true,
                  default: 'bitcoinnode.com',
                  description: 'the public address of the node',
                  patterns: [
                    {
                      regex: '.*',
                      description: 'anything',
                    },
                  ],
                }),
                'private-domain': ISB.Value.text({
                  name: 'Private Domain',
                  required: false,
                  default: null,
                  description: 'the private address of the node',
                  masked: true,
                  inputmode: 'url',
                }),
              }),
            },
          }),
        ),
        port: ISB.Value.number({
          name: 'Port',
          description:
            'the default port for your Bitcoin node. default: 8333, testnet: 18333, regtest: 18444',
          required: true,
          default: 8333,
          min: 1,
          max: 9998,
          step: 1,
          integer: true,
        }),
        'favorite-slogan': ISB.Value.text({
          name: 'Favorite Slogan',
          generate: {
            charset: 'a-z,A-Z,2-9',
            len: 20,
          },
          required: false,
          default: null,
          description:
            'You most favorite slogan in the whole world, used for paying you.',
          masked: true,
        }),
        rpcallowip: ISB.Value.list(
          ISB.List.text(
            {
              name: 'RPC Allowed IPs',
              minLength: 1,
              maxLength: 10,
              default: ['192.168.1.1'],
              description:
                'external ip addresses that are authorized to access your Bitcoin node',
              warning:
                'Any IP you allow here will have RPC access to your Bitcoin node.',
            },
            {
              patterns: [
                {
                  regex:
                    '((25[0-5]|(2[0-4]|1{0,1}[0-9]){0,1}[0-9])\\.){3,3}(25[0-5]|(2[0-4]|1{0,1}[0-9]){0,1}[0-9])|((^(([0-9a-fA-F]{1,4}:){7,7}[0-9a-fA-F]{1,4}|([0-9a-fA-F]{1,4}:){1,7}:|([0-9a-fA-F]{1,4}:){1,6}:[0-9a-fA-F]{1,4}|([0-9a-fA-F]{1,4}:){1,5}(:[0-9a-fA-F]{1,4}){1,2}|([0-9a-fA-F]{1,4}:){1,4}(:[0-9a-fA-F]{1,4}){1,3}|([0-9a-fA-F]{1,4}:){1,3}(:[0-9a-fA-F]{1,4}){1,4}|([0-9a-fA-F]{1,4}:){1,2}(:[0-9a-fA-F]{1,4}){1,5}|[0-9a-fA-F]{1,4}:((:[0-9a-fA-F]{1,4}){1,6})|:((:[0-9a-fA-F]{1,4}){1,7}|:)|fe80:(:[0-9a-fA-F]{0,4}){0,4}%[0-9a-zA-Z]{1,}|::(ffff(:0{1,4}){0,1}:){0,1}((25[0-5]|(2[0-4]|1{0,1}[0-9]){0,1}[0-9]).){3,3}(25[0-5]|(2[0-4]|1{0,1}[0-9]){0,1}[0-9])|([0-9a-fA-F]{1,4}:){1,4}:((25[0-5]|(2[0-4]|1{0,1}[0-9]){0,1}[0-9]).){3,3}(25[0-5]|(2[0-4]|1{0,1}[0-9]){0,1}[0-9]))$)|(^[a-z2-7]{16}\\.onion$)|(^([a-z0-9]([a-z0-9-]{0,61}[a-z0-9])?\\.)+[a-z0-9][a-z0-9-]{0,61}[a-z0-9]$))',
                  description: 'must be a valid ipv4, ipv6, or domain name',
                },
              ],
            },
          ),
        ),
        rpcauth: ISB.Value.list(
          ISB.List.text(
            {
              name: 'RPC Auth',
              description:
                'api keys that are authorized to access your Bitcoin node.',
            },
            {
              patterns: [],
            },
          ),
        ),
      }),
    )

  export const MockConfig = {
    testnet: undefined,
    'object-list': [
      {
        'first-name': 'First',
        'last-name': 'Last',
        age: 30,
      },
      {
        'first-name': 'First2',
        'last-name': 'Last2',
        age: 40,
      },
      {
        'first-name': 'First3',
        'last-name': 'Last3',
        age: 60,
      },
    ],
    'random-select': ['goodbye'],
    'favorite-number': 0,
    rpcsettings: {
      laws: {
        law1: 'The first law Amended',
        law2: 'The second law',
      },
      rpcpass: undefined,
      rpcuser: '123',
      rulemakers: [],
    },
    'bitcoin-node': {
      selection: 'internal',
    },
    port: 20,
    rpcallowip: undefined,
    rpcauth: ['matt: 8273gr8qwoidm1uid91jeh8y23gdio1kskmwejkdnm'],
    advanced: undefined,
  }

  export const MockDependencyConfig = MockConfig

  export const bitcoind: PackageDataEntry<InstalledState> = {
    stateInfo: {
      state: 'installed',
      manifest: MockManifestBitcoind,
    },
    dataVersion: MockManifestBitcoind.version,
    icon: '/assets/img/service-icons/bitcoind.svg',
    lastBackup: null,
    status: {
      main: 'running',
      started: new Date().toISOString(),
      health: {},
    },
    actions: {
      config: {
        name: 'Set Config',
        description: 'edit bitcoin.conf',
        warning: null,
        visibility: 'enabled',
        allowedStatuses: 'any',
        hasInput: true,
        group: null,
      },
      properties: {
        name: 'View Properties',
        description: 'view important information about Bitcoin',
        warning: null,
        visibility: 'enabled',
        allowedStatuses: 'any',
        hasInput: false,
        group: null,
      },
      test: {
        name: 'Do Another Thing',
        description:
          'An example of an action that shows a warning and takes no input',
        warning: 'careful running this action',
        visibility: { disabled: 'This is temporarily disabled' },
        allowedStatuses: 'only-running',
        hasInput: false,
        group: null,
      },
    },
    serviceInterfaces: {
      ui: {
        id: 'ui',
        hasPrimary: false,
        masked: false,
        name: 'Web UI',
        description:
          'A launchable web app for you to interact with your Bitcoin node',
        type: 'ui',
        addressInfo: {
          username: null,
          hostId: 'abcdefg',
          internalPort: 80,
          scheme: 'http',
          sslScheme: 'https',
          suffix: '',
        },
      },
      rpc: {
        id: 'rpc',
        hasPrimary: false,
        masked: false,
        name: 'RPC',
        description:
          'Used by dependent services and client wallets for connecting to your node',
        type: 'api',
        addressInfo: {
          username: null,
          hostId: 'bcdefgh',
          internalPort: 8332,
          scheme: 'http',
          sslScheme: 'https',
          suffix: '',
        },
      },
      p2p: {
        id: 'p2p',
        hasPrimary: true,
        masked: false,
        name: 'P2P',
        description:
          'Used for connecting to other nodes on the Bitcoin network',
        type: 'p2p',
        addressInfo: {
          username: null,
          hostId: 'cdefghi',
          internalPort: 8333,
          scheme: 'bitcoin',
          sslScheme: null,
          suffix: '',
        },
      },
    },
    currentDependencies: {},
    hosts: {
      abcdefg: {
        kind: 'multi',
        bindings: [],
        addresses: [],
        hostnameInfo: {
          80: [
            {
              kind: 'ip',
              networkInterfaceId: 'eth0',
              public: false,
              hostname: {
                kind: 'local',
                value: 'adjective-noun.local',
                port: null,
                sslPort: 1234,
              },
            },
            {
              kind: 'ip',
              networkInterfaceId: 'wlan0',
              public: false,
              hostname: {
                kind: 'local',
                value: 'adjective-noun.local',
                port: null,
                sslPort: 1234,
              },
            },
            {
              kind: 'ip',
              networkInterfaceId: 'eth0',
              public: false,
              hostname: {
                kind: 'ipv4',
                value: '192.168.10.11',
                port: null,
                sslPort: 1234,
              },
            },
            {
              kind: 'ip',
              networkInterfaceId: 'wlan0',
              public: false,
              hostname: {
                kind: 'ipv4',
                value: '10.0.0.2',
                port: null,
                sslPort: 1234,
              },
            },
            {
              kind: 'ip',
              networkInterfaceId: 'eth0',
              public: false,
              hostname: {
                kind: 'ipv6',
                value: '[FE80:CD00:0000:0CDE:1257:0000:211E:729CD]',
                port: null,
                sslPort: 1234,
              },
            },
            {
              kind: 'ip',
              networkInterfaceId: 'wlan0',
              public: false,
              hostname: {
                kind: 'ipv6',
                value: '[FE80:CD00:0000:0CDE:1257:0000:211E:1234]',
                port: null,
                sslPort: 1234,
              },
            },
            {
              kind: 'onion',
              hostname: {
                value: 'bitcoin-p2p.onion',
                port: 80,
                sslPort: 443,
              },
            },
          ],
        },
      },
      bcdefgh: {
        kind: 'multi',
        bindings: [],
        addresses: [],
        hostnameInfo: {
          8332: [],
        },
      },
      cdefghi: {
        kind: 'multi',
        bindings: [],
        addresses: [],
        hostnameInfo: {
          8333: [],
        },
      },
    },
    storeExposedDependents: [],
    registry: 'https://registry.start9.com/',
    developerKey: 'developer-key',
    requestedActions: {
      'bitcoind-config': {
        request: {
          packageId: 'bitcoind',
          actionId: 'config',
          severity: 'critical',
          reason:
            'You must run Config before starting Bitcoin for the first time',
        },
        active: true,
      },
      'bitcoind-properties': {
        request: {
          packageId: 'bitcoind',
          actionId: 'properties',
          severity: 'important',
          reason: 'Check out all the info about your Bitcoin node',
        },
        active: true,
      },
    },
  }

  export const bitcoinProxy: PackageDataEntry<InstalledState> = {
    stateInfo: {
      state: 'installed',
      manifest: MockManifestBitcoinProxy,
    },
    dataVersion: MockManifestBitcoinProxy.version,
    icon: '/assets/img/service-icons/btc-rpc-proxy.png',
    lastBackup: null,
    status: {
      main: 'stopped',
    },
    actions: {},
    serviceInterfaces: {
      ui: {
        id: 'ui',
        hasPrimary: false,
        masked: false,
        name: 'Web UI',
        description: 'A launchable web app for Bitcoin Proxy',
        type: 'ui',
        addressInfo: {
          username: null,
          hostId: 'hijklmnop',
          internalPort: 80,
          scheme: 'http',
          sslScheme: 'https',
          suffix: '',
        },
      },
    },
    currentDependencies: {
      bitcoind: {
        title: Mock.MockManifestBitcoind.title,
        icon: 'assets/img/service-icons/bitcoind.svg',
        kind: 'running',
        versionRange: '>=26.0.0',
        healthChecks: [],
      },
    },
    hosts: {},
    storeExposedDependents: [],
    registry: 'https://registry.start9.com/',
    developerKey: 'developer-key',
    requestedActions: {},
  }

  export const lnd: PackageDataEntry<InstalledState> = {
    stateInfo: {
      state: 'installed',
      manifest: MockManifestLnd,
    },
    dataVersion: MockManifestLnd.version,
    icon: '/assets/img/service-icons/lnd.png',
    lastBackup: null,
    status: {
      main: 'stopped',
    },
    actions: {},
    serviceInterfaces: {
      grpc: {
        id: 'grpc',
        hasPrimary: false,
        masked: false,
        name: 'GRPC',
        description:
          'Used by dependent services and client wallets for connecting to your node',
        type: 'api',
        addressInfo: {
          username: null,
          hostId: 'qrstuv',
          internalPort: 10009,
          scheme: null,
          sslScheme: 'grpc',
          suffix: '',
        },
      },
      lndconnect: {
        id: 'lndconnect',
        hasPrimary: false,
        masked: true,
        name: 'LND Connect',
        description:
          'Used by client wallets adhering to LND Connect protocol to connect to your node',
        type: 'api',
        addressInfo: {
          username: null,
          hostId: 'qrstuv',
          internalPort: 10009,
          scheme: null,
          sslScheme: 'lndconnect',
          suffix: 'cert=askjdfbjadnaskjnd&macaroon=ksjbdfnhjasbndjksand',
        },
      },
      p2p: {
        id: 'p2p',
        hasPrimary: true,
        masked: false,
        name: 'P2P',
        description:
          'Used for connecting to other nodes on the Bitcoin network',
        type: 'p2p',
        addressInfo: {
          username: null,
          hostId: 'rstuvw',
          internalPort: 9735,
          scheme: 'lightning',
          sslScheme: null,
          suffix: '',
        },
      },
    },
    currentDependencies: {
      bitcoind: {
        title: Mock.MockManifestBitcoind.title,
        icon: 'assets/img/service-icons/bitcoind.svg',
        kind: 'running',
        versionRange: '>=26.0.0',
        healthChecks: [],
      },
      'btc-rpc-proxy': {
        title: Mock.MockManifestBitcoinProxy.title,
        icon: 'assets/img/service-icons/btc-rpc-proxy.png',
        kind: 'exists',
        versionRange: '>2.0.0',
      },
    },
    hosts: {},
    storeExposedDependents: [],
    registry: 'https://registry.start9.com/',
    developerKey: 'developer-key',
    requestedActions: {
      'bitcoind/config': {
        active: true,
        request: {
          packageId: 'bitcoind',
          actionId: 'config',
          severity: 'critical',
          reason: 'LND likes BTC a certain way',
          input: {
            kind: 'partial',
            value: {
              color: '#ffffff',
              rpcsettings: {
                rpcuser: 'lnd',
              },
              testnet: false,
            },
          },
        },
      },
    },
  }

  export const LocalPkgs: { [key: string]: PackageDataEntry<InstalledState> } =
    {
      bitcoind: bitcoind,
      'btc-rpc-proxy': bitcoinProxy,
      lnd: lnd,
    }
}<|MERGE_RESOLUTION|>--- conflicted
+++ resolved
@@ -9,16 +9,8 @@
 import { T, ISB, IST } from '@start9labs/start-sdk'
 import { GetPackagesRes } from '@start9labs/marketplace'
 
-<<<<<<< HEAD
 import markdown from 'raw-loader!../../../../../shared/assets/markdown/md-sample.md'
 
-const mockBlake3Commitment: T.Blake3Commitment = {
-  hash: 'fakehash',
-  size: 0,
-}
-
-=======
->>>>>>> 12dec676
 const mockMerkleArchiveCommitment: T.MerkleArchiveCommitment = {
   rootSighash: 'fakehash',
   rootMaxsize: 0,
