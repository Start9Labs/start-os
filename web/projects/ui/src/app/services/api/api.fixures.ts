import {
  InstalledState,
  PackageDataEntry,
  PackageMainStatus,
  PackageState,
  ServerStatusInfo,
} from 'src/app/services/patch-db/data-model'
<<<<<<< HEAD
import {
  Metrics,
  NotificationLevel,
  RR,
  ServerNotifications,
} from './api.types'
=======
import { Metric, NotificationLevel, RR, ServerNotifications } from './api.types'
>>>>>>> a35baca5
import { BTC_ICON, LND_ICON, PROXY_ICON } from './api-icons'
import {
  DependencyMetadata,
  Manifest,
  MarketplacePkg,
} from '@start9labs/marketplace'
import { Log } from '@start9labs/shared'
import { unionSelectKey } from '@start9labs/start-sdk/lib/config/configTypes'
import { List } from '@start9labs/start-sdk/lib/config/builder/list'
import { Value } from '@start9labs/start-sdk/lib/config/builder/value'
import { Variants } from '@start9labs/start-sdk/lib/config/builder/variants'
import { Config } from '@start9labs/start-sdk/lib/config/builder/config'
import { configBuilderToSpec } from 'src/app/util/configBuilderToSpec'

export module Mock {
  export const ServerUpdated: ServerStatusInfo = {
    'current-backup': null,
    'update-progress': null,
    updated: true,
    restarting: false,
    'shutting-down': false,
  }
  export const MarketplaceEos: RR.GetMarketplaceEosRes = {
    version: '0.3.5.1',
    headline: 'Our biggest release ever.',
    'release-notes': {
      '0.3.5.1': 'Some **Markdown** release _notes_ for 0.3.5.1',
      '0.3.4.4': 'Some **Markdown** release _notes_ for 0.3.4.4',
      '0.3.4.3': 'Some **Markdown** release _notes_ for 0.3.4.3',
      '0.3.4.2': 'Some **Markdown** release _notes_ for 0.3.4.2',
      '0.3.4.1': 'Some **Markdown** release _notes_ for 0.3.4.1',
      '0.3.4': 'Some **Markdown** release _notes_ for 0.3.4',
      '0.3.3': 'Some **Markdown** release _notes_ for 0.3.3',
      '0.3.2.1': 'Some **Markdown** release _notes_ for 0.3.2.1',
      '0.3.2': 'Some **Markdown** release _notes_ for 0.3.2',
      '0.3.1': 'Some **Markdown** release _notes_ for 0.3.1',
      '0.3.0': 'Some **Markdown** release _notes_ from a prior version',
    },
  }

  export const ReleaseNotes: RR.GetReleaseNotesRes = {
    '0.19.2':
      'Contrary to popular belief, Lorem Ipsum is not simply random text.',
    '0.19.1': 'release notes for Bitcoin 0.19.1',
    '0.19.0': 'release notes for Bitcoin 0.19.0',
  }

  export const MockManifestBitcoind: Manifest = {
    id: 'bitcoind',
    title: 'Bitcoin Core',
    version: '0.21.0',
    'git-hash': 'abcdefgh',
    description: {
      short: 'A Bitcoin full node by Bitcoin Core.',
      long: 'Bitcoin is a decentralized consensus protocol and settlement network.',
    },
<<<<<<< HEAD
    assets: {
      icon: 'icon.png',
    },
=======
>>>>>>> a35baca5
    replaces: ['banks', 'governments'],
    'release-notes': 'Taproot, Schnorr, and more.',
    license: 'MIT',
    'wrapper-repo': 'https://github.com/start9labs/bitcoind-wrapper',
    'upstream-repo': 'https://github.com/bitcoin/bitcoin',
    'support-site': 'https://bitcoin.org',
    'marketing-site': 'https://bitcoin.org',
    'donation-url': 'https://start9.com',
    alerts: {
      install: 'Bitcoin can take over a week to sync.',
      uninstall:
        'Chain state will be lost, as will any funds stored on your Bitcoin Core waller that have not been backed up.',
      restore: null,
      start: 'Starting Bitcoin is good for your health.',
      stop: null,
    },
<<<<<<< HEAD
    dependencies: {},
    'os-version': '0.4.0',
=======
    'os-version': '0.2.12',
    dependencies: {},
    'has-config': true,
>>>>>>> a35baca5
  }

  export const MockManifestLnd: Manifest = {
    id: 'lnd',
    title: 'Lightning Network Daemon',
    version: '0.11.1',
    description: {
      short: 'A bolt spec compliant client.',
      long: 'More info about LND. More info about LND. More info about LND.',
    },
<<<<<<< HEAD
    assets: {
      icon: 'icon.png',
    },
    'release-notes':
      '* Dual funded channels! And lots more amazing new features. Also includes several bugfixes and performance enhancements.',
=======
    'release-notes': 'Dual funded channels!',
>>>>>>> a35baca5
    license: 'MIT',
    'wrapper-repo': 'https://github.com/start9labs/lnd-wrapper',
    'upstream-repo': 'https://github.com/lightningnetwork/lnd',
    'support-site': 'https://lightning.engineering/',
    'marketing-site': 'https://lightning.engineering/',
    'donation-url': null,
    alerts: {
      install: null,
      uninstall: null,
      restore:
        'If this is a duplicate instance of the same LND node, you may loose your funds.',
      start: 'Starting LND is good for your health.',
      stop: null,
    },
<<<<<<< HEAD
=======
    'os-version': '0.2.12',
>>>>>>> a35baca5
    dependencies: {
      bitcoind: {
        description: 'LND needs bitcoin to live.',
<<<<<<< HEAD
        requirement: {
          type: 'opt-out',
          how: 'You can use an external node from your server if you prefer.',
        },
=======
        optional: true,
>>>>>>> a35baca5
      },
      'btc-rpc-proxy': {
        description:
          'As long as Bitcoin is pruned, LND needs Bitcoin Proxy to fetch block over the P2P network.',
<<<<<<< HEAD
        requirement: {
          type: 'opt-in',
          how: `To use Proxy's user management system, go to LND config and select Bitcoin Proxy under Bitcoin config.`,
        },
      },
    },
    'os-version': '0.4.0',
=======
        optional: true,
      },
    },
    'has-config': true,
>>>>>>> a35baca5
  }

  export const MockManifestBitcoinProxy: Manifest = {
    id: 'btc-rpc-proxy',
    title: 'Bitcoin Proxy',
    version: '0.2.2',
    'git-hash': 'lmnopqrx',
    description: {
      short: 'A super charger for your Bitcoin node.',
      long: 'More info about Bitcoin Proxy. More info about Bitcoin Proxy. More info about Bitcoin Proxy.',
    },
<<<<<<< HEAD
    assets: {
      icon: 'icon.png',
    },
=======
>>>>>>> a35baca5
    'release-notes': 'Even better support for Bitcoin and wallets!',
    license: 'MIT',
    'wrapper-repo': 'https://github.com/start9labs/btc-rpc-proxy-wrapper',
    'upstream-repo': 'https://github.com/Kixunil/btc-rpc-proxy',
    'support-site': '',
    'marketing-site': '',
    'donation-url': 'https://start9.com',
    alerts: {
      install: 'Testing install alert',
      uninstall: null,
      restore: null,
      start: null,
      stop: null,
    },
<<<<<<< HEAD
=======
    'os-version': '0.2.12',
>>>>>>> a35baca5
    dependencies: {
      bitcoind: {
        description: 'Bitcoin Proxy requires a Bitcoin node.',
<<<<<<< HEAD
        requirement: {
          type: 'required',
        },
      },
    },
    'os-version': '0.4.0',
=======
        optional: false,
      },
    },
    'has-config': false,
>>>>>>> a35baca5
  }

  export const BitcoinDep: DependencyMetadata = {
    title: 'Bitcoin Core',
    icon: BTC_ICON,
    optional: false,
    hidden: true,
  }

  export const ProxyDep: DependencyMetadata = {
    title: 'Bitcoin Proxy',
    icon: PROXY_ICON,
    optional: true,
    hidden: false,
  }

  export const MarketplacePkgs: {
    [id: string]: {
      [version: string]: MarketplacePkg
    }
  } = {
    bitcoind: {
      '0.19.0': {
        icon: BTC_ICON,
        license: 'licenseUrl',
        instructions: 'instructionsUrl',
        manifest: {
          ...Mock.MockManifestBitcoind,
          version: '0.19.0',
        },
        categories: ['bitcoin', 'cryptocurrency', 'featured'],
        versions: ['0.19.0', '0.20.0', '0.21.0'],
        'dependency-metadata': {},
        'published-at': new Date().toISOString(),
      },
      '0.20.0': {
        icon: BTC_ICON,
        license: 'licenseUrl',
        instructions: 'instructionsUrl',
        manifest: {
          ...Mock.MockManifestBitcoind,
          version: '0.20.0',
        },
        categories: ['bitcoin', 'cryptocurrency'],
        versions: ['0.19.0', '0.20.0', '0.21.0'],
        'dependency-metadata': {},
        'published-at': new Date().toISOString(),
      },
      '0.21.0': {
        icon: BTC_ICON,
        license: 'licenseUrl',
        instructions: 'instructionsUrl',
        manifest: {
          ...Mock.MockManifestBitcoind,
          version: '0.21.0',
          'release-notes':
            'For a complete list of changes, please visit <a href="https://bitcoincore.org/en/releases/0.21.0/">https://bitcoincore.org/en/releases/0.21.0/</a><br /><ul><li>Taproot!</li><li>New RPCs</li><li>Experimental Descriptor Wallets</li></ul>',
        },
        categories: ['bitcoin', 'cryptocurrency'],
        versions: ['0.19.0', '0.20.0', '0.21.0'],
        'dependency-metadata': {},
        'published-at': new Date().toISOString(),
      },
      latest: {
        icon: BTC_ICON,
        license: 'licenseUrl',
        instructions: 'instructionsUrl',
        screenshots: ['one.png', 'two.png', 'three.png'],
        manifest: {
          ...Mock.MockManifestBitcoind,
          'release-notes':
            'For a complete list of changes, please visit <a href="https://bitcoincore.org/en/releases/0.21.0/" target="_blank">https://bitcoincore.org/en/releases/0.21.0/</a><br />Or in [markdown](https://bitcoincore.org/en/releases/0.21.0/)<ul><li>Taproot!</li><li>New RPCs</li><li>Experimental Descriptor Wallets</li></ul>',
        },
        categories: ['bitcoin', 'cryptocurrency'],
        versions: ['0.19.0', '0.20.0', '0.21.0'],
        'dependency-metadata': {},
        'published-at': new Date().toISOString(),
      },
    },
    lnd: {
      '0.11.0': {
        icon: LND_ICON,
        license: 'licenseUrl',
        instructions: 'instructionsUrl',
        manifest: {
          ...Mock.MockManifestLnd,
          version: '0.11.0',
          'release-notes': 'release notes for LND 0.11.0',
        },
        categories: ['bitcoin', 'lightning', 'cryptocurrency'],
        versions: ['0.11.0', '0.11.1'],
        'dependency-metadata': {
          bitcoind: BitcoinDep,
          'btc-rpc-proxy': ProxyDep,
        },
        'published-at': new Date().toISOString(),
      },
      '0.11.1': {
        icon: LND_ICON,
        license: 'licenseUrl',
        instructions: 'instructionsUrl',
        manifest: {
          ...Mock.MockManifestLnd,
          version: '0.11.1',
          'release-notes': 'release notes for LND 0.11.1',
        },
        categories: ['bitcoin', 'lightning', 'cryptocurrency'],
        versions: ['0.11.0', '0.11.1'],
        'dependency-metadata': {
          bitcoind: BitcoinDep,
          'btc-rpc-proxy': ProxyDep,
        },
        'published-at': new Date().toISOString(),
      },
      latest: {
        icon: LND_ICON,
        license: 'licenseUrl',
        instructions: 'instructionsUrl',
        manifest: Mock.MockManifestLnd,
        categories: ['bitcoin', 'lightning', 'cryptocurrency'],
        versions: ['0.11.0', '0.11.1'],
        'dependency-metadata': {
          bitcoind: BitcoinDep,
          'btc-rpc-proxy': ProxyDep,
        },
        'published-at': new Date(new Date().valueOf() + 10).toISOString(),
      },
    },
    'btc-rpc-proxy': {
      latest: {
        icon: PROXY_ICON,
        license: 'licenseUrl',
        instructions: 'instructionsUrl',
        manifest: Mock.MockManifestBitcoinProxy,
        categories: ['bitcoin'],
        versions: ['0.2.2'],
        'dependency-metadata': {
          bitcoind: BitcoinDep,
        },
        'published-at': new Date().toISOString(),
      },
    },
  }

  export const MarketplacePkgsList: RR.GetMarketplacePackagesRes =
    Object.values(Mock.MarketplacePkgs).map(service => service['latest'])

  export const Notifications: ServerNotifications = [
    {
      id: 1,
      'package-id': null,
      'created-at': '2019-12-26T14:20:30.872Z',
      code: 1,
      level: NotificationLevel.Success,
      title: 'Backup Complete',
      message: 'StartOS and services have been successfully backed up.',
      data: {
        server: {
          attempted: false,
          error: null,
        },
        packages: {
          bitcoind: {
            error: 'An error ocurred while backing up',
          },
        },
      },
      read: false,
    },
    {
      id: 2,
      'package-id': null,
      'created-at': '2019-12-26T14:20:30.872Z',
      code: 2,
      level: NotificationLevel.Warning,
      title: 'SSH Key Added',
      message: 'A new SSH key was added. If you did not do this, shit is bad.',
      data: null,
      read: false,
    },
    {
      id: 3,
      'package-id': null,
      'created-at': '2019-12-26T14:20:30.872Z',
      code: 3,
      level: NotificationLevel.Info,
      title: 'SSH Key Removed',
      message: 'A SSH key was removed.',
      data: null,
      read: false,
    },
    {
      id: 4,
      'package-id': 'bitcoind',
      'created-at': '2019-12-26T14:20:30.872Z',
      code: 4,
      level: NotificationLevel.Error,
      title: 'Service Crashed',
      message: new Array(3)
        .fill(
          `2021-11-27T18:36:30.451064Z 2021-11-27T18:36:30Z tor: Thread interrupt
        2021-11-27T18:36:30.452833Z 2021-11-27T18:36:30Z Shutdown: In progress...
        2021-11-27T18:36:30.453128Z 2021-11-27T18:36:30Z addcon thread exit
        2021-11-27T18:36:30.453369Z 2021-11-27T18:36:30Z torcontrol thread exit`,
        )
        .join(''),
      data: null,
      read: false,
    },
  ]

  export function getMetrics(): Metrics {
    return {
      general: {
        temperature: {
          value: '66.8',
          unit: '°C',
        },
      },
      memory: {
        'percentage-used': {
          value: '30.7',
          unit: '%',
        },
        total: {
          value: '31971.10',
          unit: 'MiB',
        },
        available: {
          value: '22150.66',
          unit: 'MiB',
        },
        used: {
          value: '8784.97',
          unit: 'MiB',
        },
        'zram-total': {
          value: '7992.00',
          unit: 'MiB',
        },
        'zram-available': {
          value: '7882.50',
          unit: 'MiB',
        },
        'zram-used': {
          value: '109.50',
          unit: 'MiB',
        },
      },
      cpu: {
        'percentage-used': {
          value: '8.4',
          unit: '%',
        },
        'user-space': {
          value: '7.0',
          unit: '%',
        },
        'kernel-space': {
          value: '1.4',
          unit: '%',
        },
        wait: {
          value: '0.5',
          unit: '%',
        },
        idle: {
          value: '91.1',
          unit: '%',
        },
      },
      disk: {
        capacity: {
          value: '1851.60',
          unit: 'GB',
        },
        used: {
          value: '859.02',
          unit: 'GB',
        },
        available: {
          value: '992.59',
          unit: 'GB',
        },
        'percentage-used': {
          value: '46.4',
          unit: '%',
        },
      },
    }
  }

  export const ServerLogs: Log[] = [
    {
      timestamp: '2022-07-28T03:52:54.808769Z',
      message: '****** START *****',
    },
    {
      timestamp: '2019-12-26T14:21:30.872Z',
      message:
        '\u001b[34mPOST \u001b[0;32;49m200\u001b[0m photoview.startos/api/graphql \u001b[0;36;49m1.169406ms\u001b',
    },
    {
      timestamp: '2019-12-26T14:22:30.872Z',
      message: '****** FINISH *****',
    },
  ]

  export const PackageLogs: Log[] = [
    {
      timestamp: '2022-07-28T03:52:54.808769Z',
      message: '****** START *****',
    },
    {
      timestamp: '2019-12-26T14:21:30.872Z',
      message: 'PackageLogs PackageLogs PackageLogs PackageLogs PackageLogs',
    },
    {
      timestamp: '2019-12-26T14:22:30.872Z',
      message: '****** FINISH *****',
    },
  ]

  export const Sessions: RR.GetSessionsRes = {
    current: 'b7b1a9cef4284f00af9e9dda6e676177',
    sessions: {
      c54ddd8107d6d7b9d8aed7: {
        'last-active': '2021-07-14T20:49:17.774Z',
        'user-agent': 'AppleWebKit/{WebKit Rev} (KHTML, like Gecko)',
        metadata: {
          platforms: ['iphone', 'mobileweb', 'mobile', 'ios'],
        },
      },
      klndsfjhbwsajkdnaksj: {
        'last-active': '2019-07-14T20:49:17.774Z',
        'user-agent': 'AppleWebKit/{WebKit Rev} (KHTML, like Gecko)',
        metadata: {
          platforms: ['cli'],
        },
      },
      b7b1a9cef4284f00af9e9dda6e676177: {
        'last-active': '2021-06-14T20:49:17.774Z',
        'user-agent':
          'Mozilla/5.0 (Windows NT 6.1; Win64; x64; rv:47.0) Gecko/20100101 Firefox/47.0',
        metadata: {
          platforms: ['desktop'],
        },
      },
    },
  }

  export const ActionResponse: RR.ExecutePackageActionRes = {
    message:
      'Password changed successfully. If you lose your new password, you will be lost forever.',
    value: 'NewPassword1234!',
    copyable: true,
    qr: true,
  }

  export const SshKeys: RR.GetSSHKeysRes = [
    {
      'created-at': new Date().toISOString(),
      alg: 'ed25519',
      hostname: 'Matt Key',
      fingerprint: '28:d2:7e:78:61:b4:bf:g2:de:24:15:96:4e:d4:15:53',
    },
    {
      'created-at': new Date().toISOString(),
      alg: 'ed25519',
      hostname: 'Aiden Key',
      fingerprint: '12:f8:7e:78:61:b4:bf:e2:de:24:15:96:4e:d4:72:53',
    },
  ]

  export const SshKey: RR.AddSSHKeyRes = {
    'created-at': new Date().toISOString(),
    alg: 'ed25519',
    hostname: 'Lucy Key',
    fingerprint: '44:44:7e:78:61:b4:bf:g2:de:24:15:96:4e:d4:15:53',
  }

  export const Wifi: RR.GetWifiRes = {
    ethernet: true,
    ssids: {
      Goosers: 50,
      Goosers5G: 0,
    },
    connected: 'Goosers',
    country: 'US',
    'available-wifi': [
      {
        ssid: 'Goosers a billion',
        strength: 40,
        security: [],
      },
      {
        ssid: 'Bill nye the wifi guy',
        strength: 99,
        security: ['1', '2', '3'],
      },
      {
        ssid: '',
        strength: 40,
        security: [],
      },
    ],
  }

  export const BackupTargets: RR.GetBackupTargetsRes = {
    'unknown-disks': [
      {
        logicalname: 'sbc4',
        label: 'My Backup Drive',
        capacity: 2000000000000,
        used: 100000000000,
        model: 'T7',
        vendor: 'Samsung',
      },
    ],
    saved: [
      {
        id: 'hsbdjhasbasda',
        type: 'cifs',
        name: 'Embassy Backups',
        hostname: 'smb://192.169.10.0',
        path: '/Desktop/embassy-backups',
        username: 'TestUser',
        mountable: false,
        'embassy-os': {
          version: '0.3.0',
          full: true,
          'password-hash':
            // password is asdfasdf
            '$argon2d$v=19$m=1024,t=1,p=1$YXNkZmFzZGZhc2RmYXNkZg$Ceev1I901G6UwU+hY0sHrFZ56D+o+LNJ',
          'wrapped-key': '',
        },
      },
      {
        id: 'ftcvewdnkemfksdm',
        type: 'cloud',
        name: 'Dropbox 1',
        provider: 'dropbox',
        path: '/Home/backups',
        mountable: true,
        'embassy-os': null,
      },
      {
        id: 'csgashbdjkasnd',
        type: 'cifs',
        name: 'Network Folder 2',
        hostname: 'smb://192.169.10.0',
        path: '/Desktop/embassy-backups-2',
        username: 'TestUser',
        mountable: true,
        'embassy-os': null,
      },
      {
        id: 'powjefhjbnwhdva',
        type: 'disk',
        name: 'Physical Drive 1',
        logicalname: 'sdba1',
        label: 'Another Drive',
        capacity: 2000000000000,
        used: 100000000000,
        model: null,
        vendor: 'SSK',
        mountable: true,
        path: '/HomeFolder/Documents',
        'embassy-os': {
          version: '0.3.0',
          full: true,
          // password is asdfasdf
          'password-hash':
            '$argon2d$v=19$m=1024,t=1,p=1$YXNkZmFzZGZhc2RmYXNkZg$Ceev1I901G6UwU+hY0sHrFZ56D+o+LNJ',
          'wrapped-key': '',
        },
      },
    ],
  }

  export const BackupJobs: RR.GetBackupJobsRes = [
    {
      id: 'lalalalalala-babababababa',
      name: 'My Backup Job',
      target: BackupTargets.saved[0],
      cron: '0 3 * * *',
      'package-ids': ['bitcoind', 'lnd'],
    },
    {
      id: 'hahahahaha-mwmwmwmwmwmw',
      name: 'Another Backup Job',
      target: BackupTargets.saved[1],
      cron: '0 * * * *',
      'package-ids': ['lnd'],
    },
  ]

  export const BackupRuns: RR.GetBackupRunsRes = [
    {
      id: 'kladhbfweubdsk',
      'started-at': new Date().toISOString(),
      'completed-at': new Date(new Date().valueOf() + 10000).toISOString(),
      'package-ids': ['bitcoind', 'lnd'],
      job: BackupJobs[0],
      report: {
        server: {
          attempted: true,
          error: null,
        },
        packages: {
          bitcoind: { error: null },
          lnd: { error: null },
        },
      },
    },
    {
      id: 'kladhbfwhrfeubdsk',
      'started-at': new Date().toISOString(),
      'completed-at': new Date(new Date().valueOf() + 10000).toISOString(),
      'package-ids': ['bitcoind', 'lnd'],
      job: BackupJobs[0],
      report: {
        server: {
          attempted: true,
          error: null,
        },
        packages: {
          bitcoind: { error: null },
          lnd: { error: null },
        },
      },
    },
  ]

  export const BackupInfo: RR.GetBackupInfoRes = {
    version: '0.3.0',
    timestamp: new Date().toISOString(),
    'package-backups': {
      bitcoind: {
        title: 'Bitcoin Core',
        version: '0.21.0',
        'os-version': '0.3.0',
        timestamp: new Date().toISOString(),
      },
      'btc-rpc-proxy': {
        title: 'Bitcoin Proxy',
        version: '0.2.2',
        'os-version': '0.3.0',
        timestamp: new Date().toISOString(),
      },
    },
  }

  export const getInputSpec = async (): Promise<
    RR.GetPackageConfigRes['spec']
  > =>
    configBuilderToSpec(
      Config.of({
        bitcoin: Value.object(
          {
            name: 'Bitcoin Settings',
            description:
              'RPC and P2P interface configuration options for Bitcoin Core',
          },
          Config.of({
            'bitcoind-p2p': Value.union(
              {
                name: 'P2P Settings',
                description:
                  '<p>The Bitcoin Core node to connect to over the peer-to-peer (P2P) interface:</p><ul><li><strong>Bitcoin Core</strong>: The Bitcoin Core service installed on this device</li><li><strong>External Node</strong>: A Bitcoin node running on a different device</li></ul>',
                required: { default: 'internal' },
              },
              Variants.of({
                internal: { name: 'Bitcoin Core', spec: Config.of({}) },
                external: {
                  name: 'External Node',
                  spec: Config.of({
                    'p2p-host': Value.text({
                      name: 'Public Address',
                      required: {
                        default: null,
                      },
                      description:
                        'The public address of your Bitcoin Core server',
                    }),
                    'p2p-port': Value.number({
                      name: 'P2P Port',
                      description:
                        'The port that your Bitcoin Core P2P server is bound to',
                      required: {
                        default: 8333,
                      },
                      min: 0,
                      max: 65535,
                      integer: true,
                    }),
                  }),
                },
              }),
            ),
          }),
        ),
        users: Value.multiselect({
          name: 'Users',
          default: [],
          maxLength: 2,
          disabled: ['matt'],
          values: {
            matt: 'Matt Hill',
            alex: 'Alex Inkin',
            blue: 'Blue J',
            lucy: 'Lucy',
          },
        }),
        advanced: Value.object(
          {
            name: 'Advanced',
            description: 'Advanced settings',
          },
          Config.of({
            rpcsettings: Value.object(
              {
                name: 'RPC Settings',
                description: 'rpc username and password',
                warning:
                  'Adding RPC users gives them special permissions on your node.',
              },
              Config.of({
                rpcuser2: Value.text({
                  name: 'RPC Username',
                  required: {
                    default: 'defaultrpcusername',
                  },
                  description: 'rpc username',
                  patterns: [
                    {
                      regex: '^[a-zA-Z]+$',
                      description: 'must contain only letters.',
                    },
                  ],
                }),
                rpcuser: Value.text({
                  name: 'RPC Username',
                  required: {
                    default: 'defaultrpcusername',
                  },
                  description: 'rpc username',
                  patterns: [
                    {
                      regex: '^[a-zA-Z]+$',
                      description: 'must contain only letters.',
                    },
                  ],
                }),
                rpcpass: Value.text({
                  name: 'RPC User Password',
                  required: {
                    default: {
                      charset: 'a-z,A-Z,2-9',
                      len: 20,
                    },
                  },
                  description: 'rpc password',
                }),
                rpcpass2: Value.text({
                  name: 'RPC User Password',
                  required: {
                    default: {
                      charset: 'a-z,A-Z,2-9',
                      len: 20,
                    },
                  },
                  description: 'rpc password',
                }),
              }),
            ),
          }),
        ),
        testnet: Value.toggle({
          name: 'Testnet',
          default: true,
          description:
            '<ul><li>determines whether your node is running on testnet or mainnet</li></ul><script src="fake"></script>',
          warning: 'Chain will have to resync!',
        }),
        'object-list': Value.list(
          List.obj(
            {
              name: 'Object List',
              minLength: 0,
              maxLength: 4,
              default: [
                // { 'first-name': 'Admin', 'last-name': 'User', age: 40 },
                // { 'first-name': 'Admin2', 'last-name': 'User', age: 40 },
              ],
              description: 'This is a list of objects, like users or something',
            },
            {
              spec: Config.of({
                'first-name': Value.text({
                  name: 'First Name',
                  required: false,
                  description: 'User first name',
                }),
                'last-name': Value.text({
                  name: 'Last Name',
                  required: {
                    default: {
                      charset: 'a-g,2-9',
                      len: 12,
                    },
                  },
                  description: 'User first name',
                  patterns: [
                    {
                      regex: '^[a-zA-Z]+$',
                      description: 'must contain only letters.',
                    },
                  ],
                }),
                age: Value.number({
                  name: 'Age',
                  description: 'The age of the user',
                  warning: 'User must be at least 18.',
                  required: false,
                  min: 18,
                  integer: false,
                }),
              }),
              displayAs: "I'm {{last-name}}, {{first-name}} {{last-name}}",
              uniqueBy: 'last-name',
            },
          ),
        ),
        'union-list': Value.list(
          List.obj(
            {
              name: 'Union List',
              minLength: 0,
              maxLength: 2,
              default: [],
              description: 'This is a sample list of unions',
              warning: 'If you change this, things may work.',
            },
            {
              spec: Config.of({
                /* TODO: Convert range for this value ([0, 2])*/
                union: Value.union(
                  {
                    name: 'Preference',
                    description: null,
                    warning: null,
                    required: { default: 'summer' },
                  },
                  Variants.of({
                    summer: {
                      name: 'summer',
                      spec: Config.of({
                        'favorite-tree': Value.text({
                          name: 'Favorite Tree',
                          required: {
                            default: 'Maple',
                          },
                          description: 'What is your favorite tree?',
                        }),
                        'favorite-flower': Value.select({
                          name: 'Favorite Flower',
                          description: 'Select your favorite flower',
                          required: {
                            default: 'none',
                          },
                          values: {
                            none: 'none',
                            red: 'red',
                            blue: 'blue',
                            purple: 'purple',
                          },
                        }),
                      }),
                    },
                    winter: {
                      name: 'winter',
                      spec: Config.of({
                        'like-snow': Value.toggle({
                          name: 'Like Snow?',
                          default: true,
                          description: 'Do you like snow or not?',
                        }),
                      }),
                    },
                  }),
                ),
              }),
              uniqueBy: 'preference',
            },
          ),
        ),
        'random-select': Value.select({
          name: 'Random select',
          description: 'This is not even real.',
          warning: 'Be careful changing this!',
          required: {
            default: null,
          },
          values: {
            option1: 'option1',
            option2: 'option2',
            option3: 'option3',
          },
          disabled: ['option2'],
        }),
        'favorite-number':
          /* TODO: Convert range for this value ((-100,100])*/ Value.number({
            name: 'Favorite Number',
            description: 'Your favorite number of all time',
            warning:
              'Once you set this number, it can never be changed without severe consequences.',
            required: {
              default: 7,
            },
            integer: false,
            units: 'BTC',
          }),
        'unlucky-numbers': Value.list(
          List.number(
            {
              name: 'Unlucky Numbers',
              minLength: 0,
              maxLength: 10,
              // default: [2, 3],
              description:
                'Numbers that you like but are not your top favorite.',
            },
            {
              integer: false,
            },
          ),
        ),
        rpcsettings: Value.object(
          {
            name: 'RPC Settings',
            description: 'rpc username and password',
            warning:
              'Adding RPC users gives them special permissions on your node.',
          },
          Config.of({
            laws: Value.object(
              {
                name: 'Laws',
                description: 'the law of the realm',
              },
              Config.of({
                law1: Value.text({
                  name: 'First Law',
                  required: false,
                  description: 'the first law',
                }),
                law2: Value.text({
                  name: 'Second Law',
                  required: false,
                  description: 'the second law',
                }),
              }),
            ),
            rulemakers: Value.list(
              List.obj(
                {
                  name: 'Rule Makers',
                  minLength: 0,
                  maxLength: 2,
                  description: 'the people who make the rules',
                },
                {
                  spec: Config.of({
                    rulemakername: Value.text({
                      name: 'Rulemaker Name',
                      required: {
                        default: {
                          charset: 'a-g,2-9',
                          len: 12,
                        },
                      },
                      description: 'the name of the rule maker',
                    }),
                    rulemakerip: Value.text({
                      name: 'Rulemaker IP',
                      required: {
                        default: '192.168.1.0',
                      },
                      description: 'the ip of the rule maker',
                      patterns: [
                        {
                          regex:
                            '^(([0-9]|[1-9][0-9]|1[0-9]{2}|2[0-4][0-9]|25[0-5])\\.){3}([0-9]|[1-9][0-9]|1[0-9]{2}|2[0-4][0-9]|25[0-5])$',
                          description: 'may only contain numbers and periods',
                        },
                      ],
                    }),
                  }),
                },
              ),
            ),
            rpcuser: Value.text({
              name: 'RPC Username',
              required: {
                default: 'defaultrpcusername',
              },
              description: 'rpc username',
              patterns: [
                {
                  regex: '^[a-zA-Z]+$',
                  description: 'must contain only letters.',
                },
              ],
            }),
            rpcpass: Value.text({
              name: 'RPC User Password',
              required: {
                default: {
                  charset: 'a-z,A-Z,2-9',
                  len: 20,
                },
              },
              description: 'rpc password',
              masked: true,
            }),
          }),
        ),
        'bitcoin-node': Value.union(
          {
            name: 'Bitcoin Node',
            description: 'Options<ul><li>Item 1</li><li>Item 2</li></ul>',
            warning: 'Careful changing this',
            required: { default: 'internal' },
            disabled: ['fake'],
          },
          Variants.of({
            fake: {
              name: 'Fake',
              spec: Config.of({}),
            },
            internal: {
              name: 'Internal',
              spec: Config.of({}),
            },
            external: {
              name: 'External',
              spec: Config.of({
                'emergency-contact': Value.object(
                  {
                    name: 'Emergency Contact',
                    description: 'The person to contact in case of emergency.',
                  },
                  Config.of({
                    name: Value.text({
                      name: 'Name',
                      required: {
                        default: null,
                      },
                      patterns: [
                        {
                          regex: '^[a-zA-Z]+$',
                          description: 'Must contain only letters.',
                        },
                      ],
                    }),
                    email: Value.text({
                      name: 'Email',
                      inputmode: 'email',
                      required: {
                        default: null,
                      },
                    }),
                  }),
                ),
                'public-domain': Value.text({
                  name: 'Public Domain',
                  required: {
                    default: 'bitcoinnode.com',
                  },
                  description: 'the public address of the node',
                  patterns: [
                    {
                      regex: '.*',
                      description: 'anything',
                    },
                  ],
                }),
                'private-domain': Value.text({
                  name: 'Private Domain',
                  required: {
                    default: null,
                  },
                  description: 'the private address of the node',
                  masked: true,
                  inputmode: 'url',
                }),
              }),
            },
          }),
        ),
        port: Value.number({
          name: 'Port',
          description:
            'the default port for your Bitcoin node. default: 8333, testnet: 18333, regtest: 18444',
          required: {
            default: 8333,
          },
          min: 1,
          max: 9998,
          step: 1,
          integer: true,
        }),
        'favorite-slogan': Value.text({
          name: 'Favorite Slogan',
          generate: {
            charset: 'a-z,A-Z,2-9',
            len: 20,
          },
          required: false,
          description:
            'You most favorite slogan in the whole world, used for paying you.',
          masked: true,
        }),
        rpcallowip: Value.list(
          List.text(
            {
              name: 'RPC Allowed IPs',
              minLength: 1,
              maxLength: 10,
              default: ['192.168.1.1'],
              description:
                'external ip addresses that are authorized to access your Bitcoin node',
              warning:
                'Any IP you allow here will have RPC access to your Bitcoin node.',
            },
            {
              patterns: [
                {
                  regex:
                    '((25[0-5]|(2[0-4]|1{0,1}[0-9]){0,1}[0-9])\\.){3,3}(25[0-5]|(2[0-4]|1{0,1}[0-9]){0,1}[0-9])|((^(([0-9a-fA-F]{1,4}:){7,7}[0-9a-fA-F]{1,4}|([0-9a-fA-F]{1,4}:){1,7}:|([0-9a-fA-F]{1,4}:){1,6}:[0-9a-fA-F]{1,4}|([0-9a-fA-F]{1,4}:){1,5}(:[0-9a-fA-F]{1,4}){1,2}|([0-9a-fA-F]{1,4}:){1,4}(:[0-9a-fA-F]{1,4}){1,3}|([0-9a-fA-F]{1,4}:){1,3}(:[0-9a-fA-F]{1,4}){1,4}|([0-9a-fA-F]{1,4}:){1,2}(:[0-9a-fA-F]{1,4}){1,5}|[0-9a-fA-F]{1,4}:((:[0-9a-fA-F]{1,4}){1,6})|:((:[0-9a-fA-F]{1,4}){1,7}|:)|fe80:(:[0-9a-fA-F]{0,4}){0,4}%[0-9a-zA-Z]{1,}|::(ffff(:0{1,4}){0,1}:){0,1}((25[0-5]|(2[0-4]|1{0,1}[0-9]){0,1}[0-9]).){3,3}(25[0-5]|(2[0-4]|1{0,1}[0-9]){0,1}[0-9])|([0-9a-fA-F]{1,4}:){1,4}:((25[0-5]|(2[0-4]|1{0,1}[0-9]){0,1}[0-9]).){3,3}(25[0-5]|(2[0-4]|1{0,1}[0-9]){0,1}[0-9]))$)|(^[a-z2-7]{16}\\.onion$)|(^([a-z0-9]([a-z0-9-]{0,61}[a-z0-9])?\\.)+[a-z0-9][a-z0-9-]{0,61}[a-z0-9]$))',
                  description: 'must be a valid ipv4, ipv6, or domain name',
                },
              ],
            },
          ),
        ),
        rpcauth: Value.list(
          List.text(
            {
              name: 'RPC Auth',
              description:
                'api keys that are authorized to access your Bitcoin node.',
            },
            {
              patterns: [],
            },
          ),
        ),
      }),
    )

  export const MockConfig = {
    testnet: undefined,
    'object-list': [
      {
        'first-name': 'First',
        'last-name': 'Last',
        age: 30,
      },
      {
        'first-name': 'First2',
        'last-name': 'Last2',
        age: 40,
      },
      {
        'first-name': 'First3',
        'last-name': 'Last3',
        age: 60,
      },
    ],
    'random-select': ['goodbye'],
    'favorite-number': 0,
    rpcsettings: {
      laws: {
        law1: 'The first law Amended',
        law2: 'The second law',
      },
      rpcpass: undefined,
      rpcuser: '123',
      rulemakers: [],
    },
    'bitcoin-node': {
      [unionSelectKey]: 'internal',
    },
    port: 20,
    rpcallowip: undefined,
    rpcauth: ['matt: 8273gr8qwoidm1uid91jeh8y23gdio1kskmwejkdnm'],
    advanced: undefined,
  }

  export const MockDependencyConfig = MockConfig

  export const bitcoind: PackageDataEntry<InstalledState> = {
    'state-info': {
      state: PackageState.Installed,
      manifest: MockManifestBitcoind,
    },
    icon: '/assets/img/service-icons/bitcoind.svg',
    'last-backup': null,
    status: {
      configured: true,
      main: {
        status: PackageMainStatus.Running,
        started: new Date().toISOString(),
        health: {},
      },
      'dependency-config-errors': {},
    },
<<<<<<< HEAD
=======
    actions: {}, // @TODO need mocks
>>>>>>> a35baca5
    'service-interfaces': {
      ui: {
        id: 'ui',
        hasPrimary: false,
        disabled: false,
        masked: false,
        name: 'Web UI',
        description:
          'A launchable web app for you to interact with your Bitcoin node',
        type: 'ui',
        addressInfo: {
          username: null,
          hostId: 'abcdefg',
          bindOptions: {
            scheme: 'http',
            preferredExternalPort: 80,
            addSsl: {
              addXForwardedHeaders: false,
              preferredExternalPort: 443,
              scheme: 'https',
            },
            secure: null,
          },
          suffix: '',
        },
        hostInfo: {
          id: 'abcdefg',
          kind: 'multi',
          hostnames: [
            {
              kind: 'ip',
              networkInterfaceId: 'elan0',
              public: false,
              hostname: {
                kind: 'local',
                value: 'adjective-noun.local',
                port: null,
                sslPort: 1234,
              },
            },
            {
              kind: 'onion',
              hostname: {
                value: 'bitcoin-ui-address.onion',
                port: 80,
                sslPort: 443,
              },
            },
            {
              kind: 'ip',
              networkInterfaceId: 'elan0',
              public: false,
              hostname: {
                kind: 'ipv4',
                value: '192.168.1.5',
                port: null,
                sslPort: 1234,
              },
            },
            {
              kind: 'ip',
              networkInterfaceId: 'elan0',
              public: false,
              hostname: {
                kind: 'ipv6',
                value: '[2001:db8:85a3:8d3:1319:8a2e:370:7348]',
                port: null,
                sslPort: 1234,
              },
            },
          ],
        },
      },
      rpc: {
        id: 'rpc',
        hasPrimary: false,
        disabled: false,
        masked: false,
        name: 'RPC',
        description:
          'Used by dependent services and client wallets for connecting to your node',
        type: 'api',
        addressInfo: {
          username: null,
          hostId: 'bcdefgh',
          bindOptions: {
            scheme: 'http',
            preferredExternalPort: 80,
            addSsl: {
              addXForwardedHeaders: false,
              preferredExternalPort: 443,
              scheme: 'https',
            },
            secure: null,
          },
          suffix: '',
        },
        hostInfo: {
          id: 'bcdefgh',
          kind: 'multi',
          hostnames: [
            {
              kind: 'ip',
              networkInterfaceId: 'elan0',
              public: false,
              hostname: {
                kind: 'local',
                value: 'adjective-noun.local',
                port: null,
                sslPort: 2345,
              },
            },
            {
              kind: 'onion',
              hostname: {
                value: 'bitcoin-rpc-address.onion',
                port: 80,
                sslPort: 443,
              },
            },
            {
              kind: 'ip',
              networkInterfaceId: 'elan0',
              public: false,
              hostname: {
                kind: 'ipv4',
                value: '192.168.1.5',
                port: null,
                sslPort: 2345,
              },
            },
            {
              kind: 'ip',
              networkInterfaceId: 'elan0',
              public: false,
              hostname: {
                kind: 'ipv6',
                value: '[2001:db8:85a3:8d3:1319:8a2e:370:7348]',
                port: null,
                sslPort: 2345,
              },
            },
          ],
        },
      },
      p2p: {
        id: 'p2p',
        hasPrimary: true,
        disabled: false,
        masked: false,
        name: 'P2P',
        description:
          'Used for connecting to other nodes on the Bitcoin network',
        type: 'p2p',
        addressInfo: {
          username: null,
          hostId: 'cdefghi',
          bindOptions: {
            scheme: 'bitcoin',
            preferredExternalPort: 8333,
            addSsl: null,
            secure: {
              ssl: false,
            },
          },
          suffix: '',
        },
        hostInfo: {
          id: 'cdefghi',
          kind: 'multi',
          hostnames: [
            {
              kind: 'ip',
              networkInterfaceId: 'elan0',
              public: false,
              hostname: {
                kind: 'local',
                value: 'adjective-noun.local',
                port: 3456,
                sslPort: null,
              },
            },
            {
              kind: 'onion',
              hostname: {
                value: 'bitcoin-p2p-address.onion',
                port: 8333,
                sslPort: null,
              },
            },
            {
              kind: 'ip',
              networkInterfaceId: 'elan0',
              public: false,
              hostname: {
                kind: 'ipv4',
                value: '192.168.1.5',
                port: 3456,
                sslPort: null,
              },
            },
            {
              kind: 'ip',
              networkInterfaceId: 'elan0',
              public: false,
              hostname: {
                kind: 'ipv6',
                value: '[2001:db8:85a3:8d3:1319:8a2e:370:7348]',
                port: 3456,
                sslPort: null,
              },
            },
          ],
        },
      },
    },
<<<<<<< HEAD
    'current-dependents': {
      lnd: {
        'health-checks': [],
      },
    },
=======
>>>>>>> a35baca5
    'current-dependencies': {},
    'dependency-info': {},
    'marketplace-url': 'https://registry.start9.com/',
    'developer-key': 'developer-key',
<<<<<<< HEAD
    'has-config': true,
    outboundProxy: null,
=======
>>>>>>> a35baca5
  }

  export const bitcoinProxy: PackageDataEntry<InstalledState> = {
    'state-info': {
      state: PackageState.Installed,
      manifest: MockManifestBitcoinProxy,
    },
    icon: '/assets/img/service-icons/btc-rpc-proxy.png',
    'last-backup': null,
    status: {
      configured: false,
      main: {
        status: PackageMainStatus.Stopped,
<<<<<<< HEAD
      },
      'dependency-config-errors': {},
    },
    'service-interfaces': {
      ui: {
        id: 'ui',
        hasPrimary: false,
        disabled: false,
        masked: false,
        name: 'Web UI',
        description: 'A launchable web app for Bitcoin Proxy',
        type: 'ui',
        addressInfo: {
          username: null,
          hostId: 'hijklmnop',
          bindOptions: {
            scheme: 'http',
            preferredExternalPort: 80,
            addSsl: {
              addXForwardedHeaders: false,
              preferredExternalPort: 443,
              scheme: 'https',
            },
            secure: {
              ssl: true,
            },
          },
          suffix: '',
        },
        hostInfo: {
          id: 'hijklmnop',
          kind: 'multi',
          hostnames: [
            {
              kind: 'ip',
              networkInterfaceId: 'elan0',
              public: false,
              hostname: {
                kind: 'local',
                value: 'adjective-noun.local',
                port: null,
                sslPort: 4567,
              },
            },
            {
              kind: 'onion',
              hostname: {
                value: 'proxy-ui-address.onion',
                port: 80,
                sslPort: 443,
              },
            },
            {
              kind: 'ip',
              networkInterfaceId: 'elan0',
              public: false,
              hostname: {
                kind: 'ipv4',
                value: '192.168.1.5',
                port: null,
                sslPort: 4567,
              },
            },
            {
              kind: 'ip',
              networkInterfaceId: 'elan0',
              public: false,
              hostname: {
                kind: 'ipv6',
                value: '[2001:db8:85a3:8d3:1319:8a2e:370:7348]',
                port: null,
                sslPort: 4567,
              },
            },
            {
              kind: 'ip',
              networkInterfaceId: 'wlan0',
              public: false,
              hostname: {
                kind: 'local',
                value: 'adjective-noun.local',
                port: null,
                sslPort: 4567,
              },
            },
            {
              kind: 'ip',
              networkInterfaceId: 'wlan0',
              public: false,
              hostname: {
                kind: 'ipv4',
                value: '192.168.1.7',
                port: null,
                sslPort: 4567,
              },
            },
            {
              kind: 'ip',
              networkInterfaceId: 'wlan0',
              public: false,
              hostname: {
                kind: 'ipv6',
                value: '[2001:db8:85a3:8d3:1319:8a2e:370:7348]',
                port: null,
                sslPort: 4567,
              },
            },
          ],
        },
      },
    },
    'current-dependents': {
      lnd: {
        'health-checks': [],
=======
      },
      'dependency-config-errors': {},
    },
    actions: {},
    'service-interfaces': {
      ui: {
        id: 'ui',
        hasPrimary: false,
        disabled: false,
        masked: false,
        name: 'Web UI',
        description: 'A launchable web app for Bitcoin Proxy',
        type: 'ui',
        addressInfo: {
          username: null,
          hostId: 'hijklmnop',
          bindOptions: {
            scheme: 'http',
            preferredExternalPort: 80,
            addSsl: {
              addXForwardedHeaders: false,
              preferredExternalPort: 443,
              scheme: 'https',
            },
            secure: {
              ssl: true,
            },
          },
          suffix: '',
        },
        hostInfo: {
          id: 'hijklmnop',
          kind: 'multi',
          hostnames: [
            {
              kind: 'ip',
              networkInterfaceId: 'elan0',
              public: false,
              hostname: {
                kind: 'local',
                value: 'adjective-noun.local',
                port: null,
                sslPort: 4567,
              },
            },
            {
              kind: 'onion',
              hostname: {
                value: 'proxy-ui-address.onion',
                port: 80,
                sslPort: 443,
              },
            },
            {
              kind: 'ip',
              networkInterfaceId: 'elan0',
              public: false,
              hostname: {
                kind: 'ipv4',
                value: '192.168.1.5',
                port: null,
                sslPort: 4567,
              },
            },
            {
              kind: 'ip',
              networkInterfaceId: 'elan0',
              public: false,
              hostname: {
                kind: 'ipv6',
                value: '[2001:db8:85a3:8d3:1319:8a2e:370:7348]',
                port: null,
                sslPort: 4567,
              },
            },
            {
              kind: 'ip',
              networkInterfaceId: 'wlan0',
              public: false,
              hostname: {
                kind: 'local',
                value: 'adjective-noun.local',
                port: null,
                sslPort: 4567,
              },
            },
            {
              kind: 'ip',
              networkInterfaceId: 'wlan0',
              public: false,
              hostname: {
                kind: 'ipv4',
                value: '192.168.1.7',
                port: null,
                sslPort: 4567,
              },
            },
            {
              kind: 'ip',
              networkInterfaceId: 'wlan0',
              public: false,
              hostname: {
                kind: 'ipv6',
                value: '[2001:db8:85a3:8d3:1319:8a2e:370:7348]',
                port: null,
                sslPort: 4567,
              },
            },
          ],
        },
>>>>>>> a35baca5
      },
    },
    'current-dependencies': {
      bitcoind: {
<<<<<<< HEAD
=======
        versionRange: '>=26.0.0',
>>>>>>> a35baca5
        'health-checks': [],
      },
    },
    'dependency-info': {
      bitcoind: {
        title: Mock.MockManifestBitcoind.title,
        icon: 'assets/img/service-icons/bitcoind.svg',
      },
    },
    'marketplace-url': 'https://registry.start9.com/',
    'developer-key': 'developer-key',
<<<<<<< HEAD
    'has-config': true,
    outboundProxy: null,
=======
>>>>>>> a35baca5
  }

  export const lnd: PackageDataEntry<InstalledState> = {
    'state-info': {
      state: PackageState.Installed,
      manifest: MockManifestLnd,
    },
    icon: '/assets/img/service-icons/lnd.png',
    'last-backup': null,
    status: {
      configured: true,
      main: {
        status: PackageMainStatus.Stopped,
      },
      'dependency-config-errors': {
        'btc-rpc-proxy': 'Username not found',
      },
    },
<<<<<<< HEAD
=======
    actions: {},
>>>>>>> a35baca5
    'service-interfaces': {
      grpc: {
        id: 'grpc',
        hasPrimary: false,
        disabled: false,
        masked: false,
        name: 'GRPC',
        description:
          'Used by dependent services and client wallets for connecting to your node',
        type: 'api',
        addressInfo: {
          username: null,
          hostId: 'qrstuv',
          bindOptions: {
            scheme: 'grpc',
            preferredExternalPort: 10009,
            addSsl: null,
            secure: {
              ssl: true,
            },
          },
          suffix: '',
        },
        hostInfo: {
          id: 'qrstuv',
          kind: 'multi',
          hostnames: [
            {
              kind: 'ip',
              networkInterfaceId: 'elan0',
              public: false,
              hostname: {
                kind: 'local',
                value: 'adjective-noun.local',
                port: 5678,
                sslPort: null,
              },
            },
            {
              kind: 'onion',
              hostname: {
                value: 'lnd-grpc-address.onion',
                port: 10009,
                sslPort: null,
              },
            },
            {
              kind: 'ip',
              networkInterfaceId: 'elan0',
              public: false,
              hostname: {
                kind: 'ipv4',
                value: '192.168.1.5',
                port: 5678,
                sslPort: null,
              },
            },
            {
              kind: 'ip',
              networkInterfaceId: 'elan0',
              public: false,
              hostname: {
                kind: 'ipv6',
                value: '[2001:db8:85a3:8d3:1319:8a2e:370:7348]',
                port: 5678,
                sslPort: null,
              },
            },
          ],
        },
      },
      lndconnect: {
        id: 'lndconnect',
        hasPrimary: false,
        disabled: false,
        masked: true,
        name: 'LND Connect',
        description:
          'Used by client wallets adhering to LND Connect protocol to connect to your node',
        type: 'api',
        addressInfo: {
          username: null,
          hostId: 'qrstuv',
          bindOptions: {
            scheme: 'lndconnect',
            preferredExternalPort: 10009,
            addSsl: null,
            secure: {
              ssl: true,
            },
          },
          suffix: 'cert=askjdfbjadnaskjnd&macaroon=ksjbdfnhjasbndjksand',
        },
        hostInfo: {
          id: 'qrstuv',
          kind: 'multi',
          hostnames: [
            {
              kind: 'ip',
              networkInterfaceId: 'elan0',
              public: false,
              hostname: {
                kind: 'local',
                value: 'adjective-noun.local',
                port: 5678,
                sslPort: null,
              },
            },
            {
              kind: 'onion',
              hostname: {
                value: 'lnd-grpc-address.onion',
                port: 10009,
                sslPort: null,
              },
            },
            {
              kind: 'ip',
              networkInterfaceId: 'elan0',
              public: false,
              hostname: {
                kind: 'ipv4',
                value: '192.168.1.5',
                port: 5678,
                sslPort: null,
              },
            },
            {
              kind: 'ip',
              networkInterfaceId: 'elan0',
              public: false,
              hostname: {
                kind: 'ipv6',
                value: '[2001:db8:85a3:8d3:1319:8a2e:370:7348]',
                port: 5678,
                sslPort: null,
              },
            },
          ],
        },
      },
      p2p: {
        id: 'p2p',
        hasPrimary: true,
        disabled: false,
        masked: false,
        name: 'P2P',
        description:
          'Used for connecting to other nodes on the Bitcoin network',
        type: 'p2p',
        addressInfo: {
          username: null,
          hostId: 'rstuvw',
          bindOptions: {
            scheme: null,
            preferredExternalPort: 9735,
            addSsl: null,
            secure: {
              ssl: true,
            },
          },
          suffix: '',
        },
        hostInfo: {
          id: 'rstuvw',
          kind: 'multi',
          hostnames: [
            {
              kind: 'ip',
              networkInterfaceId: 'elan0',
              public: false,
              hostname: {
                kind: 'local',
                value: 'adjective-noun.local',
                port: 6789,
                sslPort: null,
              },
            },
            {
              kind: 'onion',
              hostname: {
                value: 'lnd-p2p-address.onion',
                port: 9735,
                sslPort: null,
              },
            },
            {
              kind: 'ip',
              networkInterfaceId: 'elan0',
              public: false,
              hostname: {
                kind: 'ipv4',
                value: '192.168.1.5',
                port: 6789,
                sslPort: null,
              },
            },
            {
              kind: 'ip',
              networkInterfaceId: 'elan0',
              public: false,
              hostname: {
                kind: 'ipv6',
                value: '[2001:db8:85a3:8d3:1319:8a2e:370:7348]',
                port: 6789,
                sslPort: null,
              },
            },
          ],
        },
      },
    },
<<<<<<< HEAD
    'current-dependents': {},
    'current-dependencies': {
      bitcoind: {
        'health-checks': [],
      },
      'btc-rpc-proxy': {
=======
    'current-dependencies': {
      bitcoind: {
        versionRange: '>=26.0.0',
        'health-checks': [],
      },
      'btc-rpc-proxy': {
        versionRange: '>2.0.0', // @TODO
>>>>>>> a35baca5
        'health-checks': [],
      },
    },
    'dependency-info': {
      bitcoind: {
        title: Mock.MockManifestBitcoind.title,
        icon: 'assets/img/service-icons/bitcoind.svg',
      },
      'btc-rpc-proxy': {
        title: Mock.MockManifestBitcoinProxy.title,
        icon: 'assets/img/service-icons/btc-rpc-proxy.png',
      },
    },
    'marketplace-url': 'https://registry.start9.com/',
    'developer-key': 'developer-key',
<<<<<<< HEAD
    'has-config': true,
    outboundProxy: null,
=======
>>>>>>> a35baca5
  }

  export const LocalPkgs: { [key: string]: PackageDataEntry<InstalledState> } =
    {
      bitcoind: bitcoind,
      'btc-rpc-proxy': bitcoinProxy,
      lnd: lnd,
    }
}<|MERGE_RESOLUTION|>--- conflicted
+++ resolved
@@ -5,16 +5,12 @@
   PackageState,
   ServerStatusInfo,
 } from 'src/app/services/patch-db/data-model'
-<<<<<<< HEAD
 import {
   Metrics,
   NotificationLevel,
   RR,
   ServerNotifications,
 } from './api.types'
-=======
-import { Metric, NotificationLevel, RR, ServerNotifications } from './api.types'
->>>>>>> a35baca5
 import { BTC_ICON, LND_ICON, PROXY_ICON } from './api-icons'
 import {
   DependencyMetadata,
@@ -22,12 +18,12 @@
   MarketplacePkg,
 } from '@start9labs/marketplace'
 import { Log } from '@start9labs/shared'
-import { unionSelectKey } from '@start9labs/start-sdk/lib/config/configTypes'
-import { List } from '@start9labs/start-sdk/lib/config/builder/list'
-import { Value } from '@start9labs/start-sdk/lib/config/builder/value'
-import { Variants } from '@start9labs/start-sdk/lib/config/builder/variants'
-import { Config } from '@start9labs/start-sdk/lib/config/builder/config'
 import { configBuilderToSpec } from 'src/app/util/configBuilderToSpec'
+import { Config } from '@start9labs/start-sdk/cjs/sdk/lib/config/builder/config'
+import { Value } from '@start9labs/start-sdk/cjs/sdk/lib/config/builder/value'
+import { Variants } from '@start9labs/start-sdk/cjs/sdk/lib/config/builder/variants'
+import { List } from '@start9labs/start-sdk/cjs/sdk/lib/config/builder/list'
+import { unionSelectKey } from '@start9labs/start-sdk/cjs/sdk/lib/config/configTypes'
 
 export module Mock {
   export const ServerUpdated: ServerStatusInfo = {
@@ -71,12 +67,6 @@
       short: 'A Bitcoin full node by Bitcoin Core.',
       long: 'Bitcoin is a decentralized consensus protocol and settlement network.',
     },
-<<<<<<< HEAD
-    assets: {
-      icon: 'icon.png',
-    },
-=======
->>>>>>> a35baca5
     replaces: ['banks', 'governments'],
     'release-notes': 'Taproot, Schnorr, and more.',
     license: 'MIT',
@@ -93,14 +83,9 @@
       start: 'Starting Bitcoin is good for your health.',
       stop: null,
     },
-<<<<<<< HEAD
-    dependencies: {},
-    'os-version': '0.4.0',
-=======
     'os-version': '0.2.12',
     dependencies: {},
     'has-config': true,
->>>>>>> a35baca5
   }
 
   export const MockManifestLnd: Manifest = {
@@ -111,15 +96,7 @@
       short: 'A bolt spec compliant client.',
       long: 'More info about LND. More info about LND. More info about LND.',
     },
-<<<<<<< HEAD
-    assets: {
-      icon: 'icon.png',
-    },
-    'release-notes':
-      '* Dual funded channels! And lots more amazing new features. Also includes several bugfixes and performance enhancements.',
-=======
     'release-notes': 'Dual funded channels!',
->>>>>>> a35baca5
     license: 'MIT',
     'wrapper-repo': 'https://github.com/start9labs/lnd-wrapper',
     'upstream-repo': 'https://github.com/lightningnetwork/lnd',
@@ -134,39 +111,19 @@
       start: 'Starting LND is good for your health.',
       stop: null,
     },
-<<<<<<< HEAD
-=======
     'os-version': '0.2.12',
->>>>>>> a35baca5
     dependencies: {
       bitcoind: {
         description: 'LND needs bitcoin to live.',
-<<<<<<< HEAD
-        requirement: {
-          type: 'opt-out',
-          how: 'You can use an external node from your server if you prefer.',
-        },
-=======
         optional: true,
->>>>>>> a35baca5
       },
       'btc-rpc-proxy': {
         description:
           'As long as Bitcoin is pruned, LND needs Bitcoin Proxy to fetch block over the P2P network.',
-<<<<<<< HEAD
-        requirement: {
-          type: 'opt-in',
-          how: `To use Proxy's user management system, go to LND config and select Bitcoin Proxy under Bitcoin config.`,
-        },
-      },
-    },
-    'os-version': '0.4.0',
-=======
         optional: true,
       },
     },
     'has-config': true,
->>>>>>> a35baca5
   }
 
   export const MockManifestBitcoinProxy: Manifest = {
@@ -178,12 +135,6 @@
       short: 'A super charger for your Bitcoin node.',
       long: 'More info about Bitcoin Proxy. More info about Bitcoin Proxy. More info about Bitcoin Proxy.',
     },
-<<<<<<< HEAD
-    assets: {
-      icon: 'icon.png',
-    },
-=======
->>>>>>> a35baca5
     'release-notes': 'Even better support for Bitcoin and wallets!',
     license: 'MIT',
     'wrapper-repo': 'https://github.com/start9labs/btc-rpc-proxy-wrapper',
@@ -198,26 +149,14 @@
       start: null,
       stop: null,
     },
-<<<<<<< HEAD
-=======
     'os-version': '0.2.12',
->>>>>>> a35baca5
     dependencies: {
       bitcoind: {
         description: 'Bitcoin Proxy requires a Bitcoin node.',
-<<<<<<< HEAD
-        requirement: {
-          type: 'required',
-        },
-      },
-    },
-    'os-version': '0.4.0',
-=======
         optional: false,
       },
     },
     'has-config': false,
->>>>>>> a35baca5
   }
 
   export const BitcoinDep: DependencyMetadata = {
@@ -1337,10 +1276,7 @@
       },
       'dependency-config-errors': {},
     },
-<<<<<<< HEAD
-=======
     actions: {}, // @TODO need mocks
->>>>>>> a35baca5
     'service-interfaces': {
       ui: {
         id: 'ui',
@@ -1557,23 +1493,12 @@
         },
       },
     },
-<<<<<<< HEAD
-    'current-dependents': {
-      lnd: {
-        'health-checks': [],
-      },
-    },
-=======
->>>>>>> a35baca5
     'current-dependencies': {},
     'dependency-info': {},
     'marketplace-url': 'https://registry.start9.com/',
     'developer-key': 'developer-key',
-<<<<<<< HEAD
     'has-config': true,
     outboundProxy: null,
-=======
->>>>>>> a35baca5
   }
 
   export const bitcoinProxy: PackageDataEntry<InstalledState> = {
@@ -1587,122 +1512,6 @@
       configured: false,
       main: {
         status: PackageMainStatus.Stopped,
-<<<<<<< HEAD
-      },
-      'dependency-config-errors': {},
-    },
-    'service-interfaces': {
-      ui: {
-        id: 'ui',
-        hasPrimary: false,
-        disabled: false,
-        masked: false,
-        name: 'Web UI',
-        description: 'A launchable web app for Bitcoin Proxy',
-        type: 'ui',
-        addressInfo: {
-          username: null,
-          hostId: 'hijklmnop',
-          bindOptions: {
-            scheme: 'http',
-            preferredExternalPort: 80,
-            addSsl: {
-              addXForwardedHeaders: false,
-              preferredExternalPort: 443,
-              scheme: 'https',
-            },
-            secure: {
-              ssl: true,
-            },
-          },
-          suffix: '',
-        },
-        hostInfo: {
-          id: 'hijklmnop',
-          kind: 'multi',
-          hostnames: [
-            {
-              kind: 'ip',
-              networkInterfaceId: 'elan0',
-              public: false,
-              hostname: {
-                kind: 'local',
-                value: 'adjective-noun.local',
-                port: null,
-                sslPort: 4567,
-              },
-            },
-            {
-              kind: 'onion',
-              hostname: {
-                value: 'proxy-ui-address.onion',
-                port: 80,
-                sslPort: 443,
-              },
-            },
-            {
-              kind: 'ip',
-              networkInterfaceId: 'elan0',
-              public: false,
-              hostname: {
-                kind: 'ipv4',
-                value: '192.168.1.5',
-                port: null,
-                sslPort: 4567,
-              },
-            },
-            {
-              kind: 'ip',
-              networkInterfaceId: 'elan0',
-              public: false,
-              hostname: {
-                kind: 'ipv6',
-                value: '[2001:db8:85a3:8d3:1319:8a2e:370:7348]',
-                port: null,
-                sslPort: 4567,
-              },
-            },
-            {
-              kind: 'ip',
-              networkInterfaceId: 'wlan0',
-              public: false,
-              hostname: {
-                kind: 'local',
-                value: 'adjective-noun.local',
-                port: null,
-                sslPort: 4567,
-              },
-            },
-            {
-              kind: 'ip',
-              networkInterfaceId: 'wlan0',
-              public: false,
-              hostname: {
-                kind: 'ipv4',
-                value: '192.168.1.7',
-                port: null,
-                sslPort: 4567,
-              },
-            },
-            {
-              kind: 'ip',
-              networkInterfaceId: 'wlan0',
-              public: false,
-              hostname: {
-                kind: 'ipv6',
-                value: '[2001:db8:85a3:8d3:1319:8a2e:370:7348]',
-                port: null,
-                sslPort: 4567,
-              },
-            },
-          ],
-        },
-      },
-    },
-    'current-dependents': {
-      lnd: {
-        'health-checks': [],
-=======
       },
       'dependency-config-errors': {},
     },
@@ -1813,15 +1622,11 @@
             },
           ],
         },
->>>>>>> a35baca5
       },
     },
     'current-dependencies': {
       bitcoind: {
-<<<<<<< HEAD
-=======
         versionRange: '>=26.0.0',
->>>>>>> a35baca5
         'health-checks': [],
       },
     },
@@ -1833,11 +1638,8 @@
     },
     'marketplace-url': 'https://registry.start9.com/',
     'developer-key': 'developer-key',
-<<<<<<< HEAD
     'has-config': true,
     outboundProxy: null,
-=======
->>>>>>> a35baca5
   }
 
   export const lnd: PackageDataEntry<InstalledState> = {
@@ -1856,10 +1658,7 @@
         'btc-rpc-proxy': 'Username not found',
       },
     },
-<<<<<<< HEAD
-=======
     actions: {},
->>>>>>> a35baca5
     'service-interfaces': {
       grpc: {
         id: 'grpc',
@@ -2072,14 +1871,6 @@
         },
       },
     },
-<<<<<<< HEAD
-    'current-dependents': {},
-    'current-dependencies': {
-      bitcoind: {
-        'health-checks': [],
-      },
-      'btc-rpc-proxy': {
-=======
     'current-dependencies': {
       bitcoind: {
         versionRange: '>=26.0.0',
@@ -2087,7 +1878,6 @@
       },
       'btc-rpc-proxy': {
         versionRange: '>2.0.0', // @TODO
->>>>>>> a35baca5
         'health-checks': [],
       },
     },
@@ -2103,11 +1893,8 @@
     },
     'marketplace-url': 'https://registry.start9.com/',
     'developer-key': 'developer-key',
-<<<<<<< HEAD
     'has-config': true,
     outboundProxy: null,
-=======
->>>>>>> a35baca5
   }
 
   export const LocalPkgs: { [key: string]: PackageDataEntry<InstalledState> } =
