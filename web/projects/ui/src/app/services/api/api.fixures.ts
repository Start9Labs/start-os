import {
  InstalledState,
  PackageDataEntry,
} from 'src/app/services/patch-db/data-model'
import { Metric, NotificationLevel, RR, ServerNotifications } from './api.types'
import { BTC_ICON, PROXY_ICON, REGISTRY_ICON } from './api-icons'
import {
  DependencyMetadata,
  GetPackageResponseFullInterim,
} from '@start9labs/marketplace'
import { Log } from '@start9labs/shared'
import { configBuilderToSpec } from 'src/app/util/configBuilderToSpec'
import { T, CB } from '@start9labs/start-sdk'

const mockBlake3Commitment: T.Blake3Commitment = {
  hash: 'fakehash',
  size: 0,
}

const mockMerkleArchiveCommitment: T.MerkleArchiveCommitment = {
  rootSighash: 'fakehash',
  rootMaxsize: 0,
}

const mockDescription = {
  short: 'Lorem ipsum dolor sit amet',
  long: 'Lorem ipsum dolor sit amet, consectetur adipiscing elit, sed do eiusmod tempor incididunt ut labore et dolore magna aliqua. Ut enim ad minim veniam, quis nostrud exercitation ullamco laboris nisi ut aliquip ex ea commodo consequat. Duis aute irure dolor in reprehenderit in voluptate velit esse cillum dolore eu fugiat nulla pariatur. Excepteur sint occaecat cupidatat non proident, sunt in culpa qui officia deserunt mollit anim id est laborum.',
}

export module Mock {
  export const ServerUpdated: T.ServerStatus = {
    backupProgress: null,
    updateProgress: null,
    updated: true,
    restarting: false,
    shuttingDown: false,
  }
<<<<<<< HEAD

  export const RegistryOsUpdate: RR.CheckOSUpdateRes = {
    version: '0.3.5.2',
=======
  export const MarketplaceEos: RR.CheckOSUpdateRes = {
    version: '0.3.6',
>>>>>>> 87322744
    headline: 'Our biggest release ever.',
    releaseNotes: {
      '0.3.6': 'Some **Markdown** release _notes_ for 0.3.6',
      '0.3.5.1': 'Some **Markdown** release _notes_ for 0.3.5.1',
      '0.3.4.4': 'Some **Markdown** release _notes_ for 0.3.4.4',
      '0.3.4.3': 'Some **Markdown** release _notes_ for 0.3.4.3',
      '0.3.4.2': 'Some **Markdown** release _notes_ for 0.3.4.2',
      '0.3.4.1': 'Some **Markdown** release _notes_ for 0.3.4.1',
      '0.3.4': 'Some **Markdown** release _notes_ for 0.3.4',
      '0.3.3': 'Some **Markdown** release _notes_ for 0.3.3',
      '0.3.2.1': 'Some **Markdown** release _notes_ for 0.3.2.1',
      '0.3.2': 'Some **Markdown** release _notes_ for 0.3.2',
      '0.3.1': 'Some **Markdown** release _notes_ for 0.3.1',
      '0.3.0': 'Some **Markdown** release _notes_ from a prior version',
    },
  }

  export const RegistryInfo: RR.GetRegistryInfoRes = {
    name: 'Start9 Registry',
    icon: REGISTRY_ICON,
    categories: {
      bitcoin: {
        name: 'Bitcoin',
        description: mockDescription,
      },
      // TODO: add more
    },
  }

  export const MockManifestBitcoind: T.Manifest = {
    id: 'bitcoind',
    title: 'Bitcoin Core',
    version: '0.21.0',
    gitHash: 'abcdefgh',
    description: {
      short: 'A Bitcoin full node by Bitcoin Core.',
      long: 'Bitcoin is a decentralized consensus protocol and settlement network.',
    },
    releaseNotes: 'Taproot, Schnorr, and more.',
    license: 'MIT',
    wrapperRepo: 'https://github.com/start9labs/bitcoind-wrapper',
    upstreamRepo: 'https://github.com/bitcoin/bitcoin',
    supportSite: 'https://bitcoin.org',
    marketingSite: 'https://bitcoin.org',
    donationUrl: 'https://start9.com',
    alerts: {
      install: 'Bitcoin can take over a week to sync.',
      uninstall:
        'Chain state will be lost, as will any funds stored on your Bitcoin Core waller that have not been backed up.',
      restore: null,
      start: 'Starting Bitcoin is good for your health.',
      stop: null,
    },
    osVersion: '0.2.12',
    dependencies: {},
    hasConfig: true,
    images: {
      main: {
        source: 'packed',
        arch: ['x86_64', 'aarch64'],
        emulateMissingAs: 'aarch64',
      },
    },
    assets: [],
    volumes: ['main'],
    hardwareRequirements: {
      device: {},
      arch: null,
      ram: null,
    },
  }

  export const MockManifestLnd: T.Manifest = {
    id: 'lnd',
    title: 'Lightning Network Daemon',
    version: '0.11.1',
    gitHash: 'abcdefgh',
    description: {
      short: 'A bolt spec compliant client.',
      long: 'More info about LND. More info about LND. More info about LND.',
    },
    releaseNotes: 'Dual funded channels!',
    license: 'MIT',
    wrapperRepo: 'https://github.com/start9labs/lnd-wrapper',
    upstreamRepo: 'https://github.com/lightningnetwork/lnd',
    supportSite: 'https://lightning.engineering/',
    marketingSite: 'https://lightning.engineering/',
    donationUrl: null,
    alerts: {
      install: null,
      uninstall: null,
      restore:
        'If this is a duplicate instance of the same LND node, you may loose your funds.',
      start: 'Starting LND is good for your health.',
      stop: null,
    },
    osVersion: '0.2.12',
    dependencies: {
      bitcoind: {
        description: 'LND needs bitcoin to live.',
        optional: true,
      },
      'btc-rpc-proxy': {
        description:
          'As long as Bitcoin is pruned, LND needs Bitcoin Proxy to fetch block over the P2P network.',
        optional: true,
      },
    },
    hasConfig: true,
    images: {
      main: {
        source: 'packed',
        arch: ['x86_64', 'aarch64'],
        emulateMissingAs: 'aarch64',
      },
    },
    assets: [],
    volumes: ['main'],
    hardwareRequirements: {
      device: {},
      arch: null,
      ram: null,
    },
  }

  export const MockManifestBitcoinProxy: T.Manifest = {
    id: 'btc-rpc-proxy',
    title: 'Bitcoin Proxy',
    version: '0.2.2',
    gitHash: 'lmnopqrx',
    description: {
      short: 'A super charger for your Bitcoin node.',
      long: 'More info about Bitcoin Proxy. More info about Bitcoin Proxy. More info about Bitcoin Proxy.',
    },
    releaseNotes: 'Even better support for Bitcoin and wallets!',
    license: 'MIT',
    wrapperRepo: 'https://github.com/start9labs/btc-rpc-proxy-wrapper',
    upstreamRepo: 'https://github.com/Kixunil/btc-rpc-proxy',
    supportSite: '',
    marketingSite: '',
    donationUrl: 'https://start9.com',
    alerts: {
      install: 'Testing install alert',
      uninstall: null,
      restore: null,
      start: null,
      stop: null,
    },
    osVersion: '0.2.12',
    dependencies: {
      bitcoind: {
        description: 'Bitcoin Proxy requires a Bitcoin node.',
        optional: false,
      },
    },
    hasConfig: false,
    images: {
      main: {
        source: 'packed',
        arch: ['x86_64', 'aarch64'],
        emulateMissingAs: 'aarch64',
      },
    },
    assets: [],
    volumes: ['main'],
    hardwareRequirements: {
      device: {},
      arch: null,
      ram: null,
    },
  }

  export const BitcoinDep: DependencyMetadata = {
    title: 'Bitcoin Core',
    icon: BTC_ICON,
    optional: false,
    hidden: true,
    description: 'Needed to run',
  }

  export const ProxyDep: DependencyMetadata = {
    title: 'Bitcoin Proxy',
    icon: PROXY_ICON,
    optional: true,
    hidden: false,
    description: 'Needed to run',
  }

  export const RegistryPackages: {
    [id: T.PackageId]: GetPackageResponseFullInterim
  } = {
    bitcoind: {
      best: {
        '27.0.0': {
          title: 'Bitcoin Core',
          description: mockDescription,
          hardwareRequirements: { arch: null, device: {}, ram: null },
          license: 'mit',
          wrapperRepo: 'https://github.com/start9labs/bitcoind-startos',
          upstreamRepo: 'https://github.com/bitcoin/bitcoin',
          supportSite: 'https://bitcoin.org',
          marketingSite: 'https://bitcoin.org',
          releaseNotes: 'Even better support for Bitcoin and wallets!',
          osVersion: '0.3.6',
          gitHash: 'fakehash',
          icon: BTC_ICON,
          sourceVersion: null,
          publishedAt: Date.now(),
          alerts: {},
          s9pk: {
            url: 'https://github.com/Start9Labs/bitcoind-startos/releases/download/v27.0.0/bitcoind.s9pk',
            commitment: mockMerkleArchiveCommitment,
            signatures: {},
          },
        },
        'knots-26.1.20240513': {
          title: 'Bitcoin Knots',
          description: mockDescription,
          hardwareRequirements: { arch: null, device: {}, ram: null },
          license: 'mit',
          wrapperRepo: 'https://github.com/start9labs/bitcoinknots-startos',
          upstreamRepo: 'https://github.com/bitcoinknots/bitcoin',
          supportSite: 'https://bitcoinknots.org',
          marketingSite: 'https://bitcoinknots.org',
          releaseNotes: 'Even better support for Bitcoin and wallets!',
          osVersion: '0.3.6',
          gitHash: 'fakehash',
          icon: BTC_ICON,
          sourceVersion: null,
          publishedAt: Date.now(),
          alerts: {},
          s9pk: {
            url: 'https://github.com/Start9Labs/bitcoinknots-startos/releases/download/v26.1.20240513/bitcoind.s9pk',
            commitment: mockMerkleArchiveCommitment,
            signatures: {},
          },
        },
      },
      categories: ['bitcoin'],
      otherVersions: {
        '26.1.0': {
          title: 'Bitcoin Core',
          description: mockDescription,
          hardwareRequirements: { arch: null, device: {}, ram: null },
          license: 'mit',
          wrapperRepo: 'https://github.com/start9labs/bitcoind-startos',
          upstreamRepo: 'https://github.com/bitcoin/bitcoin',
          supportSite: 'https://bitcoin.org',
          marketingSite: 'https://bitcoin.org',
          releaseNotes: 'Even better support for Bitcoin and wallets!',
          osVersion: '0.3.6',
          gitHash: 'fakehash',
          icon: BTC_ICON,
          sourceVersion: null,
          s9pk: {
            url: 'https://github.com/Start9Labs/bitcoind-startos/releases/download/v26.1.0/bitcoind.s9pk',
            commitment: mockMerkleArchiveCommitment,
            signatures: {},
          },
        },
        'knots-26.1.20240325': {
          title: 'Bitcoin Knots',
          description: mockDescription,
          hardwareRequirements: { arch: null, device: {}, ram: null },
          license: 'mit',
          wrapperRepo: 'https://github.com/start9labs/bitcoinknots-startos',
          upstreamRepo: 'https://github.com/bitcoinknots/bitcoin',
          supportSite: 'https://bitcoinknots.org',
          marketingSite: 'https://bitcoinknots.org',
          releaseNotes: 'Even better support for Bitcoin and wallets!',
          osVersion: '0.3.6',
          gitHash: 'fakehash',
          icon: BTC_ICON,
          sourceVersion: null,
          s9pk: {
            url: 'https://github.com/Start9Labs/bitcoinknots-startos/releases/download/v26.1.20240325/bitcoind.s9pk',
            commitment: mockMerkleArchiveCommitment,
            signatures: {},
          },
        },
      },
    },
  }

  export const Notifications: ServerNotifications = [
    {
      id: 1,
      packageId: null,
      createdAt: '2019-12-26T14:20:30.872Z',
      code: 1,
      level: NotificationLevel.Success,
      title: 'Backup Complete',
      message: 'StartOS and services have been successfully backed up.',
      data: {
        server: {
          attempted: false,
          error: null,
        },
        packages: {
          bitcoind: {
            error: 'An error ocurred while backing up',
          },
        },
      },
    },
    {
      id: 2,
      packageId: null,
      createdAt: '2019-12-26T14:20:30.872Z',
      code: 2,
      level: NotificationLevel.Warning,
      title: 'SSH Key Added',
      message: 'A new SSH key was added. If you did not do this, shit is bad.',
      data: null,
    },
    {
      id: 3,
      packageId: null,
      createdAt: '2019-12-26T14:20:30.872Z',
      code: 3,
      level: NotificationLevel.Info,
      title: 'SSH Key Removed',
      message: 'A SSH key was removed.',
      data: null,
    },
    {
      id: 4,
      packageId: 'bitcoind',
      createdAt: '2019-12-26T14:20:30.872Z',
      code: 4,
      level: NotificationLevel.Error,
      title: 'Service Crashed',
      message: new Array(40)
        .fill(
          `2021-11-27T18:36:30.451064Z 2021-11-27T18:36:30Z tor: Thread interrupt
        2021-11-27T18:36:30.452833Z 2021-11-27T18:36:30Z Shutdown: In progress...
        2021-11-27T18:36:30.453128Z 2021-11-27T18:36:30Z addcon thread exit
        2021-11-27T18:36:30.453369Z 2021-11-27T18:36:30Z torcontrol thread exit`,
        )
        .join(''),
      data: null,
    },
  ]

  export function getServerMetrics() {
    return {
      general: {
        temperature: {
          value: '66.8',
          unit: '°C',
        },
      },
      memory: {
        percentageUsed: {
          value: '30.7',
          unit: '%',
        },
        total: {
          value: '31971.10',
          unit: 'MiB',
        },
        available: {
          value: '22150.66',
          unit: 'MiB',
        },
        used: {
          value: '8784.97',
          unit: 'MiB',
        },
        zramTotal: {
          value: '7992.00',
          unit: 'MiB',
        },
        zramAvailable: {
          value: '7882.50',
          unit: 'MiB',
        },
        zramUsed: {
          value: '109.50',
          unit: 'MiB',
        },
      },
      cpu: {
        percentageUsed: {
          value: '8.4',
          unit: '%',
        },
        userSpace: {
          value: '7.0',
          unit: '%',
        },
        kernelSpace: {
          value: '1.4',
          unit: '%',
        },
        wait: {
          value: '0.5',
          unit: '%',
        },
        idle: {
          value: '91.1',
          unit: '%',
        },
      },
      disk: {
        capacity: {
          value: '1851.60',
          unit: 'GB',
        },
        used: {
          value: '859.02',
          unit: 'GB',
        },
        available: {
          value: '992.59',
          unit: 'GB',
        },
        percentageUsed: {
          value: '46.4',
          unit: '%',
        },
      },
    }
  }

  export function getAppMetrics() {
    const metr: Metric = {
      Metric1: {
        value: Math.random(),
        unit: 'mi/b',
      },
      Metric2: {
        value: Math.random(),
        unit: '%',
      },
      Metric3: {
        value: 10.1,
        unit: '%',
      },
    }

    return metr
  }

  export const ServerLogs: Log[] = [
    {
      timestamp: '2022-07-28T03:52:54.808769Z',
      message: '****** START *****',
      bootId: 'hsjnfdklasndhjasvbjamsksajbndjn',
    },
    {
      timestamp: '2019-12-26T14:21:30.872Z',
      message:
        '\u001b[34mPOST \u001b[0;32;49m200\u001b[0m photoview.startos/api/graphql \u001b[0;36;49m1.169406ms\u001b',
      bootId: 'hsjnfdklasndhjasvbjamsksajbndjn',
    },
    {
      timestamp: '2019-12-26T14:22:30.872Z',
      message: '****** FINISH *****',
      bootId: 'gvbwfiuasokdasjndasnjdmfvbahjdmdkfm',
    },
    {
      timestamp: '2019-12-26T15:22:30.872Z',
      message: '****** AGAIN *****',
      bootId: 'gvbwfiuasokdasjndasnjdmfvbahjdmdkfm',
    },
  ]

  export const Sessions: RR.GetSessionsRes = {
    current: 'b7b1a9cef4284f00af9e9dda6e676177',
    sessions: {
      '9513226517c54ddd8107d6d7b9d8aed7': {
        lastActive: '2021-07-14T20:49:17.774Z',
        userAgent: 'AppleWebKit/{WebKit Rev} (KHTML, like Gecko)',
        metadata: {
          platforms: ['iphone', 'mobileweb', 'mobile', 'ios'],
        },
      },
      b7b1a9cef4284f00af9e9dda6e676177: {
        lastActive: '2021-06-14T20:49:17.774Z',
        userAgent:
          'Mozilla/5.0 (Windows NT 6.1; Win64; x64; rv:47.0) Gecko/20100101 Firefox/47.0',
        metadata: {
          platforms: ['desktop'],
        },
      },
    },
  }

  export const ActionResponse: RR.ExecutePackageActionRes = {
    message:
      'Password changed successfully. If you lose your new password, you will be lost forever.',
    value: 'NewPassword1234!',
    copyable: true,
    qr: true,
  }

  export const SshKeys: RR.GetSSHKeysRes = [
    {
      createdAt: new Date().toISOString(),
      alg: 'ed25519',
      hostname: 'Matt Key',
      fingerprint: '28:d2:7e:78:61:b4:bf:g2:de:24:15:96:4e:d4:15:53',
    },
    {
      createdAt: new Date().toISOString(),
      alg: 'ed25519',
      hostname: 'Aiden Key',
      fingerprint: '12:f8:7e:78:61:b4:bf:e2:de:24:15:96:4e:d4:72:53',
    },
  ]

  export const SshKey: RR.AddSSHKeyRes = {
    createdAt: new Date().toISOString(),
    alg: 'ed25519',
    hostname: 'Lucy Key',
    fingerprint: '44:44:7e:78:61:b4:bf:g2:de:24:15:96:4e:d4:15:53',
  }

  export const Wifi: RR.GetWifiRes = {
    ethernet: true,
    ssids: {
      Goosers: 50,
      Goosers5G: 0,
    },
    connected: 'Goosers',
    country: 'US',
    availableWifi: [
      {
        ssid: 'Goosers a billion',
        strength: 40,
        security: [],
      },
      {
        ssid: 'Bill nye the wifi guy',
        strength: 99,
        security: ['1', '2', '3'],
      },
      {
        ssid: '',
        strength: 40,
        security: [],
      },
    ],
  }

  export const BackupTargets: RR.GetBackupTargetsRes = {
    hsbdjhasbasda: {
      type: 'cifs',
      hostname: 'smb://192.169.10.0',
      path: '/Desktop/startos-backups',
      username: 'TestUser',
      mountable: false,
      startOs: {
        '1234-5678-9876-5432': {
          hostname: 'adjective-noun',
          timestamp: new Date().toISOString(),
          version: '0.3.6',
          passwordHash:
            // password is asdfasdf
            '$argon2d$v=19$m=1024,t=1,p=1$YXNkZmFzZGZhc2RmYXNkZg$Ceev1I901G6UwU+hY0sHrFZ56D+o+LNJ',
          wrappedKey: '',
        },
      },
    },
    // 'ftcvewdnkemfksdm': {
    //   type: 'disk',
    //   logicalname: 'sdba1',
    //   label: 'Matt Stuff',
    //   capacity: 1000000000000,
    //   used: 0,
    //   model: 'Evo SATA 2.5',
    //   vendor: 'Samsung',
    //   startOs: {},
    // },
    csgashbdjkasnd: {
      type: 'cifs',
      hostname: 'smb://192.169.10.0',
      path: '/Desktop/startos-backups-2',
      username: 'TestUser',
      mountable: true,
      startOs: {},
    },
    powjefhjbnwhdva: {
      type: 'disk',
      logicalname: 'sdba1',
      label: 'Another Drive',
      capacity: 2000000000000,
      used: 100000000000,
      model: null,
      vendor: 'SSK',
      startOs: {
        '1234-5678-9876-5432': {
          hostname: 'adjective-noun',
          timestamp: new Date().toISOString(),
          version: '0.3.6',
          passwordHash:
            // password is asdfasdf
            '$argon2d$v=19$m=1024,t=1,p=1$YXNkZmFzZGZhc2RmYXNkZg$Ceev1I901G6UwU+hY0sHrFZ56D+o+LNJ',
          wrappedKey: '',
        },
      },
    },
  }

  export const BackupInfo: RR.GetBackupInfoRes = {
    version: '0.3.6',
    timestamp: new Date().toISOString(),
    packageBackups: {
      bitcoind: {
        title: 'Bitcoin Core',
        version: '0.21.0',
        osVersion: '0.3.6',
        timestamp: new Date().toISOString(),
      },
      'btc-rpc-proxy': {
        title: 'Bitcoin Proxy',
        version: '0.2.2',
        osVersion: '0.3.6',
        timestamp: new Date().toISOString(),
      },
    },
  }

  export const PackageProperties: RR.GetPackagePropertiesRes<2> = {
    version: 2,
    data: {
      lndconnect: {
        type: 'string',
        description: 'This is some information about the thing.',
        copyable: true,
        qr: true,
        masked: true,
        value:
          'lndconnect://udlyfq2mxa4355pt7cqlrdipnvk2tsl4jtsdw7zaeekenufwcev2wlad.onion:10009?cert=MIICJTCCAcugAwIBAgIRAOyq85fqAiA3U3xOnwhH678wCgYIKoZIzj0EAwIwODEfMB0GAkUEChMWbG5kIGF1dG9nZW5lcmF0ZWQgY2VydDEVMBMGA1UEAxMMNTc0OTkwMzIyYzZlMB4XDTIwMTAyNjA3MzEyN1oXDTIxMTIyMTA3MzEyN1owODEfMB0GA1UEChMWbG5kIGF1dG9nZW5lcmF0ZWQgY2VydDEVMBMGA1UEAxMMNTc0OTkwMzIyYzZlMFkwEwYHKoZIzj0CAQYIKoZIzj0DAQcDQgAEKqfhAMMZdY-eFnU5P4bGrQTSx0lo7m8u4V0yYkzUM6jlql_u31_mU2ovLTj56wnZApkEjoPl6fL2yasZA2wiy6OBtTCBsjAOBgNVHQ8BAf8EBAMCAqQwEwYDVR0lBAwwCgYIKwYBBQUHAwEwDwYDVR0TAQH_BAUwAwEB_zAdBgNVHQ4EFgQUYQ9uIO6spltnVCx4rLFL5BvBF9IwWwYDVR0RBFQwUoIMNTc0OTkwMzIyYzZlgglsb2NhbGhvc3SCBHVuaXiCCnVuaXhwYWNrZXSCB2J1ZmNvbm6HBH8AAAGHEAAAAAAAAAAAAAAAAAAAAAGHBKwSAAswCgYIKoZIzj0EAwIDSAAwRQIgVZH2Z2KlyAVY2Q2aIQl0nsvN-OEN49wreFwiBqlxNj4CIQD5_JbpuBFJuf81I5J0FQPtXY-4RppWOPZBb-y6-rkIUQ&macaroon=AgEDbG5kAusBAwoQuA8OUMeQ8Fr2h-f65OdXdRIBMBoWCgdhZGRyZXNzEgRyZWFkEgV3cml0ZRoTCgRpbmZvEgRyZWFkEgV3cml0ZRoXCghpbnZvaWNlcxIEcmVhZBIFd3JpdGUaFAoIbWFjYXJvb24SCGdlbmVyYXRlGhYKB21lc3NhZ2USBHJlYWQSBXdyaXRlGhcKCG9mZmNoYWluEgRyZWFkEgV3cml0ZRoWCgdvbmNoYWluEgRyZWFkEgV3cml0ZRoUCgVwZWVycxIEcmVhZBIFd3JpdGUaGAoGc2lnbmVyEghnZW5lcmF0ZRIEcmVhZAAABiCYsRUoUWuAHAiCSLbBR7b_qULDSl64R8LIU2aqNIyQfA',
      },
      Nested: {
        type: 'object',
        description: 'This is a nested thing metric',
        value: {
          'Last Name': {
            type: 'string',
            description: 'The last name of the user',
            copyable: true,
            qr: true,
            masked: false,
            value: 'Hill',
          },
          Age: {
            type: 'string',
            description: 'The age of the user',
            copyable: false,
            qr: false,
            masked: false,
            value: '35',
          },
          Password: {
            type: 'string',
            description: 'A secret password',
            copyable: true,
            qr: false,
            masked: true,
            value: 'password123',
          },
        },
      },
      'Another Value': {
        type: 'string',
        description: 'Some more information about the service.',
        copyable: false,
        qr: true,
        masked: false,
        value: 'https://guessagain.com',
      },
    },
  }

  export const getInputSpec = async (): Promise<
    RR.GetPackageConfigRes['spec']
  > =>
    configBuilderToSpec(
      CB.Config.of({
        bitcoin: CB.Value.object(
          {
            name: 'Bitcoin Settings',
            description:
              'RPC and P2P interface configuration options for Bitcoin Core',
          },
          CB.Config.of({
            'bitcoind-p2p': CB.Value.union(
              {
                name: 'P2P Settings',
                description:
                  '<p>The Bitcoin Core node to connect to over the peer-to-peer (P2P) interface:</p><ul><li><strong>Bitcoin Core</strong>: The Bitcoin Core service installed on this device</li><li><strong>External Node</strong>: A Bitcoin node running on a different device</li></ul>',
                required: { default: 'internal' },
              },
              CB.Variants.of({
                internal: { name: 'Bitcoin Core', spec: CB.Config.of({}) },
                external: {
                  name: 'External Node',
                  spec: CB.Config.of({
                    'p2p-host': CB.Value.text({
                      name: 'Public Address',
                      required: {
                        default: null,
                      },
                      description:
                        'The public address of your Bitcoin Core server',
                    }),
                    'p2p-port': CB.Value.number({
                      name: 'P2P Port',
                      description:
                        'The port that your Bitcoin Core P2P server is bound to',
                      required: {
                        default: 8333,
                      },
                      min: 0,
                      max: 65535,
                      integer: true,
                    }),
                  }),
                },
              }),
            ),
          }),
        ),
        color: CB.Value.color({
          name: 'Color',
          required: false,
        }),
        datetime: CB.Value.datetime({
          name: 'Datetime',
          required: false,
        }),
        file: CB.Value.file({
          name: 'File',
          required: false,
          extensions: ['png', 'pdf'],
        }),
        users: CB.Value.multiselect({
          name: 'Users',
          default: [],
          maxLength: 2,
          disabled: ['matt'],
          values: {
            matt: 'Matt Hill',
            alex: 'Alex Inkin',
            blue: 'Blue J',
            lucy: 'Lucy',
          },
        }),
        advanced: CB.Value.object(
          {
            name: 'Advanced',
            description: 'Advanced settings',
          },
          CB.Config.of({
            rpcsettings: CB.Value.object(
              {
                name: 'RPC Settings',
                description: 'rpc username and password',
                warning:
                  'Adding RPC users gives them special permissions on your node.',
              },
              CB.Config.of({
                rpcuser2: CB.Value.text({
                  name: 'RPC Username',
                  required: {
                    default: 'defaultrpcusername',
                  },
                  description: 'rpc username',
                  patterns: [
                    {
                      regex: '^[a-zA-Z]+$',
                      description: 'must contain only letters.',
                    },
                  ],
                }),
                rpcuser: CB.Value.text({
                  name: 'RPC Username',
                  required: {
                    default: 'defaultrpcusername',
                  },
                  description: 'rpc username',
                  patterns: [
                    {
                      regex: '^[a-zA-Z]+$',
                      description: 'must contain only letters.',
                    },
                  ],
                }),
                rpcpass: CB.Value.text({
                  name: 'RPC User Password',
                  required: {
                    default: {
                      charset: 'a-z,A-Z,2-9',
                      len: 20,
                    },
                  },
                  description: 'rpc password',
                }),
                rpcpass2: CB.Value.text({
                  name: 'RPC User Password',
                  required: {
                    default: {
                      charset: 'a-z,A-Z,2-9',
                      len: 20,
                    },
                  },
                  description: 'rpc password',
                }),
              }),
            ),
          }),
        ),
        testnet: CB.Value.toggle({
          name: 'Testnet',
          default: true,
          description:
            '<ul><li>determines whether your node is running on testnet or mainnet</li></ul><script src="fake"></script>',
          warning: 'Chain will have to resync!',
        }),
        'object-list': CB.Value.list(
          CB.List.obj(
            {
              name: 'Object List',
              minLength: 0,
              maxLength: 4,
              default: [
                // { 'first-name': 'Admin', 'last-name': 'User', age: 40 },
                // { 'first-name': 'Admin2', 'last-name': 'User', age: 40 },
              ],
              description: 'This is a list of objects, like users or something',
            },
            {
              spec: CB.Config.of({
                'first-name': CB.Value.text({
                  name: 'First Name',
                  required: false,
                  description: 'User first name',
                }),
                'last-name': CB.Value.text({
                  name: 'Last Name',
                  required: {
                    default: {
                      charset: 'a-g,2-9',
                      len: 12,
                    },
                  },
                  description: 'User first name',
                  patterns: [
                    {
                      regex: '^[a-zA-Z]+$',
                      description: 'must contain only letters.',
                    },
                  ],
                }),
                age: CB.Value.number({
                  name: 'Age',
                  description: 'The age of the user',
                  warning: 'User must be at least 18.',
                  required: false,
                  min: 18,
                  integer: false,
                }),
              }),
              displayAs: `I'm {{last-name}}, {{first-name}} {{last-name}}`,
              uniqueBy: 'last-name',
            },
          ),
        ),
        'union-list': CB.Value.list(
          CB.List.obj(
            {
              name: 'Union List',
              minLength: 0,
              maxLength: 2,
              default: [],
              description: 'This is a sample list of unions',
              warning: 'If you change this, things may work.',
            },
            {
              spec: CB.Config.of({
                /* TODO: Convert range for this value ([0, 2])*/
                union: CB.Value.union(
                  {
                    name: 'Preference',
                    description: null,
                    warning: null,
                    required: { default: 'summer' },
                  },
                  CB.Variants.of({
                    summer: {
                      name: 'summer',
                      spec: CB.Config.of({
                        'favorite-tree': CB.Value.text({
                          name: 'Favorite Tree',
                          required: {
                            default: 'Maple',
                          },
                          description: 'What is your favorite tree?',
                        }),
                        'favorite-flower': CB.Value.select({
                          name: 'Favorite Flower',
                          description: 'Select your favorite flower',
                          required: {
                            default: 'none',
                          },
                          values: {
                            none: 'none',
                            red: 'red',
                            blue: 'blue',
                            purple: 'purple',
                          },
                        }),
                      }),
                    },
                    winter: {
                      name: 'winter',
                      spec: CB.Config.of({
                        'like-snow': CB.Value.toggle({
                          name: 'Like Snow?',
                          default: true,
                          description: 'Do you like snow or not?',
                        }),
                      }),
                    },
                  }),
                ),
              }),
              uniqueBy: 'preference',
            },
          ),
        ),
        'random-select': CB.Value.select({
          name: 'Random select',
          description: 'This is not even real.',
          warning: 'Be careful changing this!',
          required: {
            default: null,
          },
          values: {
            option1: 'option1',
            option2: 'option2',
            option3: 'option3',
          },
          disabled: ['option2'],
        }),
        'favorite-number':
          /* TODO: Convert range for this value ((-100,100])*/ CB.Value.number({
            name: 'Favorite Number',
            description: 'Your favorite number of all time',
            warning:
              'Once you set this number, it can never be changed without severe consequences.',
            required: {
              default: 7,
            },
            integer: false,
            units: 'BTC',
          }),
        rpcsettings: CB.Value.object(
          {
            name: 'RPC Settings',
            description: 'rpc username and password',
            warning:
              'Adding RPC users gives them special permissions on your node.',
          },
          CB.Config.of({
            laws: CB.Value.object(
              {
                name: 'Laws',
                description: 'the law of the realm',
              },
              CB.Config.of({
                law1: CB.Value.text({
                  name: 'First Law',
                  required: false,
                  description: 'the first law',
                }),
                law2: CB.Value.text({
                  name: 'Second Law',
                  required: false,
                  description: 'the second law',
                }),
              }),
            ),
            rulemakers: CB.Value.list(
              CB.List.obj(
                {
                  name: 'Rule Makers',
                  minLength: 0,
                  maxLength: 2,
                  description: 'the people who make the rules',
                },
                {
                  spec: CB.Config.of({
                    rulemakername: CB.Value.text({
                      name: 'Rulemaker Name',
                      required: {
                        default: {
                          charset: 'a-g,2-9',
                          len: 12,
                        },
                      },
                      description: 'the name of the rule maker',
                    }),
                    rulemakerip: CB.Value.text({
                      name: 'Rulemaker IP',
                      required: {
                        default: '192.168.1.0',
                      },
                      description: 'the ip of the rule maker',
                      patterns: [
                        {
                          regex:
                            '^(([0-9]|[1-9][0-9]|1[0-9]{2}|2[0-4][0-9]|25[0-5])\\.){3}([0-9]|[1-9][0-9]|1[0-9]{2}|2[0-4][0-9]|25[0-5])$',
                          description: 'may only contain numbers and periods',
                        },
                      ],
                    }),
                  }),
                },
              ),
            ),
            rpcuser: CB.Value.text({
              name: 'RPC Username',
              required: {
                default: 'defaultrpcusername',
              },
              description: 'rpc username',
              patterns: [
                {
                  regex: '^[a-zA-Z]+$',
                  description: 'must contain only letters.',
                },
              ],
            }),
            rpcpass: CB.Value.text({
              name: 'RPC User Password',
              required: {
                default: {
                  charset: 'a-z,A-Z,2-9',
                  len: 20,
                },
              },
              description: 'rpc password',
              masked: true,
            }),
          }),
        ),
        'bitcoin-node': CB.Value.union(
          {
            name: 'Bitcoin Node',
            description: 'Options<ul><li>Item 1</li><li>Item 2</li></ul>',
            warning: 'Careful changing this',
            required: { default: 'internal' },
            disabled: ['fake'],
          },
          CB.Variants.of({
            fake: {
              name: 'Fake',
              spec: CB.Config.of({}),
            },
            internal: {
              name: 'Internal',
              spec: CB.Config.of({}),
            },
            external: {
              name: 'External',
              spec: CB.Config.of({
                'emergency-contact': CB.Value.object(
                  {
                    name: 'Emergency Contact',
                    description: 'The person to contact in case of emergency.',
                  },
                  CB.Config.of({
                    name: CB.Value.text({
                      name: 'Name',
                      required: {
                        default: null,
                      },
                      patterns: [
                        {
                          regex: '^[a-zA-Z]+$',
                          description: 'Must contain only letters.',
                        },
                      ],
                    }),
                    email: CB.Value.text({
                      name: 'Email',
                      inputmode: 'email',
                      required: {
                        default: null,
                      },
                    }),
                  }),
                ),
                'public-domain': CB.Value.text({
                  name: 'Public Domain',
                  required: {
                    default: 'bitcoinnode.com',
                  },
                  description: 'the public address of the node',
                  patterns: [
                    {
                      regex: '.*',
                      description: 'anything',
                    },
                  ],
                }),
                'private-domain': CB.Value.text({
                  name: 'Private Domain',
                  required: {
                    default: null,
                  },
                  description: 'the private address of the node',
                  masked: true,
                  inputmode: 'url',
                }),
              }),
            },
          }),
        ),
        port: CB.Value.number({
          name: 'Port',
          description:
            'the default port for your Bitcoin node. default: 8333, testnet: 18333, regtest: 18444',
          required: {
            default: 8333,
          },
          min: 1,
          max: 9998,
          step: 1,
          integer: true,
        }),
        'favorite-slogan': CB.Value.text({
          name: 'Favorite Slogan',
          generate: {
            charset: 'a-z,A-Z,2-9',
            len: 20,
          },
          required: false,
          description:
            'You most favorite slogan in the whole world, used for paying you.',
          masked: true,
        }),
        rpcallowip: CB.Value.list(
          CB.List.text(
            {
              name: 'RPC Allowed IPs',
              minLength: 1,
              maxLength: 10,
              default: ['192.168.1.1'],
              description:
                'external ip addresses that are authorized to access your Bitcoin node',
              warning:
                'Any IP you allow here will have RPC access to your Bitcoin node.',
            },
            {
              patterns: [
                {
                  regex:
                    '((25[0-5]|(2[0-4]|1{0,1}[0-9]){0,1}[0-9])\\.){3,3}(25[0-5]|(2[0-4]|1{0,1}[0-9]){0,1}[0-9])|((^(([0-9a-fA-F]{1,4}:){7,7}[0-9a-fA-F]{1,4}|([0-9a-fA-F]{1,4}:){1,7}:|([0-9a-fA-F]{1,4}:){1,6}:[0-9a-fA-F]{1,4}|([0-9a-fA-F]{1,4}:){1,5}(:[0-9a-fA-F]{1,4}){1,2}|([0-9a-fA-F]{1,4}:){1,4}(:[0-9a-fA-F]{1,4}){1,3}|([0-9a-fA-F]{1,4}:){1,3}(:[0-9a-fA-F]{1,4}){1,4}|([0-9a-fA-F]{1,4}:){1,2}(:[0-9a-fA-F]{1,4}){1,5}|[0-9a-fA-F]{1,4}:((:[0-9a-fA-F]{1,4}){1,6})|:((:[0-9a-fA-F]{1,4}){1,7}|:)|fe80:(:[0-9a-fA-F]{0,4}){0,4}%[0-9a-zA-Z]{1,}|::(ffff(:0{1,4}){0,1}:){0,1}((25[0-5]|(2[0-4]|1{0,1}[0-9]){0,1}[0-9]).){3,3}(25[0-5]|(2[0-4]|1{0,1}[0-9]){0,1}[0-9])|([0-9a-fA-F]{1,4}:){1,4}:((25[0-5]|(2[0-4]|1{0,1}[0-9]){0,1}[0-9]).){3,3}(25[0-5]|(2[0-4]|1{0,1}[0-9]){0,1}[0-9]))$)|(^[a-z2-7]{16}\\.onion$)|(^([a-z0-9]([a-z0-9-]{0,61}[a-z0-9])?\\.)+[a-z0-9][a-z0-9-]{0,61}[a-z0-9]$))',
                  description: 'must be a valid ipv4, ipv6, or domain name',
                },
              ],
            },
          ),
        ),
        rpcauth: CB.Value.list(
          CB.List.text(
            {
              name: 'RPC Auth',
              description:
                'api keys that are authorized to access your Bitcoin node.',
            },
            {
              patterns: [],
            },
          ),
        ),
      }),
    )

  export const MockConfig = {
    testnet: undefined,
    'object-list': [
      {
        'first-name': 'First',
        'last-name': 'Last',
        age: 30,
      },
      {
        'first-name': 'First2',
        'last-name': 'Last2',
        age: 40,
      },
      {
        'first-name': 'First3',
        'last-name': 'Last3',
        age: 60,
      },
    ],
    'random-select': ['goodbye'],
    'favorite-number': 0,
    rpcsettings: {
      laws: {
        law1: 'The first law Amended',
        law2: 'The second law',
      },
      rpcpass: undefined,
      rpcuser: '123',
      rulemakers: [],
    },
    'bitcoin-node': {
      selection: 'internal',
    },
    port: 20,
    rpcallowip: undefined,
    rpcauth: ['matt: 8273gr8qwoidm1uid91jeh8y23gdio1kskmwejkdnm'],
    advanced: undefined,
  }

  export const MockDependencyConfig = MockConfig

  export const bitcoind: PackageDataEntry<InstalledState> = {
    stateInfo: {
      state: 'installed',
      manifest: MockManifestBitcoind,
    },
    icon: '/assets/img/service-icons/bitcoind.svg',
    lastBackup: null,
    status: {
      configured: true,
      main: {
        status: 'running',
        started: new Date().toISOString(),
        health: {},
      },
    },
    actions: {},
    serviceInterfaces: {
      ui: {
        id: 'ui',
        hasPrimary: false,
        disabled: false,
        masked: false,
        name: 'Web UI',
        description:
          'A launchable web app for you to interact with your Bitcoin node',
        type: 'ui',
        addressInfo: {
          username: null,
          hostId: 'abcdefg',
          internalPort: 80,
          scheme: 'http',
          sslScheme: 'https',
          suffix: '',
        },
      },
      rpc: {
        id: 'rpc',
        hasPrimary: false,
        disabled: false,
        masked: false,
        name: 'RPC',
        description:
          'Used by dependent services and client wallets for connecting to your node',
        type: 'api',
        addressInfo: {
          username: null,
          hostId: 'bcdefgh',
          internalPort: 8332,
          scheme: 'http',
          sslScheme: 'https',
          suffix: '',
        },
      },
      p2p: {
        id: 'p2p',
        hasPrimary: true,
        disabled: false,
        masked: false,
        name: 'P2P',
        description:
          'Used for connecting to other nodes on the Bitcoin network',
        type: 'p2p',
        addressInfo: {
          username: null,
          hostId: 'cdefghi',
          internalPort: 8333,
          scheme: 'bitcoin',
          sslScheme: null,
          suffix: '',
        },
      },
    },
    currentDependencies: {},
    hosts: {
      abcdefg: {
        kind: 'multi',
        bindings: [],
        addresses: [],
        hostnameInfo: {
          80: [
            {
              kind: 'ip',
              networkInterfaceId: 'eth0',
              public: false,
              hostname: {
                kind: 'local',
                value: 'adjective-noun.local',
                port: null,
                sslPort: 1234,
              },
            },
            {
              kind: 'ip',
              networkInterfaceId: 'wlan0',
              public: false,
              hostname: {
                kind: 'local',
                value: 'adjective-noun.local',
                port: null,
                sslPort: 1234,
              },
            },
            {
              kind: 'ip',
              networkInterfaceId: 'eth0',
              public: false,
              hostname: {
                kind: 'ipv4',
                value: '192.168.10.11',
                port: null,
                sslPort: 1234,
              },
            },
            {
              kind: 'ip',
              networkInterfaceId: 'wlan0',
              public: false,
              hostname: {
                kind: 'ipv4',
                value: '10.0.0.2',
                port: null,
                sslPort: 1234,
              },
            },
            {
              kind: 'ip',
              networkInterfaceId: 'eth0',
              public: false,
              hostname: {
                kind: 'ipv6',
                value: '[FE80:CD00:0000:0CDE:1257:0000:211E:729CD]',
                port: null,
                sslPort: 1234,
              },
            },
            {
              kind: 'ip',
              networkInterfaceId: 'wlan0',
              public: false,
              hostname: {
                kind: 'ipv6',
                value: '[FE80:CD00:0000:0CDE:1257:0000:211E:1234]',
                port: null,
                sslPort: 1234,
              },
            },
            {
              kind: 'onion',
              hostname: {
                value: 'bitcoin-p2p.onion',
                port: 80,
                sslPort: 443,
              },
            },
          ],
        },
      },
      bcdefgh: {
        kind: 'multi',
        bindings: [],
        addresses: [],
        hostnameInfo: {
          8332: [],
        },
      },
      cdefghi: {
        kind: 'multi',
        bindings: [],
        addresses: [],
        hostnameInfo: {
          8333: [],
        },
      },
    },
    storeExposedDependents: [],
    registry: 'https://registry.start9.com/',
    developerKey: 'developer-key',
  }

  export const bitcoinProxy: PackageDataEntry<InstalledState> = {
    stateInfo: {
      state: 'installed',
      manifest: MockManifestBitcoinProxy,
    },
    icon: '/assets/img/service-icons/btc-rpc-proxy.png',
    lastBackup: null,
    status: {
      configured: false,
      main: {
        status: 'stopped',
      },
    },
    actions: {},
    serviceInterfaces: {
      ui: {
        id: 'ui',
        hasPrimary: false,
        disabled: false,
        masked: false,
        name: 'Web UI',
        description: 'A launchable web app for Bitcoin Proxy',
        type: 'ui',
        addressInfo: {
          username: null,
          hostId: 'hijklmnop',
          internalPort: 80,
          scheme: 'http',
          sslScheme: 'https',
          suffix: '',
        },
      },
    },
    currentDependencies: {
      bitcoind: {
        title: Mock.MockManifestBitcoind.title,
        icon: 'assets/img/service-icons/bitcoind.svg',
        kind: 'running',
        registryUrl: '',
        versionSpec: '>=26.0.0',
        healthChecks: [],
        configSatisfied: true,
      },
    },
    hosts: {},
    storeExposedDependents: [],
    registry: 'https://registry.start9.com/',
    developerKey: 'developer-key',
  }

  export const lnd: PackageDataEntry<InstalledState> = {
    stateInfo: {
      state: 'installed',
      manifest: MockManifestLnd,
    },
    icon: '/assets/img/service-icons/lnd.png',
    lastBackup: null,
    status: {
      configured: true,
      main: {
        status: 'stopped',
      },
    },
    actions: {},
    serviceInterfaces: {
      grpc: {
        id: 'grpc',
        hasPrimary: false,
        disabled: false,
        masked: false,
        name: 'GRPC',
        description:
          'Used by dependent services and client wallets for connecting to your node',
        type: 'api',
        addressInfo: {
          username: null,
          hostId: 'qrstuv',
          internalPort: 10009,
          scheme: null,
          sslScheme: 'grpc',
          suffix: '',
        },
      },
      lndconnect: {
        id: 'lndconnect',
        hasPrimary: false,
        disabled: false,
        masked: true,
        name: 'LND Connect',
        description:
          'Used by client wallets adhering to LND Connect protocol to connect to your node',
        type: 'api',
        addressInfo: {
          username: null,
          hostId: 'qrstuv',
          internalPort: 10009,
          scheme: null,
          sslScheme: 'lndconnect',
          suffix: 'cert=askjdfbjadnaskjnd&macaroon=ksjbdfnhjasbndjksand',
        },
      },
      p2p: {
        id: 'p2p',
        hasPrimary: true,
        disabled: false,
        masked: false,
        name: 'P2P',
        description:
          'Used for connecting to other nodes on the Bitcoin network',
        type: 'p2p',
        addressInfo: {
          username: null,
          hostId: 'rstuvw',
          internalPort: 9735,
          scheme: 'lightning',
          sslScheme: null,
          suffix: '',
        },
      },
    },
    currentDependencies: {
      bitcoind: {
        title: Mock.MockManifestBitcoind.title,
        icon: 'assets/img/service-icons/bitcoind.svg',
        kind: 'running',
        registryUrl: 'https://registry.start9.com',
        versionSpec: '>=26.0.0',
        healthChecks: [],
        configSatisfied: true,
      },
      'btc-rpc-proxy': {
        title: Mock.MockManifestBitcoinProxy.title,
        icon: 'assets/img/service-icons/btc-rpc-proxy.png',
        kind: 'exists',
        registryUrl: 'https://community-registry.start9.com',
        versionSpec: '>2.0.0',
        configSatisfied: false,
      },
    },
    hosts: {},
    storeExposedDependents: [],
    registry: 'https://registry.start9.com/',
    developerKey: 'developer-key',
  }

  export const LocalPkgs: { [key: string]: PackageDataEntry<InstalledState> } =
    {
      bitcoind: bitcoind,
      'btc-rpc-proxy': bitcoinProxy,
      lnd: lnd,
    }
}<|MERGE_RESOLUTION|>--- conflicted
+++ resolved
@@ -35,14 +35,8 @@
     restarting: false,
     shuttingDown: false,
   }
-<<<<<<< HEAD
-
-  export const RegistryOsUpdate: RR.CheckOSUpdateRes = {
-    version: '0.3.5.2',
-=======
   export const MarketplaceEos: RR.CheckOSUpdateRes = {
     version: '0.3.6',
->>>>>>> 87322744
     headline: 'Our biggest release ever.',
     releaseNotes: {
       '0.3.6': 'Some **Markdown** release _notes_ for 0.3.6',
