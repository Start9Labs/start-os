--- conflicted
+++ resolved
@@ -777,13 +777,8 @@
       id: 2,
       packageId: null,
       createdAt: '2019-12-26T14:20:30.872Z',
-<<<<<<< HEAD
       code: 2,
       level: 'warning',
-=======
-      code: 0,
-      level: NotificationLevel.Warning,
->>>>>>> f48750c2
       title: 'SSH Key Added',
       message: 'A new SSH key was added. If you did not do this, shit is bad.',
       data: null,
@@ -793,13 +788,8 @@
       id: 3,
       packageId: null,
       createdAt: '2019-12-26T14:20:30.872Z',
-<<<<<<< HEAD
       code: 3,
       level: 'info',
-=======
-      code: 0,
-      level: NotificationLevel.Info,
->>>>>>> f48750c2
       title: 'SSH Key Removed',
       message: 'A SSH key was removed.',
       data: null,
@@ -809,13 +799,8 @@
       id: 4,
       packageId: 'bitcoind',
       createdAt: '2019-12-26T14:20:30.872Z',
-<<<<<<< HEAD
       code: 4,
       level: 'error',
-=======
-      code: 0,
-      level: NotificationLevel.Error,
->>>>>>> f48750c2
       title: 'Service Crashed',
       message: new Array(3)
         .fill(
@@ -833,10 +818,11 @@
       packageId: null,
       createdAt: '2019-12-26T14:20:30.872Z',
       code: 2,
-      level: NotificationLevel.Success,
+      level: 'success',
       title: 'Welcome to StartOS 0.3.6!',
       message: 'Click "View Details" to learn all about the new version',
       data: markdown,
+      read: false,
     },
   ]
 
