--- conflicted
+++ resolved
@@ -1189,17 +1189,13 @@
         datetime: ISB.Value.datetime({
           name: 'Datetime',
           required: false,
-<<<<<<< HEAD
           default: null,
-        }),
-=======
         }),
         // file: ISB.Value.file({
         //   name: 'File',
         //   required: false,
         //   extensions: ['png', 'pdf'],
         // }),
->>>>>>> db6fc661
         users: ISB.Value.multiselect({
           name: 'Users',
           default: [],
