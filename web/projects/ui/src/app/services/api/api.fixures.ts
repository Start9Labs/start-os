--- conflicted
+++ resolved
@@ -101,17 +101,10 @@
       },
       img: {},
     },
-<<<<<<< HEAD
-    '0.4.0-alpha.6': {
-      headline: 'v0.4.0-alpha.6',
-      releaseNotes: '',
-      sourceVersion: '>=0.3.5:0 <=0.4.0-alpha.6:0',
-=======
     '0.4.1-alpha.5': {
       headline: 'v0.4.1-alpha.5',
       releaseNotes: 'Some more release notes',
       sourceVersion: '>=0.3.5:0 <=0.4.0-alpha.5:0',
->>>>>>> e7469388
       authorized: ['G24CSA5HNYEPIXJNMK7ZM4KD5SX5N6X4'],
       iso: {},
       squashfs: {
