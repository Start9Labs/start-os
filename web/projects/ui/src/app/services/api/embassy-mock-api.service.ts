--- conflicted
+++ resolved
@@ -459,7 +459,7 @@
 
   async checkOSUpdate(qp: RR.CheckOSUpdateReq): Promise<RR.CheckOSUpdateRes> {
     await pauseFor(2000)
-    return Mock.RegistryOsUpdate
+    return Mock.MarketplaceEos
   }
 
   async getRegistryInfo(registryUrl: string): Promise<RR.GetRegistryInfoRes> {
@@ -1064,13 +1064,7 @@
     }
   }
 
-<<<<<<< HEAD
-  async sideloadPackage(
-    params: RR.SideloadPackageReq,
-  ): Promise<RR.SideloadPackageRes> {
-=======
   async sideloadPackage(): Promise<RR.SideloadPackageRes> {
->>>>>>> 87322744
     await pauseFor(2000)
     return {
       upload: '4120e092-05ab-4de2-9fbd-c3f1f4b1df9e', // no significance, randomly generated
