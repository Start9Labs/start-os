import { Injectable } from '@angular/core'
import { pauseFor, Log, RPCErrorDetails, RPCOptions } from '@start9labs/shared'
import { ApiService } from './embassy-api.service'
import {
  AddOperation,
  Operation,
  PatchOp,
  pathFromArray,
  RemoveOperation,
  ReplaceOperation,
  Revision,
} from 'patch-db-client'
import {
  InstallingState,
  PackageDataEntry,
  Proxy,
  StateInfo,
  UpdatingState,
} from 'src/app/services/patch-db/data-model'
<<<<<<< HEAD
import { BackupTargetType, RR } from './api.types'
=======
import { CifsBackupTarget, RR } from './api.types'
>>>>>>> 504f1a8e
import { Mock } from './api.fixures'
import {
  from,
  interval,
  map,
  Observable,
  shareReplay,
  startWith,
  Subject,
  tap,
} from 'rxjs'
import { mockPatchData } from './mock-patch'
import { AuthService } from '../auth.service'
import { T } from '@start9labs/start-sdk'
import {
  GetPackageRes,
  GetPackagesRes,
  MarketplacePkg,
} from '@start9labs/marketplace'
import markdown from 'raw-loader!../../../../../shared/assets/markdown/md-sample.md'

const PROGRESS: T.FullProgress = {
  overall: {
    done: 0,
    total: 120,
  },
  phases: [
    {
      name: 'Downloading',
      progress: {
        done: 0,
        total: 40,
      },
    },
    {
      name: 'Validating',
      progress: null,
    },
    {
      name: 'Installing',
      progress: {
        done: 0,
        total: 40,
      },
    },
  ],
}

@Injectable()
export class MockApiService extends ApiService {
  readonly mockWsSource$ = new Subject<Revision>()
  private readonly revertTime = 1800
  sequence = 0

  constructor(private readonly auth: AuthService) {
    super()
    this.auth.isVerified$
      .pipe(
        tap(() => {
          this.sequence = 0
        }),
      )
      .subscribe()
  }

  async uploadPackage(guid: string, body: Blob): Promise<void> {
    await pauseFor(2000)
<<<<<<< HEAD
    // @TODO Aiden confirm this is correct
    return 'success'
=======
>>>>>>> 504f1a8e
  }

  async uploadFile(body: Blob): Promise<string> {
    await pauseFor(2000)
    return 'returnedhash'
  }

  async getStaticProxy(
    pkg: MarketplacePkg,
    path: 'LICENSE.md' | 'instructions.md',
  ): Promise<string> {
    await pauseFor(2000)
    return markdown
  }

  async getStaticInstalled(
    id: T.PackageId,
    path: 'LICENSE.md' | 'instructions.md',
  ): Promise<string> {
    await pauseFor(2000)
    return markdown
  }

  // websocket

  openWebsocket$<T>(
    guid: string,
    config: RR.WebsocketConfig<T> = {},
  ): Observable<T> {
    if (guid === 'db-guid') {
      return this.mockWsSource$.pipe<any>(
        shareReplay({ bufferSize: 1, refCount: true }),
      )
    } else if (guid === 'logs-guid') {
      return interval(50).pipe<any>(
        map((_, index) => {
          // mock fire open observer
          if (index === 0) config.openObserver?.next(new Event(''))
          if (index === 100) throw new Error('HAAHHA')
          return Mock.ServerLogs[0]
        }),
      )
    } else if (guid === 'init-progress-guid') {
      return from(this.initProgress()).pipe(
        startWith(PROGRESS),
      ) as Observable<T>
    } else if (guid === 'sideload-progress-guid') {
      config.openObserver?.next(new Event(''))
      return from(this.initProgress()).pipe(
        startWith(PROGRESS),
      ) as Observable<T>
    } else {
      throw new Error('invalid guid type')
    }
  }

  // state

  async echo(params: RR.EchoReq, url: string): Promise<RR.EchoRes> {
    if (url) {
      const num = Math.floor(Math.random() * 10) + 1
      if (num > 8) return params.message
      throw new Error()
    }
    await pauseFor(2000)
    return params.message
  }

  private stateIndex = 0
  async getState(): Promise<RR.ServerState> {
    await pauseFor(1000)

    this.stateIndex++

    return this.stateIndex === 1 ? 'running' : 'running'
  }

  // db

  async subscribeToPatchDB(
    params: RR.SubscribePatchReq,
  ): Promise<RR.SubscribePatchRes> {
    await pauseFor(2000)
    return {
      dump: { id: 1, value: mockPatchData },
      guid: 'db-guid',
    }
  }

  async setDbValue<T>(
    pathArr: Array<string | number>,
    value: T,
  ): Promise<RR.SetDBValueRes> {
    const pointer = pathFromArray(pathArr)
    const params: RR.SetDBValueReq<T> = { pointer, value }
    await pauseFor(2000)
    const patch = [
      {
        op: PatchOp.REPLACE,
        path: '/ui' + params.pointer,
        value: params.value,
      },
    ]
    this.mockRevision(patch)

    return null
  }

  // auth

  async login(params: RR.LoginReq): Promise<RR.loginRes> {
    await pauseFor(2000)
    return null
  }

  async logout(params: RR.LogoutReq): Promise<RR.LogoutRes> {
    await pauseFor(2000)
    return null
  }

  async getSessions(params: RR.GetSessionsReq): Promise<RR.GetSessionsRes> {
    await pauseFor(2000)
    return Mock.Sessions
  }

  async killSessions(params: RR.KillSessionsReq): Promise<RR.KillSessionsRes> {
    await pauseFor(2000)
    return null
  }

  async resetPassword(
    params: RR.ResetPasswordReq,
  ): Promise<RR.ResetPasswordRes> {
    await pauseFor(2000)
    return null
  }

  // diagnostic

  async getError(): Promise<RPCErrorDetails> {
    await pauseFor(1000)
    return {
      code: 15,
      message: 'Unknown server',
      data: { details: 'Some details about the error here' },
    }
  }

  async diagnosticGetError(): Promise<RR.DiagnosticErrorRes> {
    await pauseFor(1000)
    return {
      code: 15,
      message: 'Unknown server',
      data: { details: 'Some details about the error here' },
    }
  }

  async diagnosticRestart(): Promise<void> {
    await pauseFor(1000)
  }

  async diagnosticForgetDrive(): Promise<void> {
    await pauseFor(1000)
  }

  async diagnosticRepairDisk(): Promise<void> {
    await pauseFor(1000)
  }

  async diagnosticGetLogs(
    params: RR.GetServerLogsReq,
  ): Promise<RR.GetServerLogsRes> {
    return this.getServerLogs(params)
  }

  // init

  async initFollowProgress(): Promise<RR.InitFollowProgressRes> {
    await pauseFor(250)
    return {
      progress: PROGRESS,
      guid: 'init-progress-guid',
    }
  }

  async initFollowLogs(): Promise<RR.FollowServerLogsRes> {
    await pauseFor(2000)
    return {
      startCursor: 'start-cursor',
      guid: 'logs-guid',
    }
  }

  // server

  async getSystemTime(
    params: RR.GetSystemTimeReq,
  ): Promise<RR.GetSystemTimeRes> {
    await pauseFor(2000)
    return {
      now: new Date().toUTCString(),
      uptime: 1234567,
    }
  }

  async getServerLogs(
    params: RR.GetServerLogsReq,
  ): Promise<RR.GetServerLogsRes> {
    await pauseFor(2000)
    const entries = this.randomLogs(params.limit)

    return {
      entries,
      startCursor: 'start-cursor',
      endCursor: 'end-cursor',
    }
  }

  async getKernelLogs(
    params: RR.GetServerLogsReq,
  ): Promise<RR.GetServerLogsRes> {
    await pauseFor(2000)
    const entries = this.randomLogs(params.limit)

    return {
      entries,
      startCursor: 'start-cursor',
      endCursor: 'end-cursor',
    }
  }

  async getTorLogs(params: RR.GetServerLogsReq): Promise<RR.GetServerLogsRes> {
    await pauseFor(2000)
    const entries = this.randomLogs(params.limit)

    return {
      entries,
      startCursor: 'startCursor',
      endCursor: 'end-cursor',
    }
  }

  async followServerLogs(
    params: RR.FollowServerLogsReq,
  ): Promise<RR.FollowServerLogsRes> {
    await pauseFor(2000)
    return {
      startCursor: 'start-cursor',
      guid: 'logs-guid',
    }
  }

  async followKernelLogs(
    params: RR.FollowServerLogsReq,
  ): Promise<RR.FollowServerLogsRes> {
    await pauseFor(2000)
    return {
      startCursor: 'start-cursor',
      guid: 'logs-guid',
    }
  }

  async followTorLogs(
    params: RR.FollowServerLogsReq,
  ): Promise<RR.FollowServerLogsRes> {
    await pauseFor(2000)
    return {
      startCursor: 'start-cursor',
      guid: 'logs-guid',
    }
  }

  private randomLogs(limit = 1): Log[] {
    const arrLength = Math.ceil(limit / Mock.ServerLogs.length)
    const logs = new Array(arrLength)
      .fill(Mock.ServerLogs)
      .reduce((acc, val) => acc.concat(val), [])

    return logs
  }

  async followServerMetrics(
    params: RR.FollowServerMetricsReq,
  ): Promise<RR.FollowServerMetricsRes> {
    await pauseFor(2000)
<<<<<<< HEAD
    return {
      guid: 'iqudh37um-i38u3-34-a51b-jkhd783ein',
      metrics: Mock.getMetrics(),
    }
=======
    return Mock.getServerMetrics()
>>>>>>> 504f1a8e
  }

  async updateServer(url?: string): Promise<RR.UpdateServerRes> {
    await pauseFor(2000)
    const initialProgress = {
      size: null,
      downloaded: 0,
    }

    setTimeout(() => {
      this.updateOSProgress()
    }, 500)

    const patch = [
      {
        op: PatchOp.REPLACE,
        path: '/serverInfo/statusInfo/updateProgress',
        value: initialProgress,
      },
    ]
    this.mockRevision(patch)

    return 'updating'
  }

  async setServerClearnetAddress(
    params: RR.SetServerClearnetAddressReq,
  ): Promise<RR.SetServerClearnetAddressRes> {
    await pauseFor(2000)
    const patch = [
      {
        op: PatchOp.REPLACE,
        path: '/serverInfo/ui/domainInfo',
        value: params.domainInfo,
      },
    ]

    this.mockRevision(patch)

    return null
  }

  async restartServer(
    params: RR.RestartServerReq,
  ): Promise<RR.RestartServerRes> {
    await pauseFor(2000)

    const patch = [
      {
        op: PatchOp.REPLACE,
        path: '/serverInfo/statusInfo/restarting',
        value: true,
      },
    ]
    this.mockRevision(patch)

    setTimeout(() => {
      const patch2 = [
        {
          op: PatchOp.REPLACE,
          path: '/serverInfo/statusInfo/restarting',
          value: false,
        },
      ]
      this.mockRevision(patch2)
    }, 2000)

    return null
  }

  async shutdownServer(
    params: RR.ShutdownServerReq,
  ): Promise<RR.ShutdownServerRes> {
    await pauseFor(2000)

    const patch = [
      {
        op: PatchOp.REPLACE,
        path: '/serverInfo/statusInfo/shuttingDown',
        value: true,
      },
    ]
    this.mockRevision(patch)

    setTimeout(() => {
      const patch2 = [
        {
          op: PatchOp.REPLACE,
          path: '/serverInfo/statusInfo/shuttingDown',
          value: false,
        },
      ]
      this.mockRevision(patch2)
    }, 2000)

    return null
  }

  async repairDisk(params: RR.RestartServerReq): Promise<RR.RestartServerRes> {
    await pauseFor(2000)
    return null
  }

  async resetTor(params: RR.ResetTorReq): Promise<RR.ResetTorRes> {
    await pauseFor(2000)
    return null
  }

  async setOsOutboundProxy(
    params: RR.SetOsOutboundProxyReq,
  ): Promise<RR.SetOsOutboundProxyRes> {
    await pauseFor(2000)

    const patch = [
      {
        op: PatchOp.REPLACE,
        path: '/serverInfo/network/outboundProxy',
        value: params.proxy,
      },
    ]
    this.mockRevision(patch)

    return null
  }

  // marketplace URLs

  async registryRequest(
    registryUrl: string,
    options: RPCOptions,
  ): Promise<any> {
    await pauseFor(2000)

    return Error('do not call directly')
  }

  async checkOSUpdate(qp: RR.CheckOSUpdateReq): Promise<RR.CheckOSUpdateRes> {
    await pauseFor(2000)
    return Mock.MarketplaceEos
  }

  async getRegistryInfo(registryUrl: string): Promise<T.RegistryInfo> {
    await pauseFor(2000)
    return Mock.RegistryInfo
  }

  async getRegistryPackage(
    url: string,
    id: string,
    versionRange: string,
  ): Promise<GetPackageRes> {
    await pauseFor(2000)
    if (!versionRange || versionRange === '=*') {
      return Mock.RegistryPackages[id]
    } else {
      return Mock.OtherPackageVersions[id][versionRange]
    }
  }

  async getRegistryPackages(registryUrl: string): Promise<GetPackagesRes> {
    await pauseFor(2000)
    return Mock.RegistryPackages
  }

  // notification

  async getNotifications(
    params: RR.GetNotificationsReq,
  ): Promise<RR.GetNotificationsRes> {
    await pauseFor(2000)

    return Mock.Notifications
  }

  async deleteNotifications(
    params: RR.DeleteNotificationReq,
  ): Promise<RR.DeleteNotificationRes> {
    await pauseFor(2000)
    return null
  }

  async markSeenNotifications(
    params: RR.MarkSeenNotificationReq,
  ): Promise<RR.MarkSeenNotificationRes> {
    await pauseFor(2000)
    return null
  }

  async markSeenAllNotifications(
    params: RR.MarkSeenAllNotificationsReq,
  ): Promise<RR.MarkSeenAllNotificationsRes> {
    await pauseFor(2000)
    return null
  }

  async markUnseenNotifications(
    params: RR.MarkUnseenNotificationReq,
  ): Promise<RR.MarkUnseenNotificationRes> {
    await pauseFor(2000)
    return null
  }

  // network

  async addProxy(params: RR.AddProxyReq): Promise<RR.AddProxyRes> {
    await pauseFor(2000)

    const type: Proxy['type'] = 'inbound-outbound'

    const patch = [
      {
        op: PatchOp.REPLACE,
        path: '/serverInfo/network/proxies',
        value: [
          {
            id: 'abcd-efgh-ijkl-mnop',
            name: params.name,
            createdAt: new Date(),
            type,
            endpoint: '10.25.2.17',
            usedBy: {
              domains: [],
              services: [],
            },
          },
        ],
      },
    ]
    this.mockRevision(patch)

    return null
  }

  async updateProxy(params: RR.UpdateProxyReq): Promise<RR.UpdateProxyRes> {
    await pauseFor(2000)

    const patch = [
      {
        op: PatchOp.REPLACE,
        path: `/serverInfo/network/proxies/0/name`,
        value: params.name,
      },
    ]
    this.mockRevision(patch)

    return null
  }

  async deleteProxy(params: RR.DeleteProxyReq): Promise<RR.DeleteProxyRes> {
    await pauseFor(2000)
    const patch = [
      {
        op: PatchOp.REPLACE,
        path: '/serverInfo/network/proxies',
        value: [],
      },
    ]
    this.mockRevision(patch)

    return null
  }

  // domains

  async claimStart9ToDomain(
    params: RR.ClaimStart9ToReq,
  ): Promise<RR.ClaimStart9ToRes> {
    await pauseFor(2000)

    const patch = [
      {
        op: PatchOp.REPLACE,
        path: '/serverInfo/network/start9ToSubdomain',
        value: {
          value: 'xyz',
          createdAt: new Date(),
          networkStrategy: params.networkStrategy,
          usedBy: [],
        },
      },
    ]
    this.mockRevision(patch)

    return null
  }

  async deleteStart9ToDomain(
    params: RR.DeleteStart9ToReq,
  ): Promise<RR.DeleteStart9ToRes> {
    await pauseFor(2000)
    const patch = [
      {
        op: PatchOp.REPLACE,
        path: '/serverInfo/network/start9ToSubdomain',
        value: null,
      },
    ]
    this.mockRevision(patch)

    return null
  }

  async addDomain(params: RR.AddDomainReq): Promise<RR.AddDomainRes> {
    await pauseFor(2000)

    const patch = [
      {
        op: PatchOp.REPLACE,
        path: '/serverInfo/network/domains',
        value: [
          {
            value: params.hostname,
            createdAt: new Date(),
            provider: params.provider.name,
            networkStrategy: params.networkStrategy,
            usedBy: [],
          },
        ],
      },
    ]
    this.mockRevision(patch)

    return null
  }

  async deleteDomain(params: RR.DeleteDomainReq): Promise<RR.DeleteDomainRes> {
    await pauseFor(2000)
    const patch = [
      {
        op: PatchOp.REPLACE,
        path: '/serverInfo/network/domains',
        value: [],
      },
    ]
    this.mockRevision(patch)

    return null
  }

  // port forwards

  async overridePortForward(
    params: RR.OverridePortReq,
  ): Promise<RR.OverridePortRes> {
    await pauseFor(2000)

    const patch = [
      {
        op: PatchOp.REPLACE,
        path: '/serverInfo/network/wanConfig/forwards/0/override',
        value: params.port,
      },
    ]
    this.mockRevision(patch)

    return null
  }

  // wifi

  async enableWifi(params: RR.EnableWifiReq): Promise<RR.EnableWifiRes> {
    await pauseFor(2000)
    const patch = [
      {
        op: PatchOp.REPLACE,
        path: '/serverInfo/network/wifi/enabled',
        value: params.enable,
      },
    ]
    this.mockRevision(patch)

    return null
  }

  async getWifi(params: RR.GetWifiReq): Promise<RR.GetWifiRes> {
    await pauseFor(2000)
    return Mock.Wifi
  }

  async addWifi(params: RR.AddWifiReq): Promise<RR.AddWifiRes> {
    await pauseFor(2000)
    return null
  }

  async connectWifi(params: RR.ConnectWifiReq): Promise<RR.ConnectWifiRes> {
    await pauseFor(2000)
    return null
  }

  async deleteWifi(params: RR.DeleteWifiReq): Promise<RR.DeleteWifiRes> {
    await pauseFor(2000)
    return null
  }

  // email

  async testEmail(params: RR.TestEmailReq): Promise<RR.TestEmailRes> {
    await pauseFor(2000)
    return null
  }

  async configureEmail(
    params: RR.ConfigureEmailReq,
  ): Promise<RR.ConfigureEmailRes> {
    await pauseFor(2000)
    const patch = [
      {
        op: PatchOp.REPLACE,
        path: '/serverInfo/smtp',
        value: params,
      },
    ]
    this.mockRevision(patch)

    return null
  }

  // ssh

  async getSshKeys(params: RR.GetSSHKeysReq): Promise<RR.GetSSHKeysRes> {
    await pauseFor(2000)
    return Mock.SshKeys
  }

  async addSshKey(params: RR.AddSSHKeyReq): Promise<RR.AddSSHKeyRes> {
    await pauseFor(2000)
    return Mock.SshKey
  }

  async deleteSshKey(params: RR.DeleteSSHKeyReq): Promise<RR.DeleteSSHKeyRes> {
    await pauseFor(2000)
    return null
  }

  // backup

  async getBackupTargets(
    params: RR.GetBackupTargetsReq,
  ): Promise<RR.GetBackupTargetsRes> {
    await pauseFor(2000)
    return Mock.BackupTargets
  }

  async addBackupTarget(
    type: BackupTargetType,
    params:
      | RR.AddCifsBackupTargetReq
      | RR.AddCloudBackupTargetReq
      | RR.AddDiskBackupTargetReq,
  ): Promise<RR.AddBackupTargetRes> {
    await pauseFor(2000)
    const { path, name } = params
    return {
      latfgvwdbhjsndmk: {
        name,
        type: 'cifs',
        hostname: 'mockhotname',
        path: path.replace(/\\/g, '/'),
        username: 'mockusername',
        mountable: true,
        startOs: {},
      },
    }
  }

  async updateBackupTarget(
    type: BackupTargetType,
    params: RR.UpdateCifsBackupTargetReq | RR.UpdateCloudBackupTargetReq,
  ): Promise<RR.UpdateBackupTargetRes> {
    await pauseFor(2000)
    return { [params.id]: Mock.BackupTargets.saved[params.id] }
  }

  async removeBackupTarget(
    params: RR.RemoveBackupTargetReq,
  ): Promise<RR.RemoveBackupTargetRes> {
    await pauseFor(2000)
    return null
  }

  async getBackupJobs(
    params: RR.GetBackupJobsReq,
  ): Promise<RR.GetBackupJobsRes> {
    await pauseFor(2000)
    return Mock.BackupJobs
  }

  async createBackupJob(
    params: RR.CreateBackupJobReq,
  ): Promise<RR.CreateBackupJobRes> {
    await pauseFor(2000)
    return {
      id: 'hjdfbjsahdbn',
      name: params.name,
      targetId: Object.keys(Mock.BackupTargets.saved)[0],
      cron: params.cron,
      packageIds: params.packageIds,
    }
  }

  async updateBackupJob(
    params: RR.UpdateBackupJobReq,
  ): Promise<RR.UpdateBackupJobRes> {
    await pauseFor(2000)
    return {
      ...Mock.BackupJobs[0],
      ...params,
    }
  }

  async deleteBackupJob(
    params: RR.DeleteBackupJobReq,
  ): Promise<RR.DeleteBackupJobRes> {
    await pauseFor(2000)
    return null
  }

  async getBackupRuns(
    params: RR.GetBackupRunsReq,
  ): Promise<RR.GetBackupRunsRes> {
    await pauseFor(2000)
    return Mock.BackupRuns
  }

  async deleteBackupRuns(
    params: RR.DeleteBackupRunsReq,
  ): Promise<RR.DeleteBackupRunsRes> {
    await pauseFor(2000)
    return null
  }

  async getBackupInfo(
    params: RR.GetBackupInfoReq,
  ): Promise<RR.GetBackupInfoRes> {
    await pauseFor(2000)
    return Mock.BackupInfo
  }

  async createBackup(params: RR.CreateBackupReq): Promise<RR.CreateBackupRes> {
    await pauseFor(2000)
    const serverPath = '/serverInfo/statusInfo/backupProgress'
    const ids = params.packageIds

    setTimeout(async () => {
      for (let i = 0; i < ids.length; i++) {
        const id = ids[i]
        const appPath = `/packageData/${id}/status/main/`
        const appPatch: ReplaceOperation<T.MainStatus['main']>[] = [
          {
            op: PatchOp.REPLACE,
            path: appPath,
            value: 'backingUp',
          },
        ]
        this.mockRevision(appPatch)

        await pauseFor(8000)

        this.mockRevision([
          {
            ...appPatch[0],
            value: 'stopped',
          },
        ])

        const serverPatch: ReplaceOperation<T.BackupProgress['complete']>[] = [
          {
            op: PatchOp.REPLACE,
            path: `${serverPath}/${id}/complete`,
            value: true,
          },
        ]
        this.mockRevision(serverPatch)
      }

      await pauseFor(1000)

      // remove backupProgress
      const lastPatch: ReplaceOperation<T.ServerStatus['backupProgress']>[] = [
        {
          op: PatchOp.REPLACE,
          path: serverPath,
          value: null,
        },
      ]
      this.mockRevision(lastPatch)
    }, 500)

    const originalPatch: ReplaceOperation<T.ServerStatus['backupProgress']>[] =
      [
        {
          op: PatchOp.REPLACE,
          path: serverPath,
          value: ids.reduce((acc, val) => {
            return {
              ...acc,
              [val]: { complete: false },
            }
          }, {}),
        },
      ]

    this.mockRevision(originalPatch)

    return null
  }

  // package

<<<<<<< HEAD
  async getPackageProperties(
    params: RR.GetPackagePropertiesReq,
  ): Promise<RR.GetPackagePropertiesRes> {
    await pauseFor(2000)
    return {
      password: 'specialPassword$',
    }
  }

=======
>>>>>>> 504f1a8e
  async getPackageLogs(
    params: RR.GetPackageLogsReq,
  ): Promise<RR.GetPackageLogsRes> {
    await pauseFor(2000)
    let entries
    if (Math.random() < 0.2) {
      entries = Mock.ServerLogs
    } else {
      const arrLength = params.limit
        ? Math.ceil(params.limit / Mock.ServerLogs.length)
        : 10
      entries = new Array(arrLength)
        .fill(Mock.ServerLogs)
        .reduce((acc, val) => acc.concat(val), [])
    }
    return {
      entries,
      startCursor: 'startCursor',
      endCursor: 'end-cursor',
    }
  }

  async followPackageLogs(
    params: RR.FollowPackageLogsReq,
  ): Promise<RR.FollowPackageLogsRes> {
    await pauseFor(2000)
    return {
      startCursor: 'start-cursor',
      guid: 'logs-guid',
    }
  }

  async installPackage(
    params: RR.InstallPackageReq,
  ): Promise<RR.InstallPackageRes> {
    await pauseFor(2000)

    setTimeout(async () => {
      this.installProgress(params.id)
    }, 1000)

    const patch: AddOperation<
      PackageDataEntry<InstallingState | UpdatingState>
    >[] = [
      {
        op: PatchOp.ADD,
        path: `/packageData/${params.id}`,
        value: {
          ...Mock.LocalPkgs[params.id],
          stateInfo: {
            // if installing
            state: 'installing',

            // if updating
            // state: 'updating',
            // manifest: mockPatchData.packageData[params.id].stateInfo.manifest!,

            // both
            installingInfo: {
              newManifest: Mock.LocalPkgs[params.id].stateInfo.manifest,
              progress: PROGRESS,
            },
          },
        },
      },
    ]
    this.mockRevision(patch)

    return null
  }

  async getActionInput(
    params: RR.GetActionInputReq,
  ): Promise<RR.GetActionInputRes> {
    await pauseFor(2000)
    return {
      value: Mock.MockConfig,
      spec: await Mock.getActionInputSpec(),
    }
  }

  async runAction(params: RR.ActionReq): Promise<RR.ActionRes> {
    await pauseFor(2000)

    if (params.actionId === 'properties') {
      // return Mock.ActionResGroup
      return Mock.ActionResMessage
      // return Mock.ActionResSingle
    } else if (params.actionId === 'config') {
      const patch: RemoveOperation[] = [
        {
          op: PatchOp.REMOVE,
          path: `/packageData/${params.packageId}/requestedActions/${params.packageId}-config`,
        },
      ]
      this.mockRevision(patch)
      return null
    } else {
      return Mock.ActionResMessage
      // return Mock.ActionResSingle
    }
  }

  async restorePackages(
    params: RR.RestorePackagesReq,
  ): Promise<RR.RestorePackagesRes> {
    await pauseFor(2000)
    const patch: AddOperation<PackageDataEntry>[] = params.ids.map(id => {
      setTimeout(async () => {
        this.installProgress(id)
      }, 2000)

      return {
        op: PatchOp.ADD,
        path: `/packageData/${id}`,
        value: {
          ...Mock.LocalPkgs[id],
          stateInfo: {
            state: 'restoring',
            installingInfo: {
              newManifest: Mock.LocalPkgs[id].stateInfo.manifest!,
              progress: PROGRESS,
            },
          },
        },
      }
    })

    this.mockRevision(patch)

    return null
  }

  async startPackage(params: RR.StartPackageReq): Promise<RR.StartPackageRes> {
    const path = `/packageData/${params.id}/status`

    await pauseFor(2000)

    setTimeout(async () => {
<<<<<<< HEAD
      if (params.id !== 'bitcoind') {
        const patch2 = [
          {
            op: PatchOp.REPLACE,
            path: path + '/health',
            value: {},
          },
        ]
        this.mockRevision(patch2)
      }

      const patch3 = [
        {
          op: PatchOp.REPLACE,
          path: path + '/status',
          value: 'running',
        },
        {
          op: PatchOp.REPLACE,
          path: path + '/started',
          value: new Date().toISOString(),
        },
      ]
      this.mockRevision(patch3)
=======
      const patch2: ReplaceOperation<T.MainStatus & { main: 'running' }>[] = [
        {
          op: PatchOp.REPLACE,
          path,
          value: {
            main: 'running',
            started: new Date().toISOString(),
            health: {
              'ephemeral-health-check': {
                name: 'Ephemeral Health Check',
                result: 'starting',
                message: null,
              },
              'unnecessary-health-check': {
                name: 'Unnecessary Health Check',
                result: 'disabled',
                message: 'Custom disabled message',
              },
              'chain-state': {
                name: 'Chain State',
                result: 'loading',
                message: 'Bitcoin is syncing from genesis',
              },
              'p2p-interface': {
                name: 'P2P Interface',
                result: 'success',
                message: null,
              },
              'rpc-interface': {
                name: 'RPC Interface',
                result: 'failure',
                message: 'Custom failure message',
              },
            },
          },
        },
      ]
      this.mockRevision(patch2)
>>>>>>> 504f1a8e
    }, 2000)

    const originalPatch: ReplaceOperation<
      T.MainStatus & { main: 'starting' }
    >[] = [
      {
        op: PatchOp.REPLACE,
        path,
        value: {
          main: 'starting',
          health: {},
        },
      },
    ]

    this.mockRevision(originalPatch)

    return null
  }

  async restartPackage(
    params: RR.RestartPackageReq,
  ): Promise<RR.RestartPackageRes> {
    await pauseFor(2000)
    const path = `/packageData/${params.id}/status`

    setTimeout(async () => {
      const patch2: ReplaceOperation<T.MainStatus & { main: 'running' }>[] = [
        {
          op: PatchOp.REPLACE,
          path,
          value: {
            main: 'running',
            started: new Date().toISOString(),
            health: {
              'ephemeral-health-check': {
                name: 'Ephemeral Health Check',
                result: 'starting',
                message: null,
              },
              'unnecessary-health-check': {
                name: 'Unnecessary Health Check',
                result: 'disabled',
                message: 'Custom disabled message',
              },
              'chain-state': {
                name: 'Chain State',
                result: 'loading',
                message: 'Bitcoin is syncing from genesis',
              },
              'p2p-interface': {
                name: 'P2P Interface',
                result: 'success',
                message: null,
              },
              'rpc-interface': {
                name: 'RPC Interface',
                result: 'failure',
                message: 'Custom failure message',
              },
            },
          },
        },
      ]
      this.mockRevision(patch2)
    }, this.revertTime)

    const patch: ReplaceOperation<T.MainStatus & { main: 'restarting' }>[] = [
      {
        op: PatchOp.REPLACE,
        path,
        value: {
          main: 'restarting',
        },
      },
    ]

    this.mockRevision(patch)

    return null
  }

  async stopPackage(params: RR.StopPackageReq): Promise<RR.StopPackageRes> {
    await pauseFor(2000)
    const path = `/packageData/${params.id}/status`

    setTimeout(() => {
      const patch2: ReplaceOperation<T.MainStatus & { main: 'stopped' }>[] = [
        {
          op: PatchOp.REPLACE,
          path: path,
          value: { main: 'stopped' },
        },
      ]
      this.mockRevision(patch2)
    }, this.revertTime)

    const patch: ReplaceOperation<T.MainStatus & { main: 'stopping' }>[] = [
      {
        op: PatchOp.REPLACE,
        path: path,
        value: { main: 'stopping' },
      },
    ]

    this.mockRevision(patch)

    return null
  }

  async rebuildPackage(
    params: RR.RebuildPackageReq,
  ): Promise<RR.RebuildPackageRes> {
    return this.restartPackage(params)
  }

  async uninstallPackage(
    params: RR.UninstallPackageReq,
  ): Promise<RR.UninstallPackageRes> {
    await pauseFor(2000)

    setTimeout(async () => {
      const patch2: RemoveOperation[] = [
        {
          op: PatchOp.REMOVE,
          path: `/packageData/${params.id}`,
        },
      ]
      this.mockRevision(patch2)
    }, this.revertTime)

    const patch: ReplaceOperation<T.PackageState['state']>[] = [
      {
        op: PatchOp.REPLACE,
        path: `/packageData/${params.id}/stateInfo/state`,
        value: 'removing',
      },
    ]

    this.mockRevision(patch)

    return null
  }

  async sideloadPackage(): Promise<RR.SideloadPackageRes> {
    await pauseFor(2000)
    return {
      upload: 'sideload-upload-guid', // no significance, randomly generated
      progress: 'sideload-progress-guid', // no significance, randomly generated
    }
  }

  async setInterfaceClearnetAddress(
    params: RR.SetInterfaceClearnetAddressReq,
  ): Promise<RR.SetInterfaceClearnetAddressRes> {
    await pauseFor(2000)
    const patch = [
      {
        op: PatchOp.REPLACE,
        path: `/packageData/${params.packageId}/serviceInterfaces/${params.interfaceId}/addressInfo/domainInfo`,
        value: params.domainInfo,
      },
    ]
    this.mockRevision(patch)

    return null
  }

  async setServiceOutboundProxy(
    params: RR.SetServiceOutboundProxyReq,
  ): Promise<RR.SetServiceOutboundProxyRes> {
    await pauseFor(2000)
    const patch = [
      {
        op: PatchOp.REPLACE,
        path: `/packageData/${params.packageId}/outboundProxy`,
        value: params.proxy,
      },
    ]
    this.mockRevision(patch)

    return null
  }

  private async initProgress(): Promise<T.FullProgress> {
    const progress = JSON.parse(JSON.stringify(PROGRESS))

    for (let [i, phase] of progress.phases.entries()) {
      if (
        !phase.progress ||
        typeof phase.progress !== 'object' ||
        !phase.progress.total
      ) {
        await pauseFor(2000)

        progress.phases[i].progress = true

        if (
          progress.overall &&
          typeof progress.overall === 'object' &&
          progress.overall.total
        ) {
          const step = progress.overall.total / progress.phases.length
          progress.overall.done += step
        }
      } else {
        const step = phase.progress.total / 4

        while (phase.progress.done < phase.progress.total) {
          await pauseFor(200)

          phase.progress.done += step

          if (
            progress.overall &&
            typeof progress.overall === 'object' &&
            progress.overall.total
          ) {
            const step = progress.overall.total / progress.phases.length / 4

            progress.overall.done += step
          }

          if (phase.progress.done === phase.progress.total) {
            await pauseFor(250)

            progress.phases[i].progress = true
          }
        }
      }
    }
    return progress
  }

  private async installProgress(id: string): Promise<void> {
    const progress = JSON.parse(JSON.stringify(PROGRESS))

    for (let [i, phase] of progress.phases.entries()) {
      if (!phase.progress || phase.progress === true || !phase.progress.total) {
        await pauseFor(2000)

        const patches: Operation<any>[] = [
          {
            op: PatchOp.REPLACE,
            path: `/packageData/${id}/stateInfo/installingInfo/progress/phases/${i}/progress`,
            value: true,
          },
        ]

        // overall
        if (
          progress.overall &&
          typeof progress.overall === 'object' &&
          progress.overall.total
        ) {
          const step = progress.overall.total / progress.phases.length

          progress.overall.done += step

          patches.push({
            op: PatchOp.REPLACE,
            path: `/packageData/${id}/stateInfo/installingInfo/progress/overall/done`,
            value: progress.overall.done,
          })
        }

        this.mockRevision(patches)
      } else {
        const step = phase.progress.total / 4

        while (phase.progress.done < phase.progress.total) {
          await pauseFor(500)

          phase.progress.done += step

          const patches: Operation<any>[] = [
            {
              op: PatchOp.REPLACE,
              path: `/packageData/${id}/stateInfo/installingInfo/progress/phases/${i}/progress/done`,
              value: phase.progress.done,
            },
          ]

          // overall
          if (
            progress.overall &&
            typeof progress.overall === 'object' &&
            progress.overall.total
          ) {
            const step = progress.overall.total / progress.phases.length / 4

            progress.overall.done += step

            patches.push({
              op: PatchOp.REPLACE,
              path: `/packageData/${id}/stateInfo/installingInfo/progress/overall/done`,
              value: progress.overall.done,
            })
          }

          this.mockRevision(patches)

          if (phase.progress.done === phase.progress.total) {
            await pauseFor(250)
            this.mockRevision([
              {
                op: PatchOp.REPLACE,
                path: `/packageData/${id}/stateInfo/installingInfo/progress/phases/${i}/progress`,
                value: true,
              },
            ])
          }
        }
      }
    }

    await pauseFor(1000)
    this.mockRevision([
      {
        op: PatchOp.REPLACE,
        path: `/packageData/${id}/stateInfo/installingInfo/progress/overall`,
        value: true,
      },
    ])

    await pauseFor(1000)
    const patch2: Operation<StateInfo>[] = [
      {
        op: PatchOp.REPLACE,
        path: `/packageData/${id}/stateInfo`,
        value: {
          state: 'installed',
          manifest: Mock.LocalPkgs[id].stateInfo.manifest,
        },
      },
    ]
    this.mockRevision(patch2)
  }

  private async updateOSProgress() {
    let size = 10000
    let downloaded = 0

    const patch0 = [
      {
        op: PatchOp.REPLACE,
        path: `/serverInfo/statusInfo/updateProgress/size`,
        value: size,
      },
    ]
    this.mockRevision(patch0)

    while (downloaded < size) {
      await pauseFor(250)
      downloaded += 500
      const patch = [
        {
          op: PatchOp.REPLACE,
          path: `/serverInfo/statusInfo/updateProgress/downloaded`,
          value: downloaded,
        },
      ]
      this.mockRevision(patch)
    }

    const patch2 = [
      {
        op: PatchOp.REPLACE,
        path: `/serverInfo/statusInfo/updateProgress/downloaded`,
        value: size,
      },
    ]
    this.mockRevision(patch2)

    setTimeout(async () => {
      const patch3: Operation<boolean>[] = [
        {
          op: PatchOp.REPLACE,
          path: '/serverInfo/statusInfo/updated',
          value: true,
        },
        {
          op: PatchOp.REMOVE,
          path: '/serverInfo/statusInfo/updateProgress',
        },
      ]
      this.mockRevision(patch3)
      // set patch indicating update is complete
      await pauseFor(100)
      const patch6 = [
        {
          op: PatchOp.REPLACE,
          path: '/serverInfo/statusInfo',
          value: Mock.ServerUpdated,
        },
      ]
      this.mockRevision(patch6)
    }, 1000)
  }

  private async mockRevision<T>(patch: Operation<T>[]): Promise<void> {
    const revision = {
      id: ++this.sequence,
      patch,
    }
    this.mockWsSource$.next(revision)
  }
}<|MERGE_RESOLUTION|>--- conflicted
+++ resolved
@@ -17,11 +17,7 @@
   StateInfo,
   UpdatingState,
 } from 'src/app/services/patch-db/data-model'
-<<<<<<< HEAD
 import { BackupTargetType, RR } from './api.types'
-=======
-import { CifsBackupTarget, RR } from './api.types'
->>>>>>> 504f1a8e
 import { Mock } from './api.fixures'
 import {
   from,
@@ -89,11 +85,6 @@
 
   async uploadPackage(guid: string, body: Blob): Promise<void> {
     await pauseFor(2000)
-<<<<<<< HEAD
-    // @TODO Aiden confirm this is correct
-    return 'success'
-=======
->>>>>>> 504f1a8e
   }
 
   async uploadFile(body: Blob): Promise<string> {
@@ -379,14 +370,10 @@
     params: RR.FollowServerMetricsReq,
   ): Promise<RR.FollowServerMetricsRes> {
     await pauseFor(2000)
-<<<<<<< HEAD
     return {
       guid: 'iqudh37um-i38u3-34-a51b-jkhd783ein',
       metrics: Mock.getMetrics(),
     }
-=======
-    return Mock.getServerMetrics()
->>>>>>> 504f1a8e
   }
 
   async updateServer(url?: string): Promise<RR.UpdateServerRes> {
@@ -996,18 +983,6 @@
 
   // package
 
-<<<<<<< HEAD
-  async getPackageProperties(
-    params: RR.GetPackagePropertiesReq,
-  ): Promise<RR.GetPackagePropertiesRes> {
-    await pauseFor(2000)
-    return {
-      password: 'specialPassword$',
-    }
-  }
-
-=======
->>>>>>> 504f1a8e
   async getPackageLogs(
     params: RR.GetPackageLogsReq,
   ): Promise<RR.GetPackageLogsRes> {
@@ -1145,98 +1120,6 @@
     const path = `/packageData/${params.id}/status`
 
     await pauseFor(2000)
-
-    setTimeout(async () => {
-<<<<<<< HEAD
-      if (params.id !== 'bitcoind') {
-        const patch2 = [
-          {
-            op: PatchOp.REPLACE,
-            path: path + '/health',
-            value: {},
-          },
-        ]
-        this.mockRevision(patch2)
-      }
-
-      const patch3 = [
-        {
-          op: PatchOp.REPLACE,
-          path: path + '/status',
-          value: 'running',
-        },
-        {
-          op: PatchOp.REPLACE,
-          path: path + '/started',
-          value: new Date().toISOString(),
-        },
-      ]
-      this.mockRevision(patch3)
-=======
-      const patch2: ReplaceOperation<T.MainStatus & { main: 'running' }>[] = [
-        {
-          op: PatchOp.REPLACE,
-          path,
-          value: {
-            main: 'running',
-            started: new Date().toISOString(),
-            health: {
-              'ephemeral-health-check': {
-                name: 'Ephemeral Health Check',
-                result: 'starting',
-                message: null,
-              },
-              'unnecessary-health-check': {
-                name: 'Unnecessary Health Check',
-                result: 'disabled',
-                message: 'Custom disabled message',
-              },
-              'chain-state': {
-                name: 'Chain State',
-                result: 'loading',
-                message: 'Bitcoin is syncing from genesis',
-              },
-              'p2p-interface': {
-                name: 'P2P Interface',
-                result: 'success',
-                message: null,
-              },
-              'rpc-interface': {
-                name: 'RPC Interface',
-                result: 'failure',
-                message: 'Custom failure message',
-              },
-            },
-          },
-        },
-      ]
-      this.mockRevision(patch2)
->>>>>>> 504f1a8e
-    }, 2000)
-
-    const originalPatch: ReplaceOperation<
-      T.MainStatus & { main: 'starting' }
-    >[] = [
-      {
-        op: PatchOp.REPLACE,
-        path,
-        value: {
-          main: 'starting',
-          health: {},
-        },
-      },
-    ]
-
-    this.mockRevision(originalPatch)
-
-    return null
-  }
-
-  async restartPackage(
-    params: RR.RestartPackageReq,
-  ): Promise<RR.RestartPackageRes> {
-    await pauseFor(2000)
-    const path = `/packageData/${params.id}/status`
 
     setTimeout(async () => {
       const patch2: ReplaceOperation<T.MainStatus & { main: 'running' }>[] = [
@@ -1277,6 +1160,71 @@
         },
       ]
       this.mockRevision(patch2)
+    }, 2000)
+
+    const originalPatch: ReplaceOperation<
+      T.MainStatus & { main: 'starting' }
+    >[] = [
+      {
+        op: PatchOp.REPLACE,
+        path,
+        value: {
+          main: 'starting',
+          health: {},
+        },
+      },
+    ]
+
+    this.mockRevision(originalPatch)
+
+    return null
+  }
+
+  async restartPackage(
+    params: RR.RestartPackageReq,
+  ): Promise<RR.RestartPackageRes> {
+    await pauseFor(2000)
+    const path = `/packageData/${params.id}/status`
+
+    setTimeout(async () => {
+      const patch2: ReplaceOperation<T.MainStatus & { main: 'running' }>[] = [
+        {
+          op: PatchOp.REPLACE,
+          path,
+          value: {
+            main: 'running',
+            started: new Date().toISOString(),
+            health: {
+              'ephemeral-health-check': {
+                name: 'Ephemeral Health Check',
+                result: 'starting',
+                message: null,
+              },
+              'unnecessary-health-check': {
+                name: 'Unnecessary Health Check',
+                result: 'disabled',
+                message: 'Custom disabled message',
+              },
+              'chain-state': {
+                name: 'Chain State',
+                result: 'loading',
+                message: 'Bitcoin is syncing from genesis',
+              },
+              'p2p-interface': {
+                name: 'P2P Interface',
+                result: 'success',
+                message: null,
+              },
+              'rpc-interface': {
+                name: 'RPC Interface',
+                result: 'failure',
+                message: 'Custom failure message',
+              },
+            },
+          },
+        },
+      ]
+      this.mockRevision(patch2)
     }, this.revertTime)
 
     const patch: ReplaceOperation<T.MainStatus & { main: 'restarting' }>[] = [
