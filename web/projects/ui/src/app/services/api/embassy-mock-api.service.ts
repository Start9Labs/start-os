import { Injectable } from '@angular/core'
import { pauseFor, Log, getSetupStatusMock } from '@start9labs/shared'
import { ApiService } from './embassy-api.service'
import {
  Operation,
  PatchOp,
  pathFromArray,
  RemoveOperation,
  Update,
} from 'patch-db-client'
import {
  DataModel,
  InstallingState,
  PackageDataEntry,
  Proxy,
  StateInfo,
  UpdatingState,
} from 'src/app/services/patch-db/data-model'
import { BackupTargetType, Metrics, RR } from './api.types'
import { Mock } from './api.fixures'
import {
  EMPTY,
  iif,
  interval,
  map,
  Observable,
  shareReplay,
  Subject,
  switchMap,
  tap,
  timer,
} from 'rxjs'
import { LocalStorageBootstrap } from '../patch-db/local-storage-bootstrap'
import { mockPatchData } from './mock-patch'
import { WebSocketSubjectConfig } from 'rxjs/webSocket'
import { AuthService } from '../auth.service'
import { ConnectionService } from '../connection.service'
import { StoreInfo } from '@start9labs/marketplace'
<<<<<<< HEAD
import { FullProgress } from '../../../../../../../core/startos/bindings/FullProgress'
=======
import { T } from '@start9labs/start-sdk'
>>>>>>> cc1f14e5

const PROGRESS: T.FullProgress = {
  overall: {
    done: 0,
    total: 120,
  },
  phases: [
    {
      name: 'Downloading',
      progress: {
        done: 0,
        total: 40,
      },
    },
    {
      name: 'Validating',
      progress: {
        done: 0,
        total: 40,
      },
    },
    {
      name: 'Installing',
      progress: {
        done: 0,
        total: 40,
      },
    },
  ],
}

@Injectable()
export class MockApiService extends ApiService {
  readonly mockWsSource$ = new Subject<Update<DataModel>>()
  private readonly revertTime = 1800
  sequence = 0

  constructor(
    private readonly bootstrapper: LocalStorageBootstrap,
    private readonly connectionService: ConnectionService,
    private readonly auth: AuthService,
  ) {
    super()
    this.auth.isVerified$
      .pipe(
        tap(() => {
          this.sequence = 0
        }),
        switchMap(verified =>
          iif(
            () => verified,
            timer(2000).pipe(
              tap(() => {
                this.connectionService.websocketConnected$.next(true)
              }),
            ),
            EMPTY,
          ),
        ),
      )
      .subscribe()
  }

  async getStatic(url: string): Promise<string> {
    await pauseFor(2000)
    return `* Test markdown instructions
* Test markdown instructions with [link](https://start9.com)`
  }

  async uploadPackage(guid: string, body: Blob): Promise<void> {
    await pauseFor(2000)
  }

  async uploadFile(body: Blob): Promise<string> {
    await pauseFor(2000)
    return 'returnedhash'
  }

  // db

  async setDbValue<T>(
    pathArr: Array<string | number>,
    value: T,
  ): Promise<RR.SetDBValueRes> {
    const pointer = pathFromArray(pathArr)
    const params: RR.SetDBValueReq<T> = { pointer, value }
    await pauseFor(2000)
    const patch = [
      {
        op: PatchOp.REPLACE,
        path: '/ui' + params.pointer,
        value: params.value,
      },
    ]
    this.mockRevision(patch)

    return null
  }

  // auth

  async login(params: RR.LoginReq): Promise<RR.loginRes> {
    await pauseFor(2000)

    setTimeout(() => {
      this.mockWsSource$.next({ id: 1, value: mockPatchData })
    }, 2000)

    return null
  }

  async logout(params: RR.LogoutReq): Promise<RR.LogoutRes> {
    await pauseFor(2000)
    return null
  }

  async getSessions(params: RR.GetSessionsReq): Promise<RR.GetSessionsRes> {
    await pauseFor(2000)
    return Mock.Sessions
  }

  async killSessions(params: RR.KillSessionsReq): Promise<RR.KillSessionsRes> {
    await pauseFor(2000)
    return null
  }

  async resetPassword(
    params: RR.ResetPasswordReq,
  ): Promise<RR.ResetPasswordRes> {
    await pauseFor(2000)
    return null
  }

  // server

  async echo(params: RR.EchoReq, url?: string): Promise<RR.EchoRes> {
    if (url) {
      const num = Math.floor(Math.random() * 10) + 1
      if (num > 8) return params.message
      throw new Error()
    }
    await pauseFor(2000)
    return params.message
  }

  openPatchWebsocket$(): Observable<Update<DataModel>> {
    return this.mockWsSource$.pipe(
      shareReplay({ bufferSize: 1, refCount: true }),
    )
  }

  openLogsWebsocket$(config: WebSocketSubjectConfig<Log>): Observable<Log> {
    return interval(50).pipe(
      map((_, index) => {
        // mock fire open observer
        if (index === 0) config.openObserver?.next(new Event(''))
        if (index === 100) throw new Error('HAAHHA')
        return Mock.ServerLogs[0]
      }),
    )
  }

  openMetricsWebsocket$(
    config: WebSocketSubjectConfig<Metrics>,
  ): Observable<Metrics> {
    return interval(2000).pipe(
      map((_, index) => {
        // mock fire open observer
        if (index === 0) config.openObserver?.next(new Event(''))
        if (index === 4) throw new Error('HAHAHA')
        return Mock.getMetrics()
      }),
    )
  }

  async getSystemTime(
    params: RR.GetSystemTimeReq,
  ): Promise<RR.GetSystemTimeRes> {
    await pauseFor(2000)
    return {
      now: new Date().toUTCString(),
      uptime: 1234567,
    }
  }

  async getServerLogs(
    params: RR.GetServerLogsReq,
  ): Promise<RR.GetServerLogsRes> {
    await pauseFor(2000)
    const entries = this.randomLogs(params.limit)

    return {
      entries,
      startCursor: 'start-cursor',
      endCursor: 'end-cursor',
    }
  }

  async getKernelLogs(
    params: RR.GetServerLogsReq,
  ): Promise<RR.GetServerLogsRes> {
    await pauseFor(2000)
    const entries = this.randomLogs(params.limit)

    return {
      entries,
      startCursor: 'start-cursor',
      endCursor: 'end-cursor',
    }
  }

  async getTorLogs(params: RR.GetServerLogsReq): Promise<RR.GetServerLogsRes> {
    await pauseFor(2000)
    const entries = this.randomLogs(params.limit)

    return {
      entries,
      startCursor: 'startCursor',
      endCursor: 'end-cursor',
    }
  }

  async followServerLogs(
    params: RR.FollowServerLogsReq,
  ): Promise<RR.FollowServerLogsRes> {
    await pauseFor(2000)
    return {
      startCursor: 'start-cursor',
      guid: '7251d5be-645f-4362-a51b-3a85be92b31e',
    }
  }

  async followKernelLogs(
    params: RR.FollowServerLogsReq,
  ): Promise<RR.FollowServerLogsRes> {
    await pauseFor(2000)
    return {
      startCursor: 'start-cursor',
      guid: '7251d5be-645f-4362-a51b-3a85be92b31e',
    }
  }

  async followTorLogs(
    params: RR.FollowServerLogsReq,
  ): Promise<RR.FollowServerLogsRes> {
    await pauseFor(2000)
    return {
      startCursor: 'start-cursor',
      guid: '7251d5be-645f-4362-a51b-3a85be92b31e',
    }
  }

  randomLogs(limit = 1): Log[] {
    const arrLength = Math.ceil(limit / Mock.ServerLogs.length)
    const logs = new Array(arrLength)
      .fill(Mock.ServerLogs)
      .reduce((acc, val) => acc.concat(val), [])

    return logs
  }

  async getServerMetrics(
    params: RR.GetServerMetricsReq,
  ): Promise<RR.GetServerMetricsRes> {
    await pauseFor(2000)
    return {
      guid: 'iqudh37um-i38u3-34-a51b-jkhd783ein',
      metrics: Mock.getMetrics(),
    }
  }

  async updateServer(url?: string): Promise<RR.UpdateServerRes> {
    await pauseFor(2000)
    const initialProgress = {
      size: null,
      downloaded: 0,
    }

    setTimeout(() => {
      this.updateOSProgress()
    }, 500)

    const patch = [
      {
        op: PatchOp.REPLACE,
        path: '/serverInfo/statusInfo/updateProgress',
        value: initialProgress,
      },
    ]
    this.mockRevision(patch)

    return 'updating'
  }

  async setServerClearnetAddress(
    params: RR.SetServerClearnetAddressReq,
  ): Promise<RR.SetServerClearnetAddressRes> {
    await pauseFor(2000)
    const patch = [
      {
        op: PatchOp.REPLACE,
        path: '/serverInfo/ui/domainInfo',
        value: params.domainInfo,
      },
    ]

    this.mockRevision(patch)

    return null
  }

  async restartServer(
    params: RR.RestartServerReq,
  ): Promise<RR.RestartServerRes> {
    await pauseFor(2000)

    const patch = [
      {
        op: PatchOp.REPLACE,
        path: '/serverInfo/statusInfo/restarting',
        value: true,
      },
    ]
    this.mockRevision(patch)

    setTimeout(() => {
      const patch2 = [
        {
          op: PatchOp.REPLACE,
          path: '/serverInfo/statusInfo/restarting',
          value: false,
        },
      ]
      this.mockRevision(patch2)
    }, 2000)

    return null
  }

  async shutdownServer(
    params: RR.ShutdownServerReq,
  ): Promise<RR.ShutdownServerRes> {
    await pauseFor(2000)

    const patch = [
      {
        op: PatchOp.REPLACE,
        path: '/serverInfo/statusInfo/shuttingDown',
        value: true,
      },
    ]
    this.mockRevision(patch)

    setTimeout(() => {
      const patch2 = [
        {
          op: PatchOp.REPLACE,
          path: '/serverInfo/statusInfo/shuttingDown',
          value: false,
        },
      ]
      this.mockRevision(patch2)
    }, 2000)

    return null
  }

  async systemRebuild(
    params: RR.SystemRebuildReq,
  ): Promise<RR.SystemRebuildRes> {
    return this.restartServer(params)
  }

  async repairDisk(params: RR.RestartServerReq): Promise<RR.RestartServerRes> {
    await pauseFor(2000)
    return null
  }

  async resetTor(params: RR.ResetTorReq): Promise<RR.ResetTorRes> {
    await pauseFor(2000)
    return null
  }

  async setOsOutboundProxy(
    params: RR.SetOsOutboundProxyReq,
  ): Promise<RR.SetOsOutboundProxyRes> {
    await pauseFor(2000)

    const patch = [
      {
        op: PatchOp.REPLACE,
        path: '/serverInfo/network/outboundProxy',
        value: params.proxy,
      },
    ]
    this.mockRevision(patch)

    return null
  }

  // marketplace URLs

  async marketplaceProxy(
    path: string,
    params: Record<string, string>,
    url: string,
  ): Promise<any> {
    await pauseFor(2000)

    if (path === '/package/v0/info') {
      const info: StoreInfo = {
        name: 'Start9 Registry',
        categories: [
          'bitcoin',
          'lightning',
          'data',
          'featured',
          'messaging',
          'social',
          'alt coin',
          'ai',
        ],
      }
      return info
    } else if (path === '/package/v0/index') {
      return Mock.MarketplacePkgsList
    } else if (path.startsWith('/package/v0/release-notes')) {
      return Mock.ReleaseNotes
    } else if (path.includes('instructions') || path.includes('license')) {
      return `* Test markdown instructions
* Test markdown instructions with [link](https://start9.com)`
    }
  }

  async getEos(): Promise<RR.GetMarketplaceEosRes> {
    await pauseFor(2000)
    return Mock.MarketplaceEos
  }

  // notification

  async getNotifications(
    params: RR.GetNotificationsReq,
  ): Promise<RR.GetNotificationsRes> {
    await pauseFor(2000)

    return Mock.Notifications
  }

  async deleteNotifications(
    params: RR.DeleteNotificationReq,
  ): Promise<RR.DeleteNotificationRes> {
    await pauseFor(2000)
    return null
  }

  async markSeenNotifications(
    params: RR.MarkSeenNotificationReq,
  ): Promise<RR.MarkSeenNotificationRes> {
    await pauseFor(2000)
    return null
  }

  async markSeenAllNotifications(
    params: RR.MarkSeenAllNotificationsReq,
  ): Promise<RR.MarkSeenAllNotificationsRes> {
    await pauseFor(2000)
    return null
  }

  async markUnseenNotifications(
    params: RR.MarkUnseenNotificationReq,
  ): Promise<RR.MarkUnseenNotificationRes> {
    await pauseFor(2000)
    return null
  }

  // network

  async addProxy(params: RR.AddProxyReq): Promise<RR.AddProxyRes> {
    await pauseFor(2000)

    const type: Proxy['type'] = 'inbound-outbound'

    const patch = [
      {
        op: PatchOp.REPLACE,
        path: '/serverInfo/network/proxies',
        value: [
          {
            id: 'abcd-efgh-ijkl-mnop',
            name: params.name,
            createdAt: new Date(),
            type,
            endpoint: '10.25.2.17',
            usedBy: {
              domains: [],
              services: [],
            },
          },
        ],
      },
    ]
    this.mockRevision(patch)

    return null
  }

  async updateProxy(params: RR.UpdateProxyReq): Promise<RR.UpdateProxyRes> {
    await pauseFor(2000)

    const patch = [
      {
        op: PatchOp.REPLACE,
        path: `/serverInfo/network/proxies/0/name`,
        value: params.name,
      },
    ]
    this.mockRevision(patch)

    return null
  }

  async deleteProxy(params: RR.DeleteProxyReq): Promise<RR.DeleteProxyRes> {
    await pauseFor(2000)
    const patch = [
      {
        op: PatchOp.REPLACE,
        path: '/serverInfo/network/proxies',
        value: [],
      },
    ]
    this.mockRevision(patch)

    return null
  }

  // domains

  async claimStart9ToDomain(
    params: RR.ClaimStart9ToReq,
  ): Promise<RR.ClaimStart9ToRes> {
    await pauseFor(2000)

    const patch = [
      {
        op: PatchOp.REPLACE,
        path: '/serverInfo/network/start9ToSubdomain',
        value: {
          value: 'xyz',
          createdAt: new Date(),
          networkStrategy: params.networkStrategy,
          usedBy: [],
        },
      },
    ]
    this.mockRevision(patch)

    return null
  }

  async deleteStart9ToDomain(
    params: RR.DeleteStart9ToReq,
  ): Promise<RR.DeleteStart9ToRes> {
    await pauseFor(2000)
    const patch = [
      {
        op: PatchOp.REPLACE,
        path: '/serverInfo/network/start9ToSubdomain',
        value: null,
      },
    ]
    this.mockRevision(patch)

    return null
  }

  async addDomain(params: RR.AddDomainReq): Promise<RR.AddDomainRes> {
    await pauseFor(2000)

    const patch = [
      {
        op: PatchOp.REPLACE,
        path: '/serverInfo/network/domains',
        value: [
          {
            value: params.hostname,
            createdAt: new Date(),
            provider: params.provider.name,
            networkStrategy: params.networkStrategy,
            usedBy: [],
          },
        ],
      },
    ]
    this.mockRevision(patch)

    return null
  }

  async deleteDomain(params: RR.DeleteDomainReq): Promise<RR.DeleteDomainRes> {
    await pauseFor(2000)
    const patch = [
      {
        op: PatchOp.REPLACE,
        path: '/serverInfo/network/domains',
        value: [],
      },
    ]
    this.mockRevision(patch)

    return null
  }

  // port forwards

  async overridePortForward(
    params: RR.OverridePortReq,
  ): Promise<RR.OverridePortRes> {
    await pauseFor(2000)

    const patch = [
      {
        op: PatchOp.REPLACE,
        path: '/serverInfo/network/wanConfig/forwards/0/override',
        value: params.port,
      },
    ]
    this.mockRevision(patch)

    return null
  }

  // wifi

  async enableWifi(params: RR.EnableWifiReq): Promise<RR.EnableWifiRes> {
    await pauseFor(2000)
    const patch = [
      {
        op: PatchOp.REPLACE,
        path: '/serverInfo/network/wifi/enabled',
        value: params.enable,
      },
    ]
    this.mockRevision(patch)

    return null
  }

  async getWifi(params: RR.GetWifiReq): Promise<RR.GetWifiRes> {
    await pauseFor(2000)
    return Mock.Wifi
  }

  async addWifi(params: RR.AddWifiReq): Promise<RR.AddWifiRes> {
    await pauseFor(2000)
    return null
  }

  async connectWifi(params: RR.ConnectWifiReq): Promise<RR.ConnectWifiRes> {
    await pauseFor(2000)
    return null
  }

  async deleteWifi(params: RR.DeleteWifiReq): Promise<RR.DeleteWifiRes> {
    await pauseFor(2000)
    return null
  }

  // email

  async testEmail(params: RR.TestEmailReq): Promise<RR.TestEmailRes> {
    await pauseFor(2000)
    return null
  }

  async configureEmail(
    params: RR.ConfigureEmailReq,
  ): Promise<RR.ConfigureEmailRes> {
    await pauseFor(2000)
    const patch = [
      {
        op: PatchOp.REPLACE,
        path: '/serverInfo/smtp',
        value: params,
      },
    ]
    this.mockRevision(patch)

    return null
  }

  // ssh

  async getSshKeys(params: RR.GetSSHKeysReq): Promise<RR.GetSSHKeysRes> {
    await pauseFor(2000)
    return Mock.SshKeys
  }

  async addSshKey(params: RR.AddSSHKeyReq): Promise<RR.AddSSHKeyRes> {
    await pauseFor(2000)
    return Mock.SshKey
  }

  async deleteSshKey(params: RR.DeleteSSHKeyReq): Promise<RR.DeleteSSHKeyRes> {
    await pauseFor(2000)
    return null
  }

  // backup

  async getBackupTargets(
    params: RR.GetBackupTargetsReq,
  ): Promise<RR.GetBackupTargetsRes> {
    await pauseFor(2000)
    return Mock.BackupTargets
  }

  async addBackupTarget(
    type: BackupTargetType,
    params:
      | RR.AddCifsBackupTargetReq
      | RR.AddCloudBackupTargetReq
      | RR.AddDiskBackupTargetReq,
  ): Promise<RR.AddBackupTargetRes> {
    await pauseFor(2000)
    const { path, name } = params
    return {
      id: 'latfgvwdbhjsndmk',
      name,
      type: 'cifs',
      hostname: 'mockhotname',
      path: path.replace(/\\/g, '/'),
      username: 'mockusername',
      mountable: true,
      startOs: null,
    }
  }

  async updateBackupTarget(
    type: BackupTargetType,
    params: RR.UpdateCifsBackupTargetReq | RR.UpdateCloudBackupTargetReq,
  ): Promise<RR.UpdateBackupTargetRes> {
    await pauseFor(2000)
    return Mock.BackupTargets.saved.find(b => b.id === params.id)!
  }

  async removeBackupTarget(
    params: RR.RemoveBackupTargetReq,
  ): Promise<RR.RemoveBackupTargetRes> {
    await pauseFor(2000)
    return null
  }

  async getBackupJobs(
    params: RR.GetBackupJobsReq,
  ): Promise<RR.GetBackupJobsRes> {
    await pauseFor(2000)
    return Mock.BackupJobs
  }

  async createBackupJob(
    params: RR.CreateBackupJobReq,
  ): Promise<RR.CreateBackupJobRes> {
    await pauseFor(2000)
    return {
      id: 'hjdfbjsahdbn',
      name: params.name,
      target: Mock.BackupTargets.saved[0],
      cron: params.cron,
      packageIds: params.packageIds,
    }
  }

  async updateBackupJob(
    params: RR.UpdateBackupJobReq,
  ): Promise<RR.UpdateBackupJobRes> {
    await pauseFor(2000)
    return {
      ...Mock.BackupJobs[0],
      ...params,
    }
  }

  async deleteBackupJob(
    params: RR.DeleteBackupJobReq,
  ): Promise<RR.DeleteBackupJobRes> {
    await pauseFor(2000)
    return null
  }

  async getBackupRuns(
    params: RR.GetBackupRunsReq,
  ): Promise<RR.GetBackupRunsRes> {
    await pauseFor(2000)
    return Mock.BackupRuns
  }

  async deleteBackupRuns(
    params: RR.DeleteBackupRunsReq,
  ): Promise<RR.DeleteBackupRunsRes> {
    await pauseFor(2000)
    return null
  }

  async getBackupInfo(
    params: RR.GetBackupInfoReq,
  ): Promise<RR.GetBackupInfoRes> {
    await pauseFor(2000)
    return Mock.BackupInfo
  }

  async createBackup(params: RR.CreateBackupReq): Promise<RR.CreateBackupRes> {
    await pauseFor(2000)
    const path = '/serverInfo/statusInfo/backupProgress'
    const ids = params.packageIds

    setTimeout(async () => {
      for (let i = 0; i < ids.length; i++) {
        const id = ids[i]
        const appPath = `/packageData/${id}/status/main/status`
        const appPatch = [
          {
            op: PatchOp.REPLACE,
            path: appPath,
            value: 'backingUp',
          },
        ]
        this.mockRevision(appPatch)

        await pauseFor(8000)

        this.mockRevision([
          {
            ...appPatch[0],
            value: 'stopped',
          },
        ])
        this.mockRevision([
          {
            op: PatchOp.REPLACE,
            path: `${path}/${id}/complete`,
            value: true,
          },
        ])
      }

      await pauseFor(1000)

      // set server back to running
      const lastPatch = [
        {
          op: PatchOp.REPLACE,
          path,
          value: null,
        },
      ]
      this.mockRevision(lastPatch)
    }, 500)

    const originalPatch = [
      {
        op: PatchOp.REPLACE,
        path,
        value: ids.reduce((acc, val) => {
          return {
            ...acc,
            [val]: { complete: false },
          }
        }, {}),
      },
    ]

    this.mockRevision(originalPatch)

    return null
  }

  // package

  async getPackageProperties(
    params: RR.GetPackagePropertiesReq,
  ): Promise<RR.GetPackagePropertiesRes> {
    await pauseFor(2000)
    return {
      password: 'specialPassword$',
    }
  }

  async getPackageLogs(
    params: RR.GetPackageLogsReq,
  ): Promise<RR.GetPackageLogsRes> {
    await pauseFor(2000)
    let entries
    if (Math.random() < 0.2) {
      entries = Mock.PackageLogs
    } else {
      const arrLength = params.limit
        ? Math.ceil(params.limit / Mock.PackageLogs.length)
        : 10
      entries = new Array(arrLength)
        .fill(Mock.PackageLogs)
        .reduce((acc, val) => acc.concat(val), [])
    }
    return {
      entries,
      startCursor: 'startCursor',
      endCursor: 'end-cursor',
    }
  }

  async followPackageLogs(
    params: RR.FollowPackageLogsReq,
  ): Promise<RR.FollowPackageLogsRes> {
    await pauseFor(2000)
    return {
      startCursor: 'start-cursor',
      guid: '7251d5be-645f-4362-a51b-3a85be92b31e',
    }
  }

  async installPackage(
    params: RR.InstallPackageReq,
  ): Promise<RR.InstallPackageRes> {
    await pauseFor(2000)

    setTimeout(async () => {
      this.updateProgress(params.id)
    }, 1000)

    const patch: Operation<
      PackageDataEntry<InstallingState | UpdatingState>
    >[] = [
      {
        op: PatchOp.ADD,
        path: `/packageData/${params.id}`,
        value: {
          ...Mock.LocalPkgs[params.id],
          stateInfo: {
            // if installing
            // state: 'installing',

            // if updating
            state: 'updating',
            manifest: mockPatchData.packageData[params.id].stateInfo.manifest!,

            // both
            installingInfo: {
              newManifest: Mock.LocalPkgs[params.id].stateInfo.manifest,
              progress: PROGRESS,
            },
          },
        },
      },
    ]
    this.mockRevision(patch)

    return null
  }

  async getPackageConfig(
    params: RR.GetPackageConfigReq,
  ): Promise<RR.GetPackageConfigRes> {
    await pauseFor(2000)
    return {
      config: Mock.MockConfig,
      spec: await Mock.getInputSpec(),
    }
  }

  async drySetPackageConfig(
    params: RR.DrySetPackageConfigReq,
  ): Promise<RR.DrySetPackageConfigRes> {
    await pauseFor(2000)
    return {}
  }

  async setPackageConfig(
    params: RR.SetPackageConfigReq,
  ): Promise<RR.SetPackageConfigRes> {
    await pauseFor(2000)
    const patch = [
      {
        op: PatchOp.REPLACE,
        path: `/packageData/${params.id}/status/configured`,
        value: true,
      },
    ]
    this.mockRevision(patch)

    return null
  }

  async restorePackages(
    params: RR.RestorePackagesReq,
  ): Promise<RR.RestorePackagesRes> {
    await pauseFor(2000)
    const patch: Operation<PackageDataEntry>[] = params.ids.map(id => {
      setTimeout(async () => {
        this.updateProgress(id)
      }, 2000)

      return {
        op: PatchOp.ADD,
        path: `/packageData/${id}`,
        value: {
          ...Mock.LocalPkgs[id],
          stateInfo: {
            state: 'restoring',
            installingInfo: {
              newManifest: Mock.LocalPkgs[id].stateInfo.manifest!,
              progress: PROGRESS,
            },
          },
        },
      }
    })

    this.mockRevision(patch)

    return null
  }

  async executePackageAction(
    params: RR.ExecutePackageActionReq,
  ): Promise<RR.ExecutePackageActionRes> {
    await pauseFor(2000)
    return Mock.ActionResponse
  }

  async startPackage(params: RR.StartPackageReq): Promise<RR.StartPackageRes> {
    const path = `/packageData/${params.id}/status/main`

    await pauseFor(2000)

    setTimeout(async () => {
      if (params.id !== 'bitcoind') {
        const patch2 = [
          {
            op: PatchOp.REPLACE,
            path: path + '/health',
            value: {},
          },
        ]
        this.mockRevision(patch2)
      }

      const patch3 = [
        {
          op: PatchOp.REPLACE,
          path: path + '/status',
          value: 'running',
        },
        {
          op: PatchOp.REPLACE,
          path: path + '/started',
          value: new Date().toISOString(),
        },
      ]
      this.mockRevision(patch3)
    }, 2000)

    const originalPatch = [
      {
        op: PatchOp.REPLACE,
        path: path + '/status',
        value: 'starting',
      },
    ]

    this.mockRevision(originalPatch)

    return null
  }

  async restartPackage(
    params: RR.RestartPackageReq,
  ): Promise<RR.RestartPackageRes> {
    // first enact stop
    await pauseFor(2000)
    const path = `/packageData/${params.id}/status/main`

    setTimeout(async () => {
      const patch2: Operation<any>[] = [
        {
          op: PatchOp.REPLACE,
          path: path + '/status',
          value: 'starting',
        },
        {
          op: PatchOp.ADD,
          path: path + '/restarting',
          value: true,
        },
      ]
      this.mockRevision(patch2)

      await pauseFor(2000)

      const patch3: Operation<any>[] = [
        {
          op: PatchOp.REPLACE,
          path: path + '/status',
          value: 'running',
        },
        {
          op: PatchOp.REMOVE,
          path: path + '/restarting',
        },
        {
          op: PatchOp.REPLACE,
          path: path + '/health',
          value: {
            'ephemeral-health-check': {
              result: 'starting',
            },
            'unnecessary-health-check': {
              result: 'disabled',
            },
            'chain-state': {
              result: 'loading',
              message: 'Bitcoin is syncing from genesis',
            },
            'p2p-interface': {
              result: 'success',
            },
            'rpc-interface': {
              result: 'failure',
              error: 'RPC interface unreachable.',
            },
          },
        } as any,
      ]
      this.mockRevision(patch3)
    }, this.revertTime)

    const patch = [
      {
        op: PatchOp.REPLACE,
        path: path + '/status',
        value: 'restarting',
      },
      {
        op: PatchOp.REPLACE,
        path: path + '/health',
        value: {},
      },
    ]

    this.mockRevision(patch)

    return null
  }

  async stopPackage(params: RR.StopPackageReq): Promise<RR.StopPackageRes> {
    await pauseFor(2000)
    const path = `/packageData/${params.id}/status/main`

    setTimeout(() => {
      const patch2 = [
        {
          op: PatchOp.REPLACE,
          path: path,
          value: {
            status: 'stopped',
          },
        },
      ]
      this.mockRevision(patch2)
    }, this.revertTime)

    const patch = [
      {
        op: PatchOp.REPLACE,
        path: path,
        value: {
          status: 'stopping',
          timeout: '35s',
        },
      },
    ]

    this.mockRevision(patch)

    return null
  }

  async uninstallPackage(
    params: RR.UninstallPackageReq,
  ): Promise<RR.UninstallPackageRes> {
    await pauseFor(2000)

    setTimeout(async () => {
      const patch2: RemoveOperation[] = [
        {
          op: PatchOp.REMOVE,
          path: `/packageData/${params.id}`,
        },
      ]
      this.mockRevision(patch2)
    }, this.revertTime)

    const patch = [
      {
        op: PatchOp.REPLACE,
        path: `/packageData/${params.id}/stateInfo/state`,
        value: 'removing',
      },
    ]

    this.mockRevision(patch)

    return null
  }

  async dryConfigureDependency(
    params: RR.DryConfigureDependencyReq,
  ): Promise<RR.DryConfigureDependencyRes> {
    await pauseFor(2000)
    return {
      oldConfig: Mock.MockConfig,
      newConfig: Mock.MockDependencyConfig,
      spec: await Mock.getInputSpec(),
    }
  }

  async sideloadPackage(
    params: RR.SideloadPackageReq,
  ): Promise<RR.SideloadPacakgeRes> {
    await pauseFor(2000)
    return '4120e092-05ab-4de2-9fbd-c3f1f4b1df9e' // no significance, randomly generated
  }

  async getSetupStatus() {
    return getSetupStatusMock()
  }

  async setInterfaceClearnetAddress(
    params: RR.SetInterfaceClearnetAddressReq,
  ): Promise<RR.SetInterfaceClearnetAddressRes> {
    await pauseFor(2000)
    const patch = [
      {
        op: PatchOp.REPLACE,
        path: `/packageData/${params.packageId}/serviceInterfaces/${params.interfaceId}/addressInfo/domainInfo`,
        value: params.domainInfo,
      },
    ]
    this.mockRevision(patch)

    return null
  }

  async setServiceOutboundProxy(
    params: RR.SetServiceOutboundProxyReq,
  ): Promise<RR.SetServiceOutboundProxyRes> {
    await pauseFor(2000)
    const patch = [
      {
        op: PatchOp.REPLACE,
        path: `/packageData/${params.packageId}/outboundProxy`,
        value: params.proxy,
      },
    ]
    this.mockRevision(patch)

    return null
  }

  private async updateProgress(id: string): Promise<void> {
    const progress = JSON.parse(JSON.stringify(PROGRESS))

    for (let [i, phase] of progress.phases.entries()) {
      if (typeof phase.progress !== 'object' || !phase.progress.total) {
        await pauseFor(2000)

        const patches: Operation<any>[] = [
          {
            op: PatchOp.REPLACE,
            path: `/packageData/${id}/stateInfo/installingInfo/progress/phases/${i}/progress`,
            value: true,
          },
        ]

        // overall
        if (typeof progress.overall === 'object' && progress.overall.total) {
          const step = progress.overall.total / progress.phases.length

          progress.overall.done += step

          patches.push({
            op: PatchOp.REPLACE,
            path: `/packageData/${id}/stateInfo/installingInfo/progress/overall/done`,
            value: progress.overall.done,
          })
        }

        this.mockRevision(patches)
      } else {
        const step = phase.progress.total / 4

        while (phase.progress.done < phase.progress.total) {
          await pauseFor(500)

          phase.progress.done += step

          const patches: Operation<any>[] = [
            {
              op: PatchOp.REPLACE,
              path: `/packageData/${id}/stateInfo/installingInfo/progress/phases/${i}/progress/done`,
              value: phase.progress.done,
            },
          ]

          // overall
          if (typeof progress.overall === 'object' && progress.overall.total) {
            const step = progress.overall.total / progress.phases.length / 4

            progress.overall.done += step

            patches.push({
              op: PatchOp.REPLACE,
              path: `/packageData/${id}/stateInfo/installingInfo/progress/overall/done`,
              value: progress.overall.done,
            })
          }

          this.mockRevision(patches)

          if (phase.progress.done === phase.progress.total) {
            await pauseFor(250)
            this.mockRevision([
              {
                op: PatchOp.REPLACE,
                path: `/packageData/${id}/stateInfo/installingInfo/progress/phases/${i}/progress`,
                value: true,
              },
            ])
          }
        }
      }
    }

    await pauseFor(1000)
    this.mockRevision([
      {
        op: PatchOp.REPLACE,
        path: `/packageData/${id}/stateInfo/installingInfo/progress/overall`,
        value: true,
      },
    ])

    await pauseFor(1000)
    const patch2: Operation<StateInfo>[] = [
      {
        op: PatchOp.REPLACE,
        path: `/packageData/${id}/stateInfo`,
        value: {
          state: 'installed',
          manifest: Mock.LocalPkgs[id].stateInfo.manifest,
        },
      },
    ]
    this.mockRevision(patch2)
  }

  private async updateOSProgress() {
    let size = 10000
    let downloaded = 0

    const patch0 = [
      {
        op: PatchOp.REPLACE,
        path: `/serverInfo/statusInfo/updateProgress/size`,
        value: size,
      },
    ]
    this.mockRevision(patch0)

    while (downloaded < size) {
      await pauseFor(250)
      downloaded += 500
      const patch = [
        {
          op: PatchOp.REPLACE,
          path: `/serverInfo/statusInfo/updateProgress/downloaded`,
          value: downloaded,
        },
      ]
      this.mockRevision(patch)
    }

    const patch2 = [
      {
        op: PatchOp.REPLACE,
        path: `/serverInfo/statusInfo/updateProgress/downloaded`,
        value: size,
      },
    ]
    this.mockRevision(patch2)

    setTimeout(async () => {
      const patch3: Operation<boolean>[] = [
        {
          op: PatchOp.REPLACE,
          path: '/serverInfo/statusInfo/updated',
          value: true,
        },
        {
          op: PatchOp.REMOVE,
          path: '/serverInfo/statusInfo/updateProgress',
        },
      ]
      this.mockRevision(patch3)
      // set patch indicating update is complete
      await pauseFor(100)
      const patch6 = [
        {
          op: PatchOp.REPLACE,
          path: '/serverInfo/statusInfo',
          value: Mock.ServerUpdated,
        },
      ]
      this.mockRevision(patch6)
    }, 1000)
  }

  private async mockRevision<T>(patch: Operation<T>[]): Promise<void> {
    if (!this.sequence) {
      const { sequence } = this.bootstrapper.init()
      this.sequence = sequence
    }
    const revision = {
      id: ++this.sequence,
      patch,
    }
    this.mockWsSource$.next(revision)
  }
}<|MERGE_RESOLUTION|>--- conflicted
+++ resolved
@@ -36,11 +36,7 @@
 import { AuthService } from '../auth.service'
 import { ConnectionService } from '../connection.service'
 import { StoreInfo } from '@start9labs/marketplace'
-<<<<<<< HEAD
-import { FullProgress } from '../../../../../../../core/startos/bindings/FullProgress'
-=======
 import { T } from '@start9labs/start-sdk'
->>>>>>> cc1f14e5
 
 const PROGRESS: T.FullProgress = {
   overall: {
