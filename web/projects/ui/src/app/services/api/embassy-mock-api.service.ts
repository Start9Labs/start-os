--- conflicted
+++ resolved
@@ -1,9 +1,11 @@
 import { Injectable } from '@angular/core'
-<<<<<<< HEAD
-import { pauseFor, Log, getSetupStatusMock } from '@start9labs/shared'
-=======
-import { Log, RPCErrorDetails, RPCOptions, pauseFor } from '@start9labs/shared'
->>>>>>> 94a5075b
+import {
+  pauseFor,
+  Log,
+  getSetupStatusMock,
+  RPCErrorDetails,
+  RPCOptions,
+} from '@start9labs/shared'
 import { ApiService } from './embassy-api.service'
 import {
   Operation,
@@ -13,15 +15,9 @@
   Revision,
 } from 'patch-db-client'
 import {
-<<<<<<< HEAD
-  DataModel,
   InstallingState,
   PackageDataEntry,
   Proxy,
-=======
-  InstallingState,
-  PackageDataEntry,
->>>>>>> 94a5075b
   StateInfo,
   UpdatingState,
 } from 'src/app/services/patch-db/data-model'
@@ -39,18 +35,14 @@
 } from 'rxjs'
 import { mockPatchData } from './mock-patch'
 import { AuthService } from '../auth.service'
-<<<<<<< HEAD
-import { ConnectionService } from '../connection.service'
-import { StoreInfo } from '@start9labs/marketplace'
-import { T } from '@start9labs/start-sdk'
-=======
 import { T } from '@start9labs/start-sdk'
 import {
   GetPackageRes,
   GetPackagesRes,
   MarketplacePkg,
 } from '@start9labs/marketplace'
->>>>>>> 94a5075b
+import { WebSocketSubjectConfig } from 'rxjs/webSocket'
+import markdown from 'raw-loader!../../../../../shared/assets/markdown/md-sample.md'
 
 const PROGRESS: T.FullProgress = {
   overall: {
@@ -67,14 +59,7 @@
     },
     {
       name: 'Validating',
-<<<<<<< HEAD
-      progress: {
-        done: 0,
-        total: 40,
-      },
-=======
       progress: null,
->>>>>>> 94a5075b
     },
     {
       name: 'Installing',
@@ -105,7 +90,13 @@
 
   async uploadPackage(guid: string, body: Blob): Promise<string> {
     await pauseFor(2000)
-    return 'success'
+    // @TODO Matt what should this return?
+    return ''
+  }
+
+  async uploadFile(body: Blob): Promise<string> {
+    await pauseFor(2000)
+    return 'returnedhash'
   }
 
   async getStaticProxy(
@@ -113,19 +104,9 @@
     path: 'LICENSE.md' | 'instructions.md',
   ): Promise<string> {
     await pauseFor(2000)
-    return `* Test markdown instructions
-* Test markdown instructions with [link](https://start9.com)`
-  }
-
-<<<<<<< HEAD
-  async uploadPackage(guid: string, body: Blob): Promise<void> {
-    await pauseFor(2000)
-  }
-
-  async uploadFile(body: Blob): Promise<string> {
-    await pauseFor(2000)
-    return 'returnedhash'
-=======
+    return markdown
+  }
+
   async getStaticInstalled(
     id: T.PackageId,
     path: 'LICENSE.md' | 'instructions.md',
@@ -181,7 +162,6 @@
     this.stateIndex++
 
     return this.stateIndex === 1 ? 'running' : 'running'
->>>>>>> 94a5075b
   }
 
   // db
@@ -282,7 +262,26 @@
     return this.getServerLogs(params)
   }
 
-<<<<<<< HEAD
+  // init
+
+  async initGetProgress(): Promise<RR.InitGetProgressRes> {
+    await pauseFor(250)
+    return {
+      progress: PROGRESS,
+      guid: 'init-progress-guid',
+    }
+  }
+
+  async initFollowLogs(): Promise<RR.FollowServerLogsRes> {
+    await pauseFor(2000)
+    return {
+      startCursor: 'start-cursor',
+      guid: 'logs-guid',
+    }
+  }
+
+  // server
+
   openMetricsWebsocket$(
     config: WebSocketSubjectConfig<Metrics>,
   ): Observable<Metrics> {
@@ -296,28 +295,6 @@
     )
   }
 
-=======
-  // init
-
-  async initGetProgress(): Promise<RR.InitGetProgressRes> {
-    await pauseFor(250)
-    return {
-      progress: PROGRESS,
-      guid: 'init-progress-guid',
-    }
-  }
-
-  async initFollowLogs(): Promise<RR.FollowServerLogsRes> {
-    await pauseFor(2000)
-    return {
-      startCursor: 'start-cursor',
-      guid: 'logs-guid',
-    }
-  }
-
-  // server
-
->>>>>>> 94a5075b
   async getSystemTime(
     params: RR.GetSystemTimeReq,
   ): Promise<RR.GetSystemTimeRes> {
@@ -371,11 +348,7 @@
     await pauseFor(2000)
     return {
       startCursor: 'start-cursor',
-<<<<<<< HEAD
-      guid: '7251d5be-645f-4362-a51b-3a85be92b31e',
-=======
       guid: 'logs-guid',
->>>>>>> 94a5075b
     }
   }
 
@@ -385,11 +358,7 @@
     await pauseFor(2000)
     return {
       startCursor: 'start-cursor',
-<<<<<<< HEAD
-      guid: '7251d5be-645f-4362-a51b-3a85be92b31e',
-=======
       guid: 'logs-guid',
->>>>>>> 94a5075b
     }
   }
 
@@ -399,11 +368,7 @@
     await pauseFor(2000)
     return {
       startCursor: 'start-cursor',
-<<<<<<< HEAD
-      guid: '7251d5be-645f-4362-a51b-3a85be92b31e',
-=======
       guid: 'logs-guid',
->>>>>>> 94a5075b
     }
   }
 
@@ -532,7 +497,6 @@
     return null
   }
 
-<<<<<<< HEAD
   async setOsOutboundProxy(
     params: RR.SetOsOutboundProxyReq,
   ): Promise<RR.SetOsOutboundProxyRes> {
@@ -546,7 +510,10 @@
       },
     ]
     this.mockRevision(patch)
-=======
+
+    return null
+  }
+
   // marketplace URLs
 
   async registryRequest(
@@ -554,7 +521,6 @@
     options: RPCOptions,
   ): Promise<any> {
     await pauseFor(2000)
->>>>>>> 94a5075b
 
     return Error('do not call directly')
   }
@@ -569,34 +535,6 @@
     return Mock.RegistryInfo
   }
 
-<<<<<<< HEAD
-    if (path === '/package/v0/info') {
-      const info: StoreInfo = {
-        name: 'Start9 Registry',
-        categories: [
-          'bitcoin',
-          'lightning',
-          'data',
-          'featured',
-          'messaging',
-          'social',
-          'alt coin',
-          'ai',
-        ],
-      }
-      return info
-    } else if (path === '/package/v0/index') {
-      const version = params['ids']
-        ? (JSON.parse(params['ids']) as { version: string; id: string }[])[0]
-            .version
-        : undefined
-      return Mock.marketplacePkgsList(version)
-    } else if (path.startsWith('/package/v0/release-notes')) {
-      return Mock.ReleaseNotes
-    } else if (path.includes('instructions') || path.includes('license')) {
-      return `* Test markdown instructions
-* Test markdown instructions with [link](https://start9.com)`
-=======
   async getRegistryPackage(
     url: string,
     id: string,
@@ -607,7 +545,6 @@
       return Mock.RegistryPackages[id]
     } else {
       return Mock.OtherPackageVersions[id][versionRange]
->>>>>>> 94a5075b
     }
   }
 
@@ -664,7 +601,6 @@
     const patch = [
       {
         op: PatchOp.REPLACE,
-<<<<<<< HEAD
         path: '/serverInfo/network/proxies',
         value: [
           {
@@ -679,10 +615,6 @@
             },
           },
         ],
-=======
-        path: '/serverInfo/unreadNotificationCount',
-        value: 0,
->>>>>>> 94a5075b
       },
     ]
     this.mockRevision(patch)
@@ -910,7 +842,6 @@
     await pauseFor(2000)
     const { path, name } = params
     return {
-<<<<<<< HEAD
       id: 'latfgvwdbhjsndmk',
       name,
       type: 'cifs',
@@ -918,17 +849,7 @@
       path: path.replace(/\\/g, '/'),
       username: 'mockusername',
       mountable: true,
-      startOs: null,
-=======
-      latfgvwdbhjsndmk: {
-        type: 'cifs',
-        hostname,
-        path: path.replace(/\\/g, '/'),
-        username,
-        mountable: true,
-        startOs: {},
-      },
->>>>>>> 94a5075b
+      startOs: {},
     }
   }
 
@@ -1110,11 +1031,7 @@
     await pauseFor(2000)
     return {
       startCursor: 'start-cursor',
-<<<<<<< HEAD
-      guid: '7251d5be-645f-4362-a51b-3a85be92b31e',
-=======
       guid: 'logs-guid',
->>>>>>> 94a5075b
     }
   }
 
@@ -1137,19 +1054,11 @@
           ...Mock.LocalPkgs[params.id],
           stateInfo: {
             // if installing
-<<<<<<< HEAD
-            // state: 'installing',
-
-            // if updating
-            state: 'updating',
-            manifest: mockPatchData.packageData[params.id].stateInfo.manifest!,
-=======
             state: 'installing',
 
             // if updating
             // state: 'updating',
             // manifest: mockPatchData.packageData[params.id].stateInfo.manifest!,
->>>>>>> 94a5075b
 
             // both
             installingInfo: {
@@ -1433,12 +1342,10 @@
 
   async sideloadPackage(): Promise<RR.SideloadPackageRes> {
     await pauseFor(2000)
-<<<<<<< HEAD
-    return '4120e092-05ab-4de2-9fbd-c3f1f4b1df9e' // no significance, randomly generated
-  }
-
-  async getSetupStatus() {
-    return getSetupStatusMock()
+    return {
+      upload: '4120e092-05ab-4de2-9fbd-c3f1f4b1df9e', // no significance, randomly generated
+      progress: '5120e092-05ab-4de2-9fbd-c3f1f4b1df9e', // no significance, randomly generated
+    }
   }
 
   async setInterfaceClearnetAddress(
@@ -1471,20 +1378,6 @@
     this.mockRevision(patch)
 
     return null
-  }
-
-  private async updateProgress(id: string): Promise<void> {
-    const progress = JSON.parse(JSON.stringify(PROGRESS))
-
-    for (let [i, phase] of progress.phases.entries()) {
-      if (typeof phase.progress !== 'object' || !phase.progress.total) {
-        await pauseFor(2000)
-
-=======
-    return {
-      upload: '4120e092-05ab-4de2-9fbd-c3f1f4b1df9e', // no significance, randomly generated
-      progress: '5120e092-05ab-4de2-9fbd-c3f1f4b1df9e', // no significance, randomly generated
-    }
   }
 
   private async initProgress(): Promise<T.FullProgress> {
@@ -1544,7 +1437,6 @@
       if (!phase.progress || phase.progress === true || !phase.progress.total) {
         await pauseFor(2000)
 
->>>>>>> 94a5075b
         const patches: Operation<any>[] = [
           {
             op: PatchOp.REPLACE,
@@ -1554,15 +1446,11 @@
         ]
 
         // overall
-<<<<<<< HEAD
-        if (typeof progress.overall === 'object' && progress.overall.total) {
-=======
         if (
           progress.overall &&
           typeof progress.overall === 'object' &&
           progress.overall.total
         ) {
->>>>>>> 94a5075b
           const step = progress.overall.total / progress.phases.length
 
           progress.overall.done += step
@@ -1592,15 +1480,11 @@
           ]
 
           // overall
-<<<<<<< HEAD
-          if (typeof progress.overall === 'object' && progress.overall.total) {
-=======
           if (
             progress.overall &&
             typeof progress.overall === 'object' &&
             progress.overall.total
           ) {
->>>>>>> 94a5075b
             const step = progress.overall.total / progress.phases.length / 4
 
             progress.overall.done += step
@@ -1699,19 +1583,6 @@
         },
       ]
       this.mockRevision(patch3)
-<<<<<<< HEAD
-=======
-      // quickly revert server to "running" for continued testing
-      await pauseFor(100)
-      const patch4 = [
-        {
-          op: PatchOp.REPLACE,
-          path: '/serverInfo/status',
-          value: 'running',
-        },
-      ]
-      this.mockRevision(patch4)
->>>>>>> 94a5075b
       // set patch indicating update is complete
       await pauseFor(100)
       const patch6 = [
