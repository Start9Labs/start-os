--- conflicted
+++ resolved
@@ -12,12 +12,7 @@
   DataModel,
   InstallingState,
   PackageDataEntry,
-<<<<<<< HEAD
-  PackageMainStatus,
-  PackageState,
   Proxy,
-=======
->>>>>>> 8dfc5052
   StateInfo,
   UpdatingState,
 } from 'src/app/services/patch-db/data-model'
@@ -42,7 +37,6 @@
 import { ConnectionService } from '../connection.service'
 import { StoreInfo } from '@start9labs/marketplace'
 import { FullProgress } from '../../../../../../../core/startos/bindings/FullProgress'
-import { ServerStatus } from '../../../../../../../core/startos/bindings/ServerStatus'
 
 const PROGRESS: FullProgress = {
   overall: {
@@ -983,7 +977,7 @@
           ...Mock.LocalPkgs[params.id],
           stateInfo: {
             // if installing
-            // state: PackageState.Installing,
+            // state: 'installing',
 
             // if updating
             state: 'updating',
@@ -1457,19 +1451,6 @@
         },
       ]
       this.mockRevision(patch3)
-<<<<<<< HEAD
-=======
-      // quickly revert server to "running" for continued testing
-      await pauseFor(100)
-      const patch4 = [
-        {
-          op: PatchOp.REPLACE,
-          path: '/serverInfo/status',
-          value: 'running',
-        },
-      ]
-      this.mockRevision(patch4)
->>>>>>> 8dfc5052
       // set patch indicating update is complete
       await pauseFor(100)
       const patch6 = [
