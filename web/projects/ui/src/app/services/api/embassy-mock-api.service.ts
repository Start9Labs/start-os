--- conflicted
+++ resolved
@@ -15,11 +15,7 @@
   PackageDataEntry,
   PackageMainStatus,
   PackageState,
-<<<<<<< HEAD
   Proxy,
-=======
-  ServerStatus,
->>>>>>> a35baca5
   StateInfo,
   UpdatingState,
 } from 'src/app/services/patch-db/data-model'
@@ -426,7 +422,6 @@
     return null
   }
 
-<<<<<<< HEAD
   async setOsOutboundProxy(
     params: RR.SetOsOutboundProxyReq,
   ): Promise<RR.SetOsOutboundProxyRes> {
@@ -444,8 +439,6 @@
     return null
   }
 
-=======
->>>>>>> a35baca5
   // marketplace URLs
 
   async marketplaceProxy(
@@ -1326,19 +1319,11 @@
 
   private async updateProgress(id: string): Promise<void> {
     const progress = JSON.parse(JSON.stringify(PROGRESS))
-<<<<<<< HEAD
 
     for (let [i, phase] of progress.phases.entries()) {
       if (typeof phase.progress !== 'object' || !phase.progress.total) {
         await pauseFor(2000)
 
-=======
-
-    for (let [i, phase] of progress.phases.entries()) {
-      if (typeof phase.progress !== 'object' || !phase.progress.total) {
-        await pauseFor(2000)
-
->>>>>>> a35baca5
         const patches: Operation<any>[] = [
           {
             op: PatchOp.REPLACE,
