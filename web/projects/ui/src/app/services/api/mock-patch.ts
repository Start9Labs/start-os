--- conflicted
+++ resolved
@@ -7,7 +7,6 @@
     ackWelcome: '1.0.0',
     theme: 'Dark',
     desktop: ['lnd'],
-    widgets: [],
     marketplace: {
       selectedUrl: 'https://registry.start9.com/',
       knownHosts: {
@@ -28,11 +27,8 @@
     ackInstructions: {},
   },
   serverInfo: {
-    arch: 'x86_64',
-    onionAddress: 'myveryownspecialtoraddress',
     id: 'abcdefgh',
     version: '0.3.5.1',
-<<<<<<< HEAD
     country: 'us',
     ui: [
       {
@@ -83,23 +79,6 @@
       wifi: {
         enabled: false,
         lastRegion: null,
-=======
-    lastBackup: new Date(new Date().valueOf() - 604800001).toISOString(),
-    lanAddress: 'https://adjective-noun.local',
-    torAddress: 'https://myveryownspecialtoraddress.onion',
-    ipInfo: {
-      eth0: {
-        ipv4: '10.0.0.1',
-        ipv4Range: '10.0.0.1/24',
-        ipv6: null,
-        ipv6Range: null,
-      },
-      wlan0: {
-        ipv4: '10.0.90.12',
-        ipv4Range: '10.0.90.12/24',
-        ipv6: 'FE80:CD00:0000:0CDE:1257:0000:211E:729CD',
-        ipv6Range: 'FE80:CD00:0000:0CDE:1257:0000:211E:729CD/64',
->>>>>>> 8dfc5052
       },
       wanConfig: {
         upnp: false,
@@ -153,13 +132,8 @@
     passwordHash:
       '$argon2d$v=19$m=1024,t=1,p=1$YXNkZmFzZGZhc2RmYXNkZg$Ceev1I901G6UwU+hY0sHrFZ56D+o+LNJ',
     platform: 'x86_64-nonfree',
-    zram: true,
+    arch: 'x86_64',
     governor: 'performance',
-    wifi: {
-      ssids: [],
-      selected: null,
-      connected: null,
-    },
   },
   packageData: {
     bitcoind: {
