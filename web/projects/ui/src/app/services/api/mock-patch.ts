--- conflicted
+++ resolved
@@ -35,7 +35,6 @@
   serverInfo: {
     id: 'abcdefgh',
     version: '0.3.5.1',
-<<<<<<< HEAD
     country: 'us',
     ui: [
       {
@@ -109,15 +108,6 @@
             error: null,
           },
         ],
-=======
-    lastBackup: new Date(new Date().valueOf() - 604800001).toISOString(),
-    lanAddress: 'https://adjective-noun.local',
-    torAddress: 'https://myveryownspecialtoraddress.onion',
-    ipInfo: {
-      eth0: {
-        ipv4: '10.0.0.1',
-        ipv6: null,
->>>>>>> 7e9d453a
       },
       proxies: [],
       primaryProxies: {
@@ -126,34 +116,22 @@
       },
       outboundProxy: null,
     },
-    'last-backup': new Date(new Date().valueOf() - 604800001).toISOString(),
+    lastBackup: new Date(new Date().valueOf() - 604800001).toISOString(),
     unreadNotifications: {
       count: 4,
       recent: Mock.Notifications,
     },
-<<<<<<< HEAD
-    'eos-version-compat': '>=0.3.0 <=0.3.0.1',
-    'status-info': {
-      'current-backup': null,
-=======
-    lastWifiRegion: null,
-    unreadNotificationCount: 4,
-    // password is asdfasdf
-    passwordHash:
-      '$argon2d$v=19$m=1024,t=1,p=1$YXNkZmFzZGZhc2RmYXNkZg$Ceev1I901G6UwU+hY0sHrFZ56D+o+LNJ',
     eosVersionCompat: '>=0.3.0 <=0.3.0.1',
     statusInfo: {
-      backupProgress: null,
->>>>>>> 7e9d453a
+      currentBackup: null,
       updated: false,
       updateProgress: null,
       restarting: false,
       shuttingDown: false,
     },
     pubkey: 'npub1sg6plzptd64u62a878hep2kev88swjh3tw00gjsfl8f237lmu63q0uf63m',
-<<<<<<< HEAD
-    'ca-fingerprint': 'SHA-256: 63 2B 11 99 44 40 17 DF 37 FC C3 DF 0F 3D 15',
-    'ntp-synced': false,
+    caFingerprint: 'SHA-256: 63 2B 11 99 44 40 17 DF 37 FC C3 DF 0F 3D 15',
+    ntpSynced: false,
     smtp: {
       server: '',
       port: 587,
@@ -161,12 +139,8 @@
       login: '',
       password: '',
     },
-    'password-hash':
+    passwordHash:
       '$argon2d$v=19$m=1024,t=1,p=1$YXNkZmFzZGZhc2RmYXNkZg$Ceev1I901G6UwU+hY0sHrFZ56D+o+LNJ',
-=======
-    caFingerprint: 'SHA-256: 63 2B 11 99 44 40 17 DF 37 FC C3 DF 0F 3D 15',
-    ntpSynced: false,
->>>>>>> 7e9d453a
     platform: 'x86_64-nonfree',
   },
   packageData: {
@@ -430,19 +404,11 @@
           },
         },
       },
-<<<<<<< HEAD
-      'current-dependencies': {},
-      'dependency-info': {},
-      'marketplace-url': 'https://registry.start9.com/',
-      'developer-key': 'developer-key',
-      'has-config': true,
-      outboundProxy: null,
-=======
       currentDependencies: {},
       dependencyInfo: {},
       marketplaceUrl: 'https://registry.start9.com/',
       developerKey: 'developer-key',
->>>>>>> 7e9d453a
+      outboundProxy: null,
     },
     lnd: {
       stateInfo: {
@@ -694,15 +660,9 @@
           icon: 'assets/img/service-icons/btc-rpc-proxy.png',
         },
       },
-<<<<<<< HEAD
-      'marketplace-url': 'https://registry.start9.com/',
-      'developer-key': 'developer-key',
-      'has-config': true,
-      outboundProxy: null,
-=======
       marketplaceUrl: 'https://registry.start9.com/',
       developerKey: 'developer-key',
->>>>>>> 7e9d453a
+      outboundProxy: null,
     },
   },
 }