import { DataModel } from 'src/app/services/patch-db/data-model'
import { Mock } from './api.fixures'

export const mockPatchData: DataModel = {
  ui: {
    name: `Matt's Server`,
    ackWelcome: '1.0.0',
    theme: 'Dark',
    desktop: ['lnd'],
    marketplace: {
      selectedUrl: 'https://registry.start9.com/',
      knownHosts: {
        'https://registry.start9.com/': {
          name: 'Start9 Registry',
        },
        'https://community-registry.start9.com/': {},
        'https://beta-registry.start9.com/': {
          name: 'Dark9',
        },
      },
    },
    gaming: {
      snake: {
        highScore: 0,
      },
    },
    ackInstructions: {},
  },
  serverInfo: {
<<<<<<< HEAD
    id: 'abcdefgh',
    version: '0.3.5.1',
    country: 'us',
    ui: [
      {
        kind: 'ip',
        networkInterfaceId: 'elan0',
        public: false,
        hostname: {
          kind: 'local',
          value: 'adjective-noun.local',
          port: null,
          sslPort: 1111,
        },
      },
      {
        kind: 'onion',
        hostname: {
          value: 'myveryownspecialtoraddress.onion',
          port: 80,
          sslPort: 443,
        },
=======
    arch: 'x86_64',
    onionAddress: 'myveryownspecialtoraddress',
    id: 'abcdefgh',
    version: '0.3.6',
    lastBackup: new Date(new Date().valueOf() - 604800001).toISOString(),
    lanAddress: 'https://adjective-noun.local',
    torAddress: 'https://myveryownspecialtoraddress.onion',
    ipInfo: {
      eth0: {
        ipv4: '10.0.0.1',
        ipv4Range: '10.0.0.1/24',
        ipv6: null,
        ipv6Range: null,
      },
      wlan0: {
        ipv4: '10.0.90.12',
        ipv4Range: '10.0.90.12/24',
        ipv6: 'FE80:CD00:0000:0CDE:1257:0000:211E:729CD',
        ipv6Range: 'FE80:CD00:0000:0CDE:1257:0000:211E:729CD/64',
>>>>>>> 94a5075b
      },
      {
        kind: 'ip',
        networkInterfaceId: 'elan0',
        public: false,
        hostname: {
          kind: 'ipv4',
          value: '192.168.1.5',
          port: null,
          sslPort: 1111,
        },
      },
      {
        kind: 'ip',
        networkInterfaceId: 'elan0',
        public: false,
        hostname: {
          kind: 'ipv6',
          value: '[2001:db8:85a3:8d3:1319:8a2e:370:7348]',
          port: null,
          sslPort: 1111,
        },
      },
    ],
    network: {
      domains: [],
      start9ToSubdomain: null,
      wifi: {
        enabled: false,
        lastRegion: null,
      },
      wanConfig: {
        upnp: false,
        forwards: [
          {
            assigned: 443,
            override: null,
            target: 443,
            error: null,
          },
          {
            assigned: 80,
            override: null,
            target: 80,
            error: null,
          },
          {
            assigned: 8332,
            override: null,
            target: 8332,
            error: null,
          },
        ],
      },
      proxies: [],
      outboundProxy: null,
    },
<<<<<<< HEAD
    lastBackup: new Date(new Date().valueOf() - 604800001).toISOString(),
    unreadNotifications: {
      count: 4,
      recent: Mock.Notifications,
    },
    eosVersionCompat: '>=0.3.0 <=0.3.0.1',
    statusInfo: {
      currentBackup: null,
=======
    unreadNotificationCount: 4,
    // password is asdfasdf
    passwordHash:
      '$argon2d$v=19$m=1024,t=1,p=1$YXNkZmFzZGZhc2RmYXNkZg$Ceev1I901G6UwU+hY0sHrFZ56D+o+LNJ',
    eosVersionCompat: '>=0.3.0 <=0.3.6',
    statusInfo: {
      backupProgress: null,
>>>>>>> 94a5075b
      updated: false,
      updateProgress: null,
      restarting: false,
      shuttingDown: false,
    },
    pubkey: 'npub1sg6plzptd64u62a878hep2kev88swjh3tw00gjsfl8f237lmu63q0uf63m',
    caFingerprint: 'SHA-256: 63 2B 11 99 44 40 17 DF 37 FC C3 DF 0F 3D 15',
    ntpSynced: false,
<<<<<<< HEAD
    smtp: {
      server: '',
      port: 587,
      from: '',
      login: '',
      password: '',
    },
    passwordHash:
      '$argon2d$v=19$m=1024,t=1,p=1$YXNkZmFzZGZhc2RmYXNkZg$Ceev1I901G6UwU+hY0sHrFZ56D+o+LNJ',
    platform: 'x86_64-nonfree',
    arch: 'x86_64',
    governor: 'performance',
=======
    platform: 'x86_64-nonfree',
    zram: true,
    governor: 'performance',
    smtp: null,
    wifi: {
      interface: 'wlan0',
      ssids: [],
      selected: null,
      lastRegion: null,
    },
>>>>>>> 94a5075b
  },
  packageData: {
    bitcoind: {
      stateInfo: {
        state: 'installed',
        manifest: {
          ...Mock.MockManifestBitcoind,
<<<<<<< HEAD
          version: '0.20.0',
        },
      },
      icon: '/assets/img/service-icons/bitcoind.svg',
      installedAt: new Date().toISOString(),
      lastBackup: new Date(new Date().valueOf() - 604800001).toISOString(),
      nextBackup: new Date(new Date().valueOf() + 100000000).toISOString(),
=======
          version: '0.20.0:0',
        },
      },
      icon: '/assets/img/service-icons/bitcoind.svg',
      lastBackup: null,
>>>>>>> 94a5075b
      status: {
        configured: true,
        main: {
          status: 'running',
          started: '2021-06-14T20:49:17.774Z',
          health: {
            'ephemeral-health-check': {
              name: 'Ephemeral Health Check',
              result: 'starting',
              message: null,
            },
            'chain-state': {
              name: 'Chain State',
              result: 'loading',
              message: 'Bitcoin is syncing from genesis',
            },
            'p2p-interface': {
              name: 'P2P',
              result: 'success',
              message: 'Health check successful',
            },
            'rpc-interface': {
              name: 'RPC',
              result: 'failure',
              message: 'RPC interface unreachable.',
            },
            'unnecessary-health-check': {
              name: 'Unnecessary Health Check',
              result: 'disabled',
              message: null,
            },
<<<<<<< HEAD
          },
        },
        dependencyConfigErrors: {},
      },
      actions: {}, // @TODO
      serviceInterfaces: {
        ui: {
          id: 'ui',
          hasPrimary: false,
          disabled: false,
          masked: false,
          name: 'Web UI',
          description:
            'A launchable web app for you to interact with your Bitcoin node',
          type: 'ui',
          addressInfo: {
            username: null,
            hostId: 'abcdefg',
            bindOptions: {
              scheme: 'http',
              preferredExternalPort: 80,
              addSsl: {
                // addXForwardedHeaders: false,
                preferredExternalPort: 443,
                scheme: 'https',
                alpn: { specified: ['http/1.1', 'h2'] },
              },
              secure: null,
            },
            suffix: '',
          },
          hostInfo: {
            id: 'abcdefg',
            kind: 'multi',
            hostnames: [
              {
                kind: 'ip',
                networkInterfaceId: 'elan0',
=======
          },
        },
      },
      actions: {},
      serviceInterfaces: {
        ui: {
          id: 'ui',
          hasPrimary: false,
          disabled: false,
          masked: false,
          name: 'Web UI',
          description:
            'A launchable web app for you to interact with your Bitcoin node',
          type: 'ui',
          addressInfo: {
            username: null,
            hostId: 'abcdefg',
            internalPort: 80,
            scheme: 'http',
            sslScheme: 'https',
            suffix: '',
          },
        },
        rpc: {
          id: 'rpc',
          hasPrimary: false,
          disabled: false,
          masked: false,
          name: 'RPC',
          description:
            'Used by dependent services and client wallets for connecting to your node',
          type: 'api',
          addressInfo: {
            username: null,
            hostId: 'bcdefgh',
            internalPort: 8332,
            scheme: 'http',
            sslScheme: 'https',
            suffix: '',
          },
        },
        p2p: {
          id: 'p2p',
          hasPrimary: true,
          disabled: false,
          masked: false,
          name: 'P2P',
          description:
            'Used for connecting to other nodes on the Bitcoin network',
          type: 'p2p',
          addressInfo: {
            username: null,
            hostId: 'cdefghi',
            internalPort: 8333,
            scheme: 'bitcoin',
            sslScheme: null,
            suffix: '',
          },
        },
      },
      currentDependencies: {},
      hosts: {
        abcdefg: {
          kind: 'multi',
          bindings: [],
          addresses: [],
          hostnameInfo: {
            80: [
              {
                kind: 'ip',
                networkInterfaceId: 'eth0',
>>>>>>> 94a5075b
                public: false,
                hostname: {
                  kind: 'local',
                  value: 'adjective-noun.local',
                  port: null,
                  sslPort: 1234,
<<<<<<< HEAD
                },
              },
              {
                kind: 'onion',
                hostname: {
                  value: 'bitcoin-ui-address.onion',
                  port: 80,
                  sslPort: 443,
=======
>>>>>>> 94a5075b
                },
              },
              {
                kind: 'ip',
<<<<<<< HEAD
                networkInterfaceId: 'elan0',
                public: false,
                hostname: {
                  kind: 'ipv4',
                  value: '192.168.1.5',
                  port: null,
                  sslPort: 1234,
                },
              },
              {
                kind: 'ip',
                networkInterfaceId: 'elan0',
                public: false,
                hostname: {
                  kind: 'ipv6',
                  value: '[2001:db8:85a3:8d3:1319:8a2e:370:7348]',
                  port: null,
                  sslPort: 1234,
                },
              },
            ],
          },
        },
        rpc: {
          id: 'rpc',
          hasPrimary: false,
          disabled: false,
          masked: false,
          name: 'RPC',
          description:
            'Used by dependent services and client wallets for connecting to your node',
          type: 'api',
          addressInfo: {
            username: null,
            hostId: 'bcdefgh',
            bindOptions: {
              scheme: 'http',
              preferredExternalPort: 80,
              addSsl: {
                // addXForwardedHeaders: false,
                preferredExternalPort: 443,
                scheme: 'https',
                alpn: { specified: ['http/1.1'] },
              },
              secure: null,
            },
            suffix: '',
          },
          hostInfo: {
            id: 'bcdefgh',
            kind: 'multi',
            hostnames: [
              {
                kind: 'ip',
                networkInterfaceId: 'elan0',
=======
                networkInterfaceId: 'wlan0',
>>>>>>> 94a5075b
                public: false,
                hostname: {
                  kind: 'local',
                  value: 'adjective-noun.local',
                  port: null,
<<<<<<< HEAD
                  sslPort: 2345,
                },
              },
              {
                kind: 'onion',
                hostname: {
                  value: 'bitcoin-rpc-address.onion',
                  port: 80,
                  sslPort: 443,
=======
                  sslPort: 1234,
                },
              },
              {
                kind: 'ip',
                networkInterfaceId: 'eth0',
                public: false,
                hostname: {
                  kind: 'ipv4',
                  value: '10.0.0.1',
                  port: null,
                  sslPort: 1234,
>>>>>>> 94a5075b
                },
              },
              {
                kind: 'ip',
<<<<<<< HEAD
                networkInterfaceId: 'elan0',
                public: false,
                hostname: {
                  kind: 'ipv4',
                  value: '192.168.1.5',
                  port: null,
                  sslPort: 2345,
=======
                networkInterfaceId: 'wlan0',
                public: false,
                hostname: {
                  kind: 'ipv4',
                  value: '10.0.0.2',
                  port: null,
                  sslPort: 1234,
>>>>>>> 94a5075b
                },
              },
              {
                kind: 'ip',
<<<<<<< HEAD
                networkInterfaceId: 'elan0',
                public: false,
                hostname: {
                  kind: 'ipv6',
                  value: '[2001:db8:85a3:8d3:1319:8a2e:370:7348]',
                  port: null,
                  sslPort: 2345,
                },
              },
            ],
          },
        },
        p2p: {
          id: 'p2p',
          hasPrimary: true,
          disabled: false,
          masked: false,
          name: 'P2P',
          description:
            'Used for connecting to other nodes on the Bitcoin network',
          type: 'p2p',
          addressInfo: {
            username: null,
            hostId: 'cdefghi',
            bindOptions: {
              scheme: 'bitcoin',
              preferredExternalPort: 8333,
              addSsl: null,
              secure: {
                ssl: false,
              },
            },
            suffix: '',
          },
          hostInfo: {
            id: 'cdefghi',
            kind: 'multi',
            hostnames: [
              {
                kind: 'ip',
                networkInterfaceId: 'elan0',
                public: false,
                hostname: {
                  kind: 'local',
                  value: 'adjective-noun.local',
                  port: 3456,
                  sslPort: null,
                },
              },
              {
                kind: 'onion',
                hostname: {
                  value: 'bitcoin-p2p-address.onion',
                  port: 8333,
                  sslPort: null,
                },
              },
              {
                kind: 'ip',
                networkInterfaceId: 'elan0',
                public: false,
                hostname: {
                  kind: 'ipv4',
                  value: '192.168.1.5',
                  port: 3456,
                  sslPort: null,
                },
              },
              {
                kind: 'ip',
                networkInterfaceId: 'elan0',
                public: false,
                hostname: {
                  kind: 'ipv6',
                  value: '[2001:db8:85a3:8d3:1319:8a2e:370:7348]',
                  port: 3456,
                  sslPort: null,
                },
              },
            ],
          },
        },
      },
      currentDependencies: {},
      hosts: {},
      storeExposedDependents: [],
      marketplaceUrl: 'https://registry.start9.com/',
      developerKey: 'developer-key',
      outboundProxy: null,
=======
                networkInterfaceId: 'eth0',
                public: false,
                hostname: {
                  kind: 'ipv6',
                  value: '[FE80:CD00:0000:0CDE:1257:0000:211E:729CD]',
                  port: null,
                  sslPort: 1234,
                },
              },
              {
                kind: 'ip',
                networkInterfaceId: 'wlan0',
                public: false,
                hostname: {
                  kind: 'ipv6',
                  value: '[FE80:CD00:0000:0CDE:1257:0000:211E:1234]',
                  port: null,
                  sslPort: 1234,
                },
              },
              {
                kind: 'onion',
                hostname: {
                  value: 'bitcoin-p2p.onion',
                  port: 80,
                  sslPort: 443,
                },
              },
            ],
          },
        },
        bcdefgh: {
          kind: 'multi',
          bindings: [],
          addresses: [],
          hostnameInfo: {
            8332: [],
          },
        },
        cdefghi: {
          kind: 'multi',
          bindings: [],
          addresses: [],
          hostnameInfo: {
            8333: [],
          },
        },
      },
      storeExposedDependents: [],
      registry: 'https://registry.start9.com/',
      developerKey: 'developer-key',
>>>>>>> 94a5075b
    },
    lnd: {
      stateInfo: {
        state: 'installed',
        manifest: {
          ...Mock.MockManifestLnd,
<<<<<<< HEAD
          version: '0.11.0',
        },
      },
      icon: '/assets/img/service-icons/lnd.png',
      installedAt: new Date().toISOString(),
      lastBackup: null,
      nextBackup: null,
=======
          version: '0.11.0:0.0.1',
        },
      },
      icon: '/assets/img/service-icons/lnd.png',
      lastBackup: null,
>>>>>>> 94a5075b
      status: {
        configured: true,
        main: {
          status: 'stopped',
        },
<<<<<<< HEAD
        dependencyConfigErrors: {
          'btc-rpc-proxy': 'This is a config unsatisfied error',
        },
=======
>>>>>>> 94a5075b
      },
      actions: {},
      serviceInterfaces: {
        grpc: {
          id: 'grpc',
          hasPrimary: false,
          disabled: false,
          masked: false,
          name: 'GRPC',
          description:
            'Used by dependent services and client wallets for connecting to your node',
          type: 'api',
          addressInfo: {
            username: null,
            hostId: 'qrstuv',
<<<<<<< HEAD
            bindOptions: {
              scheme: 'grpc',
              preferredExternalPort: 10009,
              addSsl: null,
              secure: {
                ssl: true,
              },
            },
            suffix: '',
          },
          hostInfo: {
            id: 'qrstuv',
            kind: 'multi',
            hostnames: [
              {
                kind: 'ip',
                networkInterfaceId: 'elan0',
                public: false,
                hostname: {
                  kind: 'local',
                  value: 'adjective-noun.local',
                  port: 5678,
                  sslPort: null,
                },
              },
              {
                kind: 'onion',
                hostname: {
                  value: 'lnd-grpc-address.onion',
                  port: 10009,
                  sslPort: null,
                },
              },
              {
                kind: 'ip',
                networkInterfaceId: 'elan0',
                public: false,
                hostname: {
                  kind: 'ipv4',
                  value: '192.168.1.5',
                  port: 5678,
                  sslPort: null,
                },
              },
              {
                kind: 'ip',
                networkInterfaceId: 'elan0',
                public: false,
                hostname: {
                  kind: 'ipv6',
                  value: '[2001:db8:85a3:8d3:1319:8a2e:370:7348]',
                  port: 5678,
                  sslPort: null,
                },
              },
            ],
=======
            internalPort: 10009,
            scheme: null,
            sslScheme: 'grpc',
            suffix: '',
>>>>>>> 94a5075b
          },
        },
        lndconnect: {
          id: 'lndconnect',
          hasPrimary: false,
          disabled: false,
          masked: true,
          name: 'LND Connect',
          description:
            'Used by client wallets adhering to LND Connect protocol to connect to your node',
          type: 'api',
          addressInfo: {
            username: null,
            hostId: 'qrstuv',
<<<<<<< HEAD
            bindOptions: {
              scheme: 'lndconnect',
              preferredExternalPort: 10009,
              addSsl: null,
              secure: {
                ssl: true,
              },
            },
            suffix: 'cert=askjdfbjadnaskjnd&macaroon=ksjbdfnhjasbndjksand',
          },
          hostInfo: {
            id: 'qrstuv',
            kind: 'multi',
            hostnames: [
              {
                kind: 'ip',
                networkInterfaceId: 'elan0',
                public: false,
                hostname: {
                  kind: 'local',
                  value: 'adjective-noun.local',
                  port: 5678,
                  sslPort: null,
                },
              },
              {
                kind: 'onion',
                hostname: {
                  value: 'lnd-grpc-address.onion',
                  port: 10009,
                  sslPort: null,
                },
              },
              {
                kind: 'ip',
                networkInterfaceId: 'elan0',
                public: false,
                hostname: {
                  kind: 'ipv4',
                  value: '192.168.1.5',
                  port: 5678,
                  sslPort: null,
                },
              },
              {
                kind: 'ip',
                networkInterfaceId: 'elan0',
                public: false,
                hostname: {
                  kind: 'ipv6',
                  value: '[2001:db8:85a3:8d3:1319:8a2e:370:7348]',
                  port: 5678,
                  sslPort: null,
                },
              },
            ],
=======
            internalPort: 10009,
            scheme: null,
            sslScheme: 'lndconnect',
            suffix: 'cert=askjdfbjadnaskjnd&macaroon=ksjbdfnhjasbndjksand',
>>>>>>> 94a5075b
          },
        },
        p2p: {
          id: 'p2p',
          hasPrimary: true,
          disabled: false,
          masked: false,
          name: 'P2P',
          description:
            'Used for connecting to other nodes on the Bitcoin network',
          type: 'p2p',
          addressInfo: {
            username: null,
            hostId: 'rstuvw',
<<<<<<< HEAD
            bindOptions: {
              scheme: null,
              preferredExternalPort: 9735,
              addSsl: null,
              secure: { ssl: true },
            },
            suffix: '',
          },
          hostInfo: {
            id: 'rstuvw',
            kind: 'multi',
            hostnames: [
              {
                kind: 'ip',
                networkInterfaceId: 'elan0',
                public: false,
                hostname: {
                  kind: 'local',
                  value: 'adjective-noun.local',
                  port: 6789,
                  sslPort: null,
                },
              },
              {
                kind: 'onion',
                hostname: {
                  value: 'lnd-p2p-address.onion',
                  port: 9735,
                  sslPort: null,
                },
              },
              {
                kind: 'ip',
                networkInterfaceId: 'elan0',
                public: false,
                hostname: {
                  kind: 'ipv4',
                  value: '192.168.1.5',
                  port: 6789,
                  sslPort: null,
                },
              },
              {
                kind: 'ip',
                networkInterfaceId: 'elan0',
                public: false,
                hostname: {
                  kind: 'ipv6',
                  value: '[2001:db8:85a3:8d3:1319:8a2e:370:7348]',
                  port: 6789,
                  sslPort: null,
                },
              },
            ],
=======
            internalPort: 8333,
            scheme: 'bitcoin',
            sslScheme: null,
            suffix: '',
>>>>>>> 94a5075b
          },
        },
      },
      currentDependencies: {
        bitcoind: {
          title: 'Bitcoin Core',
          icon: 'assets/img/service-icons/bitcoind.svg',
          kind: 'running',
<<<<<<< HEAD
          registryUrl: 'https://registry.start9.com',
          versionSpec: '>=26.0.0',
          healthChecks: [],
=======
          versionRange: '>=26.0.0',
          healthChecks: [],
          configSatisfied: true,
>>>>>>> 94a5075b
        },
        'btc-rpc-proxy': {
          title: 'Bitcoin Proxy',
          icon: 'assets/img/service-icons/btc-rpc-proxy.png',
          kind: 'running',
<<<<<<< HEAD
          registryUrl: 'https://community-registry.start9.com',
          versionSpec: '>2.0.0',
          healthChecks: [],
=======
          versionRange: '>2.0.0',
          healthChecks: [],
          configSatisfied: false,
>>>>>>> 94a5075b
        },
      },
      hosts: {},
      storeExposedDependents: [],
<<<<<<< HEAD
      marketplaceUrl: 'https://registry.start9.com/',
      developerKey: 'developer-key',
      outboundProxy: null,
=======
      registry: 'https://registry.start9.com/',
      developerKey: 'developer-key',
>>>>>>> 94a5075b
    },
  },
}<|MERGE_RESOLUTION|>--- conflicted
+++ resolved
@@ -27,7 +27,6 @@
     ackInstructions: {},
   },
   serverInfo: {
-<<<<<<< HEAD
     id: 'abcdefgh',
     version: '0.3.5.1',
     country: 'us',
@@ -50,27 +49,6 @@
           port: 80,
           sslPort: 443,
         },
-=======
-    arch: 'x86_64',
-    onionAddress: 'myveryownspecialtoraddress',
-    id: 'abcdefgh',
-    version: '0.3.6',
-    lastBackup: new Date(new Date().valueOf() - 604800001).toISOString(),
-    lanAddress: 'https://adjective-noun.local',
-    torAddress: 'https://myveryownspecialtoraddress.onion',
-    ipInfo: {
-      eth0: {
-        ipv4: '10.0.0.1',
-        ipv4Range: '10.0.0.1/24',
-        ipv6: null,
-        ipv6Range: null,
-      },
-      wlan0: {
-        ipv4: '10.0.90.12',
-        ipv4Range: '10.0.90.12/24',
-        ipv6: 'FE80:CD00:0000:0CDE:1257:0000:211E:729CD',
-        ipv6Range: 'FE80:CD00:0000:0CDE:1257:0000:211E:729CD/64',
->>>>>>> 94a5075b
       },
       {
         kind: 'ip',
@@ -128,7 +106,6 @@
       proxies: [],
       outboundProxy: null,
     },
-<<<<<<< HEAD
     lastBackup: new Date(new Date().valueOf() - 604800001).toISOString(),
     unreadNotifications: {
       count: 4,
@@ -137,15 +114,6 @@
     eosVersionCompat: '>=0.3.0 <=0.3.0.1',
     statusInfo: {
       currentBackup: null,
-=======
-    unreadNotificationCount: 4,
-    // password is asdfasdf
-    passwordHash:
-      '$argon2d$v=19$m=1024,t=1,p=1$YXNkZmFzZGZhc2RmYXNkZg$Ceev1I901G6UwU+hY0sHrFZ56D+o+LNJ',
-    eosVersionCompat: '>=0.3.0 <=0.3.6',
-    statusInfo: {
-      backupProgress: null,
->>>>>>> 94a5075b
       updated: false,
       updateProgress: null,
       restarting: false,
@@ -154,7 +122,6 @@
     pubkey: 'npub1sg6plzptd64u62a878hep2kev88swjh3tw00gjsfl8f237lmu63q0uf63m',
     caFingerprint: 'SHA-256: 63 2B 11 99 44 40 17 DF 37 FC C3 DF 0F 3D 15',
     ntpSynced: false,
-<<<<<<< HEAD
     smtp: {
       server: '',
       port: 587,
@@ -162,23 +129,13 @@
       login: '',
       password: '',
     },
+    platform: 'x86_64-nonfree',
+    // @TODO Matt zram needs to be added?
+    // zram: true,
+    governor: 'performance',
     passwordHash:
       '$argon2d$v=19$m=1024,t=1,p=1$YXNkZmFzZGZhc2RmYXNkZg$Ceev1I901G6UwU+hY0sHrFZ56D+o+LNJ',
-    platform: 'x86_64-nonfree',
     arch: 'x86_64',
-    governor: 'performance',
-=======
-    platform: 'x86_64-nonfree',
-    zram: true,
-    governor: 'performance',
-    smtp: null,
-    wifi: {
-      interface: 'wlan0',
-      ssids: [],
-      selected: null,
-      lastRegion: null,
-    },
->>>>>>> 94a5075b
   },
   packageData: {
     bitcoind: {
@@ -186,21 +143,13 @@
         state: 'installed',
         manifest: {
           ...Mock.MockManifestBitcoind,
-<<<<<<< HEAD
-          version: '0.20.0',
+          version: '0.20.0:0',
         },
       },
       icon: '/assets/img/service-icons/bitcoind.svg',
       installedAt: new Date().toISOString(),
       lastBackup: new Date(new Date().valueOf() - 604800001).toISOString(),
       nextBackup: new Date(new Date().valueOf() + 100000000).toISOString(),
-=======
-          version: '0.20.0:0',
-        },
-      },
-      icon: '/assets/img/service-icons/bitcoind.svg',
-      lastBackup: null,
->>>>>>> 94a5075b
       status: {
         configured: true,
         main: {
@@ -232,46 +181,6 @@
               result: 'disabled',
               message: null,
             },
-<<<<<<< HEAD
-          },
-        },
-        dependencyConfigErrors: {},
-      },
-      actions: {}, // @TODO
-      serviceInterfaces: {
-        ui: {
-          id: 'ui',
-          hasPrimary: false,
-          disabled: false,
-          masked: false,
-          name: 'Web UI',
-          description:
-            'A launchable web app for you to interact with your Bitcoin node',
-          type: 'ui',
-          addressInfo: {
-            username: null,
-            hostId: 'abcdefg',
-            bindOptions: {
-              scheme: 'http',
-              preferredExternalPort: 80,
-              addSsl: {
-                // addXForwardedHeaders: false,
-                preferredExternalPort: 443,
-                scheme: 'https',
-                alpn: { specified: ['http/1.1', 'h2'] },
-              },
-              secure: null,
-            },
-            suffix: '',
-          },
-          hostInfo: {
-            id: 'abcdefg',
-            kind: 'multi',
-            hostnames: [
-              {
-                kind: 'ip',
-                networkInterfaceId: 'elan0',
-=======
           },
         },
       },
@@ -343,103 +252,22 @@
               {
                 kind: 'ip',
                 networkInterfaceId: 'eth0',
->>>>>>> 94a5075b
                 public: false,
                 hostname: {
                   kind: 'local',
                   value: 'adjective-noun.local',
                   port: null,
                   sslPort: 1234,
-<<<<<<< HEAD
-                },
-              },
-              {
-                kind: 'onion',
-                hostname: {
-                  value: 'bitcoin-ui-address.onion',
-                  port: 80,
-                  sslPort: 443,
-=======
->>>>>>> 94a5075b
-                },
-              },
-              {
-                kind: 'ip',
-<<<<<<< HEAD
-                networkInterfaceId: 'elan0',
-                public: false,
-                hostname: {
-                  kind: 'ipv4',
-                  value: '192.168.1.5',
-                  port: null,
-                  sslPort: 1234,
-                },
-              },
-              {
-                kind: 'ip',
-                networkInterfaceId: 'elan0',
-                public: false,
-                hostname: {
-                  kind: 'ipv6',
-                  value: '[2001:db8:85a3:8d3:1319:8a2e:370:7348]',
-                  port: null,
-                  sslPort: 1234,
-                },
-              },
-            ],
-          },
-        },
-        rpc: {
-          id: 'rpc',
-          hasPrimary: false,
-          disabled: false,
-          masked: false,
-          name: 'RPC',
-          description:
-            'Used by dependent services and client wallets for connecting to your node',
-          type: 'api',
-          addressInfo: {
-            username: null,
-            hostId: 'bcdefgh',
-            bindOptions: {
-              scheme: 'http',
-              preferredExternalPort: 80,
-              addSsl: {
-                // addXForwardedHeaders: false,
-                preferredExternalPort: 443,
-                scheme: 'https',
-                alpn: { specified: ['http/1.1'] },
-              },
-              secure: null,
-            },
-            suffix: '',
-          },
-          hostInfo: {
-            id: 'bcdefgh',
-            kind: 'multi',
-            hostnames: [
-              {
-                kind: 'ip',
-                networkInterfaceId: 'elan0',
-=======
+                },
+              },
+              {
+                kind: 'ip',
                 networkInterfaceId: 'wlan0',
->>>>>>> 94a5075b
                 public: false,
                 hostname: {
                   kind: 'local',
                   value: 'adjective-noun.local',
                   port: null,
-<<<<<<< HEAD
-                  sslPort: 2345,
-                },
-              },
-              {
-                kind: 'onion',
-                hostname: {
-                  value: 'bitcoin-rpc-address.onion',
-                  port: 80,
-                  sslPort: 443,
-=======
                   sslPort: 1234,
                 },
               },
@@ -452,20 +280,10 @@
                   value: '10.0.0.1',
                   port: null,
                   sslPort: 1234,
->>>>>>> 94a5075b
-                },
-              },
-              {
-                kind: 'ip',
-<<<<<<< HEAD
-                networkInterfaceId: 'elan0',
-                public: false,
-                hostname: {
-                  kind: 'ipv4',
-                  value: '192.168.1.5',
-                  port: null,
-                  sslPort: 2345,
-=======
+                },
+              },
+              {
+                kind: 'ip',
                 networkInterfaceId: 'wlan0',
                 public: false,
                 hostname: {
@@ -473,102 +291,10 @@
                   value: '10.0.0.2',
                   port: null,
                   sslPort: 1234,
->>>>>>> 94a5075b
-                },
-              },
-              {
-                kind: 'ip',
-<<<<<<< HEAD
-                networkInterfaceId: 'elan0',
-                public: false,
-                hostname: {
-                  kind: 'ipv6',
-                  value: '[2001:db8:85a3:8d3:1319:8a2e:370:7348]',
-                  port: null,
-                  sslPort: 2345,
-                },
-              },
-            ],
-          },
-        },
-        p2p: {
-          id: 'p2p',
-          hasPrimary: true,
-          disabled: false,
-          masked: false,
-          name: 'P2P',
-          description:
-            'Used for connecting to other nodes on the Bitcoin network',
-          type: 'p2p',
-          addressInfo: {
-            username: null,
-            hostId: 'cdefghi',
-            bindOptions: {
-              scheme: 'bitcoin',
-              preferredExternalPort: 8333,
-              addSsl: null,
-              secure: {
-                ssl: false,
-              },
-            },
-            suffix: '',
-          },
-          hostInfo: {
-            id: 'cdefghi',
-            kind: 'multi',
-            hostnames: [
-              {
-                kind: 'ip',
-                networkInterfaceId: 'elan0',
-                public: false,
-                hostname: {
-                  kind: 'local',
-                  value: 'adjective-noun.local',
-                  port: 3456,
-                  sslPort: null,
-                },
-              },
-              {
-                kind: 'onion',
-                hostname: {
-                  value: 'bitcoin-p2p-address.onion',
-                  port: 8333,
-                  sslPort: null,
-                },
-              },
-              {
-                kind: 'ip',
-                networkInterfaceId: 'elan0',
-                public: false,
-                hostname: {
-                  kind: 'ipv4',
-                  value: '192.168.1.5',
-                  port: 3456,
-                  sslPort: null,
-                },
-              },
-              {
-                kind: 'ip',
-                networkInterfaceId: 'elan0',
-                public: false,
-                hostname: {
-                  kind: 'ipv6',
-                  value: '[2001:db8:85a3:8d3:1319:8a2e:370:7348]',
-                  port: 3456,
-                  sslPort: null,
-                },
-              },
-            ],
-          },
-        },
-      },
-      currentDependencies: {},
-      hosts: {},
-      storeExposedDependents: [],
-      marketplaceUrl: 'https://registry.start9.com/',
-      developerKey: 'developer-key',
-      outboundProxy: null,
-=======
+                },
+              },
+              {
+                kind: 'ip',
                 networkInterfaceId: 'eth0',
                 public: false,
                 hostname: {
@@ -620,39 +346,25 @@
       storeExposedDependents: [],
       registry: 'https://registry.start9.com/',
       developerKey: 'developer-key',
->>>>>>> 94a5075b
+      outboundProxy: null,
     },
     lnd: {
       stateInfo: {
         state: 'installed',
         manifest: {
           ...Mock.MockManifestLnd,
-<<<<<<< HEAD
-          version: '0.11.0',
+          version: '0.11.0:0.0.1',
         },
       },
       icon: '/assets/img/service-icons/lnd.png',
       installedAt: new Date().toISOString(),
       lastBackup: null,
       nextBackup: null,
-=======
-          version: '0.11.0:0.0.1',
-        },
-      },
-      icon: '/assets/img/service-icons/lnd.png',
-      lastBackup: null,
->>>>>>> 94a5075b
       status: {
         configured: true,
         main: {
           status: 'stopped',
         },
-<<<<<<< HEAD
-        dependencyConfigErrors: {
-          'btc-rpc-proxy': 'This is a config unsatisfied error',
-        },
-=======
->>>>>>> 94a5075b
       },
       actions: {},
       serviceInterfaces: {
@@ -668,69 +380,10 @@
           addressInfo: {
             username: null,
             hostId: 'qrstuv',
-<<<<<<< HEAD
-            bindOptions: {
-              scheme: 'grpc',
-              preferredExternalPort: 10009,
-              addSsl: null,
-              secure: {
-                ssl: true,
-              },
-            },
-            suffix: '',
-          },
-          hostInfo: {
-            id: 'qrstuv',
-            kind: 'multi',
-            hostnames: [
-              {
-                kind: 'ip',
-                networkInterfaceId: 'elan0',
-                public: false,
-                hostname: {
-                  kind: 'local',
-                  value: 'adjective-noun.local',
-                  port: 5678,
-                  sslPort: null,
-                },
-              },
-              {
-                kind: 'onion',
-                hostname: {
-                  value: 'lnd-grpc-address.onion',
-                  port: 10009,
-                  sslPort: null,
-                },
-              },
-              {
-                kind: 'ip',
-                networkInterfaceId: 'elan0',
-                public: false,
-                hostname: {
-                  kind: 'ipv4',
-                  value: '192.168.1.5',
-                  port: 5678,
-                  sslPort: null,
-                },
-              },
-              {
-                kind: 'ip',
-                networkInterfaceId: 'elan0',
-                public: false,
-                hostname: {
-                  kind: 'ipv6',
-                  value: '[2001:db8:85a3:8d3:1319:8a2e:370:7348]',
-                  port: 5678,
-                  sslPort: null,
-                },
-              },
-            ],
-=======
             internalPort: 10009,
             scheme: null,
             sslScheme: 'grpc',
             suffix: '',
->>>>>>> 94a5075b
           },
         },
         lndconnect: {
@@ -745,69 +398,10 @@
           addressInfo: {
             username: null,
             hostId: 'qrstuv',
-<<<<<<< HEAD
-            bindOptions: {
-              scheme: 'lndconnect',
-              preferredExternalPort: 10009,
-              addSsl: null,
-              secure: {
-                ssl: true,
-              },
-            },
-            suffix: 'cert=askjdfbjadnaskjnd&macaroon=ksjbdfnhjasbndjksand',
-          },
-          hostInfo: {
-            id: 'qrstuv',
-            kind: 'multi',
-            hostnames: [
-              {
-                kind: 'ip',
-                networkInterfaceId: 'elan0',
-                public: false,
-                hostname: {
-                  kind: 'local',
-                  value: 'adjective-noun.local',
-                  port: 5678,
-                  sslPort: null,
-                },
-              },
-              {
-                kind: 'onion',
-                hostname: {
-                  value: 'lnd-grpc-address.onion',
-                  port: 10009,
-                  sslPort: null,
-                },
-              },
-              {
-                kind: 'ip',
-                networkInterfaceId: 'elan0',
-                public: false,
-                hostname: {
-                  kind: 'ipv4',
-                  value: '192.168.1.5',
-                  port: 5678,
-                  sslPort: null,
-                },
-              },
-              {
-                kind: 'ip',
-                networkInterfaceId: 'elan0',
-                public: false,
-                hostname: {
-                  kind: 'ipv6',
-                  value: '[2001:db8:85a3:8d3:1319:8a2e:370:7348]',
-                  port: 5678,
-                  sslPort: null,
-                },
-              },
-            ],
-=======
             internalPort: 10009,
             scheme: null,
             sslScheme: 'lndconnect',
             suffix: 'cert=askjdfbjadnaskjnd&macaroon=ksjbdfnhjasbndjksand',
->>>>>>> 94a5075b
           },
         },
         p2p: {
@@ -822,67 +416,10 @@
           addressInfo: {
             username: null,
             hostId: 'rstuvw',
-<<<<<<< HEAD
-            bindOptions: {
-              scheme: null,
-              preferredExternalPort: 9735,
-              addSsl: null,
-              secure: { ssl: true },
-            },
-            suffix: '',
-          },
-          hostInfo: {
-            id: 'rstuvw',
-            kind: 'multi',
-            hostnames: [
-              {
-                kind: 'ip',
-                networkInterfaceId: 'elan0',
-                public: false,
-                hostname: {
-                  kind: 'local',
-                  value: 'adjective-noun.local',
-                  port: 6789,
-                  sslPort: null,
-                },
-              },
-              {
-                kind: 'onion',
-                hostname: {
-                  value: 'lnd-p2p-address.onion',
-                  port: 9735,
-                  sslPort: null,
-                },
-              },
-              {
-                kind: 'ip',
-                networkInterfaceId: 'elan0',
-                public: false,
-                hostname: {
-                  kind: 'ipv4',
-                  value: '192.168.1.5',
-                  port: 6789,
-                  sslPort: null,
-                },
-              },
-              {
-                kind: 'ip',
-                networkInterfaceId: 'elan0',
-                public: false,
-                hostname: {
-                  kind: 'ipv6',
-                  value: '[2001:db8:85a3:8d3:1319:8a2e:370:7348]',
-                  port: 6789,
-                  sslPort: null,
-                },
-              },
-            ],
-=======
             internalPort: 8333,
             scheme: 'bitcoin',
             sslScheme: null,
             suffix: '',
->>>>>>> 94a5075b
           },
         },
       },
@@ -891,41 +428,24 @@
           title: 'Bitcoin Core',
           icon: 'assets/img/service-icons/bitcoind.svg',
           kind: 'running',
-<<<<<<< HEAD
-          registryUrl: 'https://registry.start9.com',
-          versionSpec: '>=26.0.0',
-          healthChecks: [],
-=======
           versionRange: '>=26.0.0',
           healthChecks: [],
           configSatisfied: true,
->>>>>>> 94a5075b
         },
         'btc-rpc-proxy': {
           title: 'Bitcoin Proxy',
           icon: 'assets/img/service-icons/btc-rpc-proxy.png',
           kind: 'running',
-<<<<<<< HEAD
-          registryUrl: 'https://community-registry.start9.com',
-          versionSpec: '>2.0.0',
-          healthChecks: [],
-=======
           versionRange: '>2.0.0',
           healthChecks: [],
           configSatisfied: false,
->>>>>>> 94a5075b
         },
       },
       hosts: {},
       storeExposedDependents: [],
-<<<<<<< HEAD
-      marketplaceUrl: 'https://registry.start9.com/',
+      registry: 'https://registry.start9.com/',
       developerKey: 'developer-key',
       outboundProxy: null,
-=======
-      registry: 'https://registry.start9.com/',
-      developerKey: 'developer-key',
->>>>>>> 94a5075b
     },
   },
 }