--- conflicted
+++ resolved
@@ -1,10 +1,5 @@
 import { DataModel } from 'src/app/services/patch-db/data-model'
 import { Mock } from './api.fixures'
-<<<<<<< HEAD
-=======
-import { BUILT_IN_WIDGETS } from '../../pages/widgets/built-in/widgets'
-const version = require('../../../../../../package.json').version
->>>>>>> 504f1a8e
 
 export const mockPatchData: DataModel = {
   ui: {
@@ -33,7 +28,6 @@
   },
   serverInfo: {
     id: 'abcdefgh',
-<<<<<<< HEAD
     version: '0.3.5.1',
     country: 'us',
     ui: [
@@ -77,18 +71,6 @@
           port: null,
           sslPort: 1111,
         },
-=======
-    version,
-    lastBackup: new Date(new Date().valueOf() - 604800001).toISOString(),
-    lanAddress: 'https://adjective-noun.local',
-    torAddress: 'https://myveryownspecialtoraddress.onion',
-    ipInfo: {
-      eth0: {
-        ipv4: '10.0.0.1',
-        ipv4Range: '10.0.0.1/24',
-        ipv6: null,
-        ipv6Range: null,
->>>>>>> 504f1a8e
       },
     ],
     network: {
@@ -127,22 +109,12 @@
       proxies: [],
       outboundProxy: null,
     },
-<<<<<<< HEAD
     lastBackup: new Date(new Date().valueOf() - 604800001).toISOString(),
     unreadNotifications: {
       count: 4,
       recent: Mock.Notifications,
     },
     eosVersionCompat: '>=0.3.0 <=0.3.0.1',
-=======
-    acme: null,
-    unreadNotificationCount: 4,
-    // password is asdfasdf
-    passwordHash:
-      '$argon2d$v=19$m=1024,t=1,p=1$YXNkZmFzZGZhc2RmYXNkZg$Ceev1I901G6UwU+hY0sHrFZ56D+o+LNJ',
-    packageVersionCompat: '>=0.3.0 <=0.3.6',
-    postInitMigrationTodos: [],
->>>>>>> 504f1a8e
     statusInfo: {
       currentBackup: null,
       updated: false,
@@ -163,21 +135,9 @@
     platform: 'x86_64-nonfree',
     zram: true,
     governor: 'performance',
-<<<<<<< HEAD
     passwordHash:
       '$argon2d$v=19$m=1024,t=1,p=1$YXNkZmFzZGZhc2RmYXNkZg$Ceev1I901G6UwU+hY0sHrFZ56D+o+LNJ',
     arch: 'x86_64',
-=======
-    smtp: null,
-    wifi: {
-      interface: 'wlan0',
-      ssids: [],
-      selected: null,
-      lastRegion: null,
-    },
-    ram: 8 * 1024 * 1024 * 1024,
-    devices: [],
->>>>>>> 504f1a8e
   },
   packageData: {
     bitcoind: {
@@ -390,9 +350,7 @@
       storeExposedDependents: [],
       registry: 'https://registry.start9.com/',
       developerKey: 'developer-key',
-<<<<<<< HEAD
       outboundProxy: null,
-=======
       requestedActions: {
         'bitcoind-config': {
           request: {
@@ -414,7 +372,6 @@
           active: true,
         },
       },
->>>>>>> 504f1a8e
     },
     lnd: {
       stateInfo: {
@@ -506,9 +463,7 @@
       storeExposedDependents: [],
       registry: 'https://registry.start9.com/',
       developerKey: 'developer-key',
-<<<<<<< HEAD
       outboundProxy: null,
-=======
       requestedActions: {
         'bitcoind/config': {
           active: true,
@@ -530,7 +485,6 @@
           },
         },
       },
->>>>>>> 504f1a8e
     },
   },
 }