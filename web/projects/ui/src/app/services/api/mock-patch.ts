import { DataModel } from 'src/app/services/patch-db/data-model'
import { Mock } from './api.fixures'
import { BUILT_IN_WIDGETS } from '../../pages/widgets/built-in/widgets'

export const mockPatchData: DataModel = {
  ui: {
    name: `Matt's Server`,
    ackWelcome: '1.0.0',
    theme: 'Dark',
    widgets: BUILT_IN_WIDGETS.filter(
      ({ id }) =>
        id === 'favorites' ||
        id === 'health' ||
        id === 'network' ||
        id === 'metrics',
    ),
    marketplace: {
      selectedUrl: 'https://registry.start9.com/',
      knownHosts: {
        'https://registry.start9.com/': {
          name: 'Start9 Registry',
        },
        'https://community-registry.start9.com/': {},
        'https://beta-registry.start9.com/': {
          name: 'Dark9',
        },
      },
    },
    gaming: {
      snake: {
        highScore: 0,
      },
    },
    ackInstructions: {},
  },
  serverInfo: {
    arch: 'x86_64',
    onionAddress: 'myveryownspecialtoraddress',
    id: 'abcdefgh',
<<<<<<< HEAD
    version: '0.3.5.1',
    lastBackup: new Date(new Date().valueOf() - 604800001).toISOString(),
    lanAddress: 'https://adjective-noun.local',
    torAddress: 'https://myveryownspecialtoraddress.onion',
    ipInfo: {
=======
    version: '0.3.5.2',
    'last-backup': new Date(new Date().valueOf() - 604800001).toISOString(),
    'lan-address': 'https://adjective-noun.local',
    'tor-address': 'https://myveryownspecialtoraddress.onion',
    'ip-info': {
>>>>>>> 2b885550
      eth0: {
        ipv4: '10.0.0.1',
        ipv4Range: '10.0.0.1/24',
        ipv6: null,
        ipv6Range: null,
      },
      wlan0: {
        ipv4: '10.0.90.12',
        ipv4Range: '10.0.90.12/24',
        ipv6: 'FE80:CD00:0000:0CDE:1257:0000:211E:729CD',
        ipv6Range: 'FE80:CD00:0000:0CDE:1257:0000:211E:729CD/64',
      },
    },
    lastWifiRegion: null,
    unreadNotificationCount: 4,
    // password is asdfasdf
    passwordHash:
      '$argon2d$v=19$m=1024,t=1,p=1$YXNkZmFzZGZhc2RmYXNkZg$Ceev1I901G6UwU+hY0sHrFZ56D+o+LNJ',
    eosVersionCompat: '>=0.3.0 <=0.3.0.1',
    statusInfo: {
      backupProgress: null,
      updated: false,
      updateProgress: null,
      restarting: false,
      shuttingDown: false,
    },
    hostname: 'random-words',
    pubkey: 'npub1sg6plzptd64u62a878hep2kev88swjh3tw00gjsfl8f237lmu63q0uf63m',
    caFingerprint: 'SHA-256: 63 2B 11 99 44 40 17 DF 37 FC C3 DF 0F 3D 15',
    ntpSynced: false,
    platform: 'x86_64-nonfree',
    zram: true,
    governor: 'performance',
    wifi: {
      ssids: [],
      selected: null,
      connected: null,
    },
  },
  packageData: {
    bitcoind: {
      stateInfo: {
        state: 'installed',
        manifest: {
          ...Mock.MockManifestBitcoind,
          version: '0.20.0',
        },
      },
      icon: '/assets/img/service-icons/bitcoind.svg',
      lastBackup: null,
      status: {
        configured: true,
        main: {
          status: 'running',
          started: '2021-06-14T20:49:17.774Z',
          health: {
            'ephemeral-health-check': {
              name: 'Ephemeral Health Check',
              result: 'starting',
              message: null,
            },
            'chain-state': {
              name: 'Chain State',
              result: 'loading',
              message: 'Bitcoin is syncing from genesis',
            },
            'p2p-interface': {
              name: 'P2P',
              result: 'success',
              message: 'Health check successful',
            },
            'rpc-interface': {
              name: 'RPC',
              result: 'failure',
              message: 'RPC interface unreachable.',
            },
            'unnecessary-health-check': {
              name: 'Unnecessary Health Check',
              result: 'disabled',
              message: null,
            },
          },
        },
        dependencyConfigErrors: {},
      },
      actions: {}, // @TODO
      serviceInterfaces: {
        ui: {
          id: 'ui',
          hasPrimary: false,
          disabled: false,
          masked: false,
          name: 'Web UI',
          description:
            'A launchable web app for you to interact with your Bitcoin node',
          type: 'ui',
          addressInfo: {
            username: null,
            hostId: 'abcdefg',
            bindOptions: {
              scheme: 'http',
              preferredExternalPort: 80,
              addSsl: {
                // addXForwardedHeaders: false,
                preferredExternalPort: 443,
                scheme: 'https',
                alpn: { specified: ['http/1.1', 'h2'] },
              },
              secure: null,
            },
            suffix: '',
          },
          hostInfo: {
            id: 'abcdefg',
            kind: 'multi',
            hostnames: [
              {
                kind: 'ip',
                networkInterfaceId: 'elan0',
                public: false,
                hostname: {
                  kind: 'local',
                  value: 'adjective-noun.local',
                  port: null,
                  sslPort: 1234,
                },
              },
              {
                kind: 'onion',
                hostname: {
                  value: 'bitcoin-ui-address.onion',
                  port: 80,
                  sslPort: 443,
                },
              },
              {
                kind: 'ip',
                networkInterfaceId: 'elan0',
                public: false,
                hostname: {
                  kind: 'ipv4',
                  value: '192.168.1.5',
                  port: null,
                  sslPort: 1234,
                },
              },
              {
                kind: 'ip',
                networkInterfaceId: 'elan0',
                public: false,
                hostname: {
                  kind: 'ipv6',
                  value: '[2001:db8:85a3:8d3:1319:8a2e:370:7348]',
                  port: null,
                  sslPort: 1234,
                },
              },
            ],
          },
        },
        rpc: {
          id: 'rpc',
          hasPrimary: false,
          disabled: false,
          masked: false,
          name: 'RPC',
          description:
            'Used by dependent services and client wallets for connecting to your node',
          type: 'api',
          addressInfo: {
            username: null,
            hostId: 'bcdefgh',
            bindOptions: {
              scheme: 'http',
              preferredExternalPort: 80,
              addSsl: {
                // addXForwardedHeaders: false,
                preferredExternalPort: 443,
                scheme: 'https',
                alpn: { specified: ['http/1.1'] },
              },
              secure: null,
            },
            suffix: '',
          },
          hostInfo: {
            id: 'bcdefgh',
            kind: 'multi',
            hostnames: [
              {
                kind: 'ip',
                networkInterfaceId: 'elan0',
                public: false,
                hostname: {
                  kind: 'local',
                  value: 'adjective-noun.local',
                  port: null,
                  sslPort: 2345,
                },
              },
              {
                kind: 'onion',
                hostname: {
                  value: 'bitcoin-rpc-address.onion',
                  port: 80,
                  sslPort: 443,
                },
              },
              {
                kind: 'ip',
                networkInterfaceId: 'elan0',
                public: false,
                hostname: {
                  kind: 'ipv4',
                  value: '192.168.1.5',
                  port: null,
                  sslPort: 2345,
                },
              },
              {
                kind: 'ip',
                networkInterfaceId: 'elan0',
                public: false,
                hostname: {
                  kind: 'ipv6',
                  value: '[2001:db8:85a3:8d3:1319:8a2e:370:7348]',
                  port: null,
                  sslPort: 2345,
                },
              },
            ],
          },
        },
        p2p: {
          id: 'p2p',
          hasPrimary: true,
          disabled: false,
          masked: false,
          name: 'P2P',
          description:
            'Used for connecting to other nodes on the Bitcoin network',
          type: 'p2p',
          addressInfo: {
            username: null,
            hostId: 'cdefghi',
            bindOptions: {
              scheme: 'bitcoin',
              preferredExternalPort: 8333,
              addSsl: null,
              secure: {
                ssl: false,
              },
            },
            suffix: '',
          },
          hostInfo: {
            id: 'cdefghi',
            kind: 'multi',
            hostnames: [
              {
                kind: 'ip',
                networkInterfaceId: 'elan0',
                public: false,
                hostname: {
                  kind: 'local',
                  value: 'adjective-noun.local',
                  port: 3456,
                  sslPort: null,
                },
              },
              {
                kind: 'onion',
                hostname: {
                  value: 'bitcoin-p2p-address.onion',
                  port: 8333,
                  sslPort: null,
                },
              },
              {
                kind: 'ip',
                networkInterfaceId: 'elan0',
                public: false,
                hostname: {
                  kind: 'ipv4',
                  value: '192.168.1.5',
                  port: 3456,
                  sslPort: null,
                },
              },
              {
                kind: 'ip',
                networkInterfaceId: 'elan0',
                public: false,
                hostname: {
                  kind: 'ipv6',
                  value: '[2001:db8:85a3:8d3:1319:8a2e:370:7348]',
                  port: 3456,
                  sslPort: null,
                },
              },
            ],
          },
        },
      },
      currentDependencies: {},
      hosts: {},
      storeExposedDependents: [],
      marketplaceUrl: 'https://registry.start9.com/',
      developerKey: 'developer-key',
    },
    lnd: {
      stateInfo: {
        state: 'installed',
        manifest: {
          ...Mock.MockManifestLnd,
          version: '0.11.0',
        },
      },
      icon: '/assets/img/service-icons/lnd.png',
      lastBackup: null,
      status: {
        configured: true,
        main: {
          status: 'stopped',
        },
        dependencyConfigErrors: {
          'btc-rpc-proxy': 'This is a config unsatisfied error',
        },
      },
      actions: {},
      serviceInterfaces: {
        grpc: {
          id: 'grpc',
          hasPrimary: false,
          disabled: false,
          masked: false,
          name: 'GRPC',
          description:
            'Used by dependent services and client wallets for connecting to your node',
          type: 'api',
          addressInfo: {
            username: null,
            hostId: 'qrstuv',
            bindOptions: {
              scheme: 'grpc',
              preferredExternalPort: 10009,
              addSsl: null,
              secure: {
                ssl: true,
              },
            },
            suffix: '',
          },
          hostInfo: {
            id: 'qrstuv',
            kind: 'multi',
            hostnames: [
              {
                kind: 'ip',
                networkInterfaceId: 'elan0',
                public: false,
                hostname: {
                  kind: 'local',
                  value: 'adjective-noun.local',
                  port: 5678,
                  sslPort: null,
                },
              },
              {
                kind: 'onion',
                hostname: {
                  value: 'lnd-grpc-address.onion',
                  port: 10009,
                  sslPort: null,
                },
              },
              {
                kind: 'ip',
                networkInterfaceId: 'elan0',
                public: false,
                hostname: {
                  kind: 'ipv4',
                  value: '192.168.1.5',
                  port: 5678,
                  sslPort: null,
                },
              },
              {
                kind: 'ip',
                networkInterfaceId: 'elan0',
                public: false,
                hostname: {
                  kind: 'ipv6',
                  value: '[2001:db8:85a3:8d3:1319:8a2e:370:7348]',
                  port: 5678,
                  sslPort: null,
                },
              },
            ],
          },
        },
        lndconnect: {
          id: 'lndconnect',
          hasPrimary: false,
          disabled: false,
          masked: true,
          name: 'LND Connect',
          description:
            'Used by client wallets adhering to LND Connect protocol to connect to your node',
          type: 'api',
          addressInfo: {
            username: null,
            hostId: 'qrstuv',
            bindOptions: {
              scheme: 'lndconnect',
              preferredExternalPort: 10009,
              addSsl: null,
              secure: {
                ssl: true,
              },
            },
            suffix: 'cert=askjdfbjadnaskjnd&macaroon=ksjbdfnhjasbndjksand',
          },
          hostInfo: {
            id: 'qrstuv',
            kind: 'multi',
            hostnames: [
              {
                kind: 'ip',
                networkInterfaceId: 'elan0',
                public: false,
                hostname: {
                  kind: 'local',
                  value: 'adjective-noun.local',
                  port: 5678,
                  sslPort: null,
                },
              },
              {
                kind: 'onion',
                hostname: {
                  value: 'lnd-grpc-address.onion',
                  port: 10009,
                  sslPort: null,
                },
              },
              {
                kind: 'ip',
                networkInterfaceId: 'elan0',
                public: false,
                hostname: {
                  kind: 'ipv4',
                  value: '192.168.1.5',
                  port: 5678,
                  sslPort: null,
                },
              },
              {
                kind: 'ip',
                networkInterfaceId: 'elan0',
                public: false,
                hostname: {
                  kind: 'ipv6',
                  value: '[2001:db8:85a3:8d3:1319:8a2e:370:7348]',
                  port: 5678,
                  sslPort: null,
                },
              },
            ],
          },
        },
        p2p: {
          id: 'p2p',
          hasPrimary: true,
          disabled: false,
          masked: false,
          name: 'P2P',
          description:
            'Used for connecting to other nodes on the Bitcoin network',
          type: 'p2p',
          addressInfo: {
            username: null,
            hostId: 'rstuvw',
            bindOptions: {
              scheme: null,
              preferredExternalPort: 9735,
              addSsl: null,
              secure: { ssl: true },
            },
            suffix: '',
          },
          hostInfo: {
            id: 'rstuvw',
            kind: 'multi',
            hostnames: [
              {
                kind: 'ip',
                networkInterfaceId: 'elan0',
                public: false,
                hostname: {
                  kind: 'local',
                  value: 'adjective-noun.local',
                  port: 6789,
                  sslPort: null,
                },
              },
              {
                kind: 'onion',
                hostname: {
                  value: 'lnd-p2p-address.onion',
                  port: 9735,
                  sslPort: null,
                },
              },
              {
                kind: 'ip',
                networkInterfaceId: 'elan0',
                public: false,
                hostname: {
                  kind: 'ipv4',
                  value: '192.168.1.5',
                  port: 6789,
                  sslPort: null,
                },
              },
              {
                kind: 'ip',
                networkInterfaceId: 'elan0',
                public: false,
                hostname: {
                  kind: 'ipv6',
                  value: '[2001:db8:85a3:8d3:1319:8a2e:370:7348]',
                  port: 6789,
                  sslPort: null,
                },
              },
            ],
          },
        },
      },
      currentDependencies: {
        bitcoind: {
          title: 'Bitcoin Core',
          icon: 'assets/img/service-icons/bitcoind.svg',
          kind: 'running',
          registryUrl: 'https://registry.start9.com',
          versionSpec: '>=26.0.0',
          healthChecks: [],
        },
        'btc-rpc-proxy': {
          title: 'Bitcoin Proxy',
          icon: 'assets/img/service-icons/btc-rpc-proxy.png',
          kind: 'running',
          registryUrl: 'https://community-registry.start9.com',
          versionSpec: '>2.0.0',
          healthChecks: [],
        },
      },
      hosts: {},
      storeExposedDependents: [],
      marketplaceUrl: 'https://registry.start9.com/',
      developerKey: 'developer-key',
    },
  },
}<|MERGE_RESOLUTION|>--- conflicted
+++ resolved
@@ -37,19 +37,11 @@
     arch: 'x86_64',
     onionAddress: 'myveryownspecialtoraddress',
     id: 'abcdefgh',
-<<<<<<< HEAD
-    version: '0.3.5.1',
+    version: '0.3.5.2',
     lastBackup: new Date(new Date().valueOf() - 604800001).toISOString(),
     lanAddress: 'https://adjective-noun.local',
     torAddress: 'https://myveryownspecialtoraddress.onion',
     ipInfo: {
-=======
-    version: '0.3.5.2',
-    'last-backup': new Date(new Date().valueOf() - 604800001).toISOString(),
-    'lan-address': 'https://adjective-noun.local',
-    'tor-address': 'https://myveryownspecialtoraddress.onion',
-    'ip-info': {
->>>>>>> 2b885550
       eth0: {
         ipv4: '10.0.0.1',
         ipv4Range: '10.0.0.1/24',
