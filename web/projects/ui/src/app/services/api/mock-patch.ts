--- conflicted
+++ resolved
@@ -1,11 +1,6 @@
 import { DataModel } from 'src/app/services/patch-db/data-model'
 import { Mock } from './api.fixures'
-<<<<<<< HEAD
 import { knownACME } from 'src/app/utils/acme'
-=======
-import { BUILT_IN_WIDGETS } from '../../pages/widgets/built-in/widgets'
-import { knownACME } from 'src/app/util/acme'
->>>>>>> 63bc71da
 const version = require('../../../../../../package.json').version
 
 export const mockPatchData: DataModel = {
@@ -36,7 +31,6 @@
     id: 'abcdefgh',
     version,
     lastBackup: new Date(new Date().valueOf() - 604800001).toISOString(),
-<<<<<<< HEAD
     network: {
       wifi: {
         enabled: false,
@@ -174,30 +168,6 @@
             wanIp: null,
             ntpServers: [],
           },
-=======
-    networkInterfaces: {
-      eth0: {
-        public: false,
-        ipInfo: {
-          scopeId: 1,
-          deviceType: 'ethernet',
-          subnets: ['10.0.0.2/24'],
-          wanIp: null,
-          ntpServers: [],
-        },
-      },
-      wlan0: {
-        public: false,
-        ipInfo: {
-          scopeId: 2,
-          deviceType: 'wireless',
-          subnets: [
-            '10.0.90.12/24',
-            'fe80::cd00:0000:0cde:1257:0000:211e:72cd/64',
-          ],
-          wanIp: null,
-          ntpServers: [],
->>>>>>> 63bc71da
         },
       },
     },
