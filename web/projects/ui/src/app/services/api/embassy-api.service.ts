import { Observable } from 'rxjs'
<<<<<<< HEAD
import { Update } from 'patch-db-client'
import { RR, BackupTargetType, Metrics } from './api.types'
import { DataModel } from 'src/app/services/patch-db/data-model'
import { Log, SetupStatus } from '@start9labs/shared'
import { WebSocketSubjectConfig } from 'rxjs/webSocket'
=======
import { RR } from './api.types'
import { RPCOptions } from '@start9labs/shared'
import { T } from '@start9labs/start-sdk'
import {
  GetPackageRes,
  GetPackagesRes,
  MarketplacePkg,
} from '@start9labs/marketplace'
>>>>>>> 94a5075b

export abstract class ApiService {
  // http

  // for sideloading packages
  abstract uploadPackage(guid: string, body: Blob): Promise<void>

  abstract uploadFile(body: Blob): Promise<string>

  // for getting static files: ex icons, instructions, licenses
  abstract getStaticProxy(
    pkg: MarketplacePkg,
    path: 'LICENSE.md' | 'instructions.md',
  ): Promise<string>

  abstract getStaticInstalled(
    id: T.PackageId,
    path: 'LICENSE.md' | 'instructions.md',
  ): Promise<string>

  // websocket

  abstract openWebsocket$<T>(
    guid: string,
    config: RR.WebsocketConfig<T>,
  ): Observable<T>

  // state

  abstract echo(params: RR.EchoReq, url: string): Promise<RR.EchoRes>

  abstract getState(): Promise<RR.ServerState>

  // db

  abstract subscribeToPatchDB(
    params: RR.SubscribePatchReq,
  ): Promise<RR.SubscribePatchRes>

  abstract setDbValue<T>(
    pathArr: Array<string | number>,
    value: T,
  ): Promise<RR.SetDBValueRes>

  // auth

  abstract login(params: RR.LoginReq): Promise<RR.loginRes>

  abstract logout(params: RR.LogoutReq): Promise<RR.LogoutRes>

  abstract getSessions(params: RR.GetSessionsReq): Promise<RR.GetSessionsRes>

  abstract killSessions(params: RR.KillSessionsReq): Promise<RR.KillSessionsRes>

  abstract resetPassword(
    params: RR.ResetPasswordReq,
  ): Promise<RR.ResetPasswordRes>

  // diagnostic

  abstract diagnosticGetError(): Promise<RR.DiagnosticErrorRes>
  abstract diagnosticRestart(): Promise<void>
  abstract diagnosticForgetDrive(): Promise<void>
  abstract diagnosticRepairDisk(): Promise<void>
  abstract diagnosticGetLogs(
    params: RR.GetServerLogsReq,
  ): Promise<RR.GetServerLogsRes>

  // init

  abstract initGetProgress(): Promise<RR.InitGetProgressRes>

  abstract initFollowLogs(
    params: RR.FollowServerLogsReq,
  ): Promise<RR.FollowServerLogsRes>

  // server

  abstract openMetricsWebsocket$(
    config: WebSocketSubjectConfig<Metrics>,
  ): Observable<Metrics>

  abstract getSystemTime(
    params: RR.GetSystemTimeReq,
  ): Promise<RR.GetSystemTimeRes>

  abstract getServerLogs(
    params: RR.GetServerLogsReq,
  ): Promise<RR.GetServerLogsRes>

  abstract getKernelLogs(
    params: RR.GetServerLogsReq,
  ): Promise<RR.GetServerLogsRes>

  abstract getTorLogs(params: RR.GetServerLogsReq): Promise<RR.GetServerLogsRes>

  abstract followServerLogs(
    params: RR.FollowServerLogsReq,
  ): Promise<RR.FollowServerLogsRes>

  abstract followKernelLogs(
    params: RR.FollowServerLogsReq,
  ): Promise<RR.FollowServerLogsRes>

  abstract followTorLogs(
    params: RR.FollowServerLogsReq,
  ): Promise<RR.FollowServerLogsRes>

  abstract getServerMetrics(
    params: RR.GetServerMetricsReq,
  ): Promise<RR.GetServerMetricsRes>

  abstract updateServer(url?: string): Promise<RR.UpdateServerRes>

  abstract setServerClearnetAddress(
    params: RR.SetServerClearnetAddressReq,
  ): Promise<RR.SetServerClearnetAddressRes>

  abstract restartServer(
    params: RR.RestartServerReq,
  ): Promise<RR.RestartServerRes>

  abstract shutdownServer(
    params: RR.ShutdownServerReq,
  ): Promise<RR.ShutdownServerRes>

  abstract repairDisk(params: RR.DiskRepairReq): Promise<RR.DiskRepairRes>

  abstract resetTor(params: RR.ResetTorReq): Promise<RR.ResetTorRes>

<<<<<<< HEAD
  abstract setOsOutboundProxy(
    params: RR.SetOsOutboundProxyReq,
  ): Promise<RR.SetOsOutboundProxyRes>

=======
>>>>>>> 94a5075b
  // marketplace URLs

  abstract registryRequest<T>(
    registryUrl: string,
    options: RPCOptions,
  ): Promise<T>

  abstract checkOSUpdate(qp: RR.CheckOSUpdateReq): Promise<RR.CheckOSUpdateRes>

  abstract getRegistryInfo(registryUrl: string): Promise<T.RegistryInfo>

  abstract getRegistryPackage(
    url: string,
    id: string,
    versionRange: string | null,
  ): Promise<GetPackageRes>

  abstract getRegistryPackages(registryUrl: string): Promise<GetPackagesRes>

  // notification

  abstract getNotifications(
    params: RR.GetNotificationsReq,
  ): Promise<RR.GetNotificationsRes>

  abstract markSeenNotifications(
    params: RR.MarkSeenNotificationReq,
  ): Promise<RR.MarkSeenNotificationRes>

  abstract markSeenAllNotifications(
    params: RR.MarkSeenAllNotificationsReq,
  ): Promise<RR.MarkSeenAllNotificationsRes>

  abstract markUnseenNotifications(
    params: RR.DeleteNotificationReq,
  ): Promise<RR.DeleteNotificationRes>

  abstract deleteNotifications(
    params: RR.DeleteNotificationReq,
  ): Promise<RR.DeleteNotificationRes>

  // network

  abstract addProxy(params: RR.AddProxyReq): Promise<RR.AddProxyRes>

  abstract updateProxy(params: RR.UpdateProxyReq): Promise<RR.UpdateProxyRes>

  abstract deleteProxy(params: RR.DeleteProxyReq): Promise<RR.DeleteProxyRes>

  // domains

  abstract claimStart9ToDomain(
    params: RR.ClaimStart9ToReq,
  ): Promise<RR.ClaimStart9ToRes>

  abstract deleteStart9ToDomain(
    params: RR.DeleteStart9ToReq,
  ): Promise<RR.DeleteStart9ToRes>

  abstract addDomain(params: RR.AddDomainReq): Promise<RR.AddDomainRes>

  abstract deleteDomain(params: RR.DeleteDomainReq): Promise<RR.DeleteDomainRes>

  // port forwards

  abstract overridePortForward(
    params: RR.OverridePortReq,
  ): Promise<RR.OverridePortRes>

  // wifi

  abstract enableWifi(params: RR.EnableWifiReq): Promise<RR.EnableWifiRes>

  abstract getWifi(
    params: RR.GetWifiReq,
    timeout: number,
  ): Promise<RR.GetWifiRes>

  abstract addWifi(params: RR.AddWifiReq): Promise<RR.AddWifiRes>

  abstract connectWifi(params: RR.ConnectWifiReq): Promise<RR.ConnectWifiRes>

  abstract deleteWifi(params: RR.DeleteWifiReq): Promise<RR.DeleteWifiRes>

  // email

  abstract testEmail(params: RR.TestEmailReq): Promise<RR.TestEmailRes>

  abstract configureEmail(
    params: RR.ConfigureEmailReq,
  ): Promise<RR.ConfigureEmailRes>

  // ssh

  abstract getSshKeys(params: RR.GetSSHKeysReq): Promise<RR.GetSSHKeysRes>

  abstract addSshKey(params: RR.AddSSHKeyReq): Promise<RR.AddSSHKeyRes>

  abstract deleteSshKey(params: RR.DeleteSSHKeyReq): Promise<RR.DeleteSSHKeyRes>

  // backup

  abstract getBackupTargets(
    params: RR.GetBackupTargetsReq,
  ): Promise<RR.GetBackupTargetsRes>

  abstract addBackupTarget(
    type: BackupTargetType,
    params:
      | RR.AddCifsBackupTargetReq
      | RR.AddCloudBackupTargetReq
      | RR.AddDiskBackupTargetReq,
  ): Promise<RR.AddBackupTargetRes>

  abstract updateBackupTarget(
    type: BackupTargetType,
    params:
      | RR.UpdateCifsBackupTargetReq
      | RR.UpdateCloudBackupTargetReq
      | RR.UpdateDiskBackupTargetReq,
  ): Promise<RR.UpdateBackupTargetRes>

  abstract removeBackupTarget(
    params: RR.RemoveBackupTargetReq,
  ): Promise<RR.RemoveBackupTargetRes>

  abstract getBackupJobs(
    params: RR.GetBackupJobsReq,
  ): Promise<RR.GetBackupJobsRes>

  abstract createBackupJob(
    params: RR.CreateBackupJobReq,
  ): Promise<RR.CreateBackupJobRes>

  abstract updateBackupJob(
    params: RR.UpdateBackupJobReq,
  ): Promise<RR.UpdateBackupJobRes>

  abstract deleteBackupJob(
    params: RR.DeleteBackupJobReq,
  ): Promise<RR.DeleteBackupJobRes>

  abstract getBackupRuns(
    params: RR.GetBackupRunsReq,
  ): Promise<RR.GetBackupRunsRes>

  abstract deleteBackupRuns(
    params: RR.DeleteBackupRunsReq,
  ): Promise<RR.DeleteBackupRunsRes>

  abstract getBackupInfo(
    params: RR.GetBackupInfoReq,
  ): Promise<RR.GetBackupInfoRes>

  abstract createBackup(params: RR.CreateBackupReq): Promise<RR.CreateBackupRes>

  // package

  abstract getPackageProperties(
    params: RR.GetPackagePropertiesReq,
  ): Promise<RR.GetPackagePropertiesRes>

  abstract getPackageLogs(
    params: RR.GetPackageLogsReq,
  ): Promise<RR.GetPackageLogsRes>

  abstract followPackageLogs(
    params: RR.FollowPackageLogsReq,
  ): Promise<RR.FollowPackageLogsRes>

  abstract installPackage(
    params: RR.InstallPackageReq,
  ): Promise<RR.InstallPackageRes>

  abstract getPackageConfig(
    params: RR.GetPackageConfigReq,
  ): Promise<RR.GetPackageConfigRes>

  abstract drySetPackageConfig(
    params: RR.DrySetPackageConfigReq,
  ): Promise<RR.DrySetPackageConfigRes>

  abstract setPackageConfig(
    params: RR.SetPackageConfigReq,
  ): Promise<RR.SetPackageConfigRes>

  abstract restorePackages(
    params: RR.RestorePackagesReq,
  ): Promise<RR.RestorePackagesRes>

  abstract executePackageAction(
    params: RR.ExecutePackageActionReq,
  ): Promise<RR.ExecutePackageActionRes>

  abstract startPackage(params: RR.StartPackageReq): Promise<RR.StartPackageRes>

  abstract restartPackage(
    params: RR.RestartPackageReq,
  ): Promise<RR.RestartPackageRes>

  abstract stopPackage(params: RR.StopPackageReq): Promise<RR.StopPackageRes>

  abstract uninstallPackage(
    params: RR.UninstallPackageReq,
  ): Promise<RR.UninstallPackageRes>

  abstract dryConfigureDependency(
    params: RR.DryConfigureDependencyReq,
  ): Promise<RR.DryConfigureDependencyRes>

<<<<<<< HEAD
  abstract sideloadPackage(
    params: RR.SideloadPackageReq,
  ): Promise<RR.SideloadPacakgeRes>

  abstract getSetupStatus(): Promise<SetupStatus | null>

  abstract setInterfaceClearnetAddress(
    params: RR.SetInterfaceClearnetAddressReq,
  ): Promise<RR.SetInterfaceClearnetAddressRes>

  abstract setServiceOutboundProxy(
    params: RR.SetServiceOutboundProxyReq,
  ): Promise<RR.SetServiceOutboundProxyRes>
=======
  abstract sideloadPackage(): Promise<RR.SideloadPackageRes>
>>>>>>> 94a5075b
}<|MERGE_RESOLUTION|>--- conflicted
+++ resolved
@@ -1,12 +1,6 @@
 import { Observable } from 'rxjs'
-<<<<<<< HEAD
-import { Update } from 'patch-db-client'
 import { RR, BackupTargetType, Metrics } from './api.types'
-import { DataModel } from 'src/app/services/patch-db/data-model'
-import { Log, SetupStatus } from '@start9labs/shared'
-import { WebSocketSubjectConfig } from 'rxjs/webSocket'
-=======
-import { RR } from './api.types'
+import { SetupStatus } from '@start9labs/shared'
 import { RPCOptions } from '@start9labs/shared'
 import { T } from '@start9labs/start-sdk'
 import {
@@ -14,13 +8,12 @@
   GetPackagesRes,
   MarketplacePkg,
 } from '@start9labs/marketplace'
->>>>>>> 94a5075b
 
 export abstract class ApiService {
   // http
 
   // for sideloading packages
-  abstract uploadPackage(guid: string, body: Blob): Promise<void>
+  abstract uploadPackage(guid: string, body: Blob): Promise<string>
 
   abstract uploadFile(body: Blob): Promise<string>
 
@@ -93,10 +86,6 @@
 
   // server
 
-  abstract openMetricsWebsocket$(
-    config: WebSocketSubjectConfig<Metrics>,
-  ): Observable<Metrics>
-
   abstract getSystemTime(
     params: RR.GetSystemTimeReq,
   ): Promise<RR.GetSystemTimeRes>
@@ -145,13 +134,10 @@
 
   abstract resetTor(params: RR.ResetTorReq): Promise<RR.ResetTorRes>
 
-<<<<<<< HEAD
   abstract setOsOutboundProxy(
     params: RR.SetOsOutboundProxyReq,
   ): Promise<RR.SetOsOutboundProxyRes>
 
-=======
->>>>>>> 94a5075b
   // marketplace URLs
 
   abstract registryRequest<T>(
@@ -362,12 +348,7 @@
     params: RR.DryConfigureDependencyReq,
   ): Promise<RR.DryConfigureDependencyRes>
 
-<<<<<<< HEAD
-  abstract sideloadPackage(
-    params: RR.SideloadPackageReq,
-  ): Promise<RR.SideloadPacakgeRes>
-
-  abstract getSetupStatus(): Promise<SetupStatus | null>
+  abstract sideloadPackage(): Promise<RR.SideloadPackageRes>
 
   abstract setInterfaceClearnetAddress(
     params: RR.SetInterfaceClearnetAddressReq,
@@ -376,7 +357,4 @@
   abstract setServiceOutboundProxy(
     params: RR.SetServiceOutboundProxyReq,
   ): Promise<RR.SetServiceOutboundProxyRes>
-=======
-  abstract sideloadPackage(): Promise<RR.SideloadPackageRes>
->>>>>>> 94a5075b
 }