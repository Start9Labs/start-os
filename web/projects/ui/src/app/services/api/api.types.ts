import { Dump, Revision } from 'patch-db-client'
import { MarketplacePkg, StoreInfo } from '@start9labs/marketplace'
<<<<<<< HEAD
import {
  DataModel,
  DomainInfo,
  NetworkStrategy,
} from 'src/app/services/patch-db/data-model'
import {
  StartOSDiskInfo,
  FetchLogsReq,
  FetchLogsRes,
  FollowLogsRes,
  FollowLogsReq,
} from '@start9labs/shared'
import { CT } from '@start9labs/start-sdk'
import { config } from '@start9labs/start-sdk'
import { HealthCheckResult } from '../../../../../../../core/startos/bindings/HealthCheckResult'
import { Manifest } from '../../../../../../../core/startos/bindings/Manifest'
=======
import { PackagePropertiesVersioned } from 'src/app/util/properties.util'
import { ConfigSpec } from 'src/app/pkg-config/config-types'
import { DataModel } from 'src/app/services/patch-db/data-model'
import { StartOSDiskInfo, LogsRes, ServerLogsReq } from '@start9labs/shared'
import { T } from '@start9labs/start-sdk'
>>>>>>> cc1f14e5

export module RR {
  // DB

  export type GetRevisionsRes = Revision[] | Dump<DataModel>

  export type GetDumpRes = Dump<DataModel>

  export type SetDBValueReq<T> = { pointer: string; value: T } // db.put.ui
  export type SetDBValueRes = null

  // auth

  export type LoginReq = {
    password: string
    metadata: SessionMetadata
  } // auth.login - unauthed
  export type loginRes = null

  export type LogoutReq = {} // auth.logout
  export type LogoutRes = null

  export type ResetPasswordReq = {
    oldPassword: string
    newPassword: string
  } // auth.reset-password
  export type ResetPasswordRes = null

  // server

  export type EchoReq = { message: string; timeout?: number } // server.echo
  export type EchoRes = string

  export type GetSystemTimeReq = {} // server.time
  export type GetSystemTimeRes = {
    now: string
    uptime: number // seconds
  }

  export type GetServerLogsReq = FetchLogsReq // server.logs & server.kernel-logs & server.tor-logs
  export type GetServerLogsRes = FetchLogsRes

  export type FollowServerLogsReq = FollowLogsReq & { limit?: number } // server.logs.follow & server.kernel-logs.follow & server.tor-logs.follow
  export type FollowServerLogsRes = FollowLogsRes

  export type GetServerMetricsReq = {} // server.metrics
  export type GetServerMetricsRes = {
    guid: string
    metrics: Metrics
  }

  export type UpdateServerReq = { marketplaceUrl: string } // server.update
  export type UpdateServerRes = 'updating' | 'no-updates'

  export type SetServerClearnetAddressReq = { domainInfo: DomainInfo | null } // server.set-clearnet
  export type SetServerClearnetAddressRes = null

  export type RestartServerReq = {} // server.restart
  export type RestartServerRes = null

  export type ShutdownServerReq = {} // server.shutdown
  export type ShutdownServerRes = null

  export type SystemRebuildReq = {} // server.rebuild
  export type SystemRebuildRes = null

  export type ResetTorReq = {
    wipeState: boolean
    reason: string
  } // net.tor.reset
  export type ResetTorRes = null

  export type SetOsOutboundProxyReq = {
    proxy: string | null
  } // server.proxy.set-outbound
  export type SetOsOutboundProxyRes = null

  // sessions

  export type GetSessionsReq = {} // sessions.list
  export type GetSessionsRes = {
    current: string
    sessions: { [hash: string]: Session }
  }

  export type KillSessionsReq = { ids: string[] } // sessions.kill
  export type KillSessionsRes = null

  // notification

  export type FollowNotificationsReq = {}
  export type FollowNotificationsRes = {
    notifications: ServerNotifications
    guid: string
  }

  export type GetNotificationsReq = {
    before?: number
    limit?: number
  } // notification.list
  export type GetNotificationsRes = ServerNotification<number>[]

  export type DeleteNotificationReq = { ids: number[] } // notification.delete
  export type DeleteNotificationRes = null

  export type MarkSeenNotificationReq = DeleteNotificationReq // notification.mark-seen
  export type MarkSeenNotificationRes = null

  export type MarkSeenAllNotificationsReq = { before: number } // notification.mark-seen-before
  export type MarkSeenAllNotificationsRes = null

  export type MarkUnseenNotificationReq = DeleteNotificationReq // notification.mark-unseen
  export type MarkUnseenNotificationRes = null

  // network

  export type AddProxyReq = {
    name: string
    config: string
  } // net.proxy.add
  export type AddProxyRes = null

  export type UpdateProxyReq = {
    name: string
  } // net.proxy.update
  export type UpdateProxyRes = null

  export type DeleteProxyReq = { id: string } // net.proxy.delete
  export type DeleteProxyRes = null

  // domains

  export type ClaimStart9ToReq = { networkStrategy: NetworkStrategy } // net.domain.me.claim
  export type ClaimStart9ToRes = null

  export type DeleteStart9ToReq = {} // net.domain.me.delete
  export type DeleteStart9ToRes = null

  export type AddDomainReq = {
    hostname: string
    provider: {
      name: string
      username: string | null
      password: string | null
    }
    networkStrategy: NetworkStrategy
  } // net.domain.add
  export type AddDomainRes = null

  export type DeleteDomainReq = { hostname: string } // net.domain.delete
  export type DeleteDomainRes = null

  // port forwards

  export type OverridePortReq = { target: number; port: number } // net.port-forwards.override
  export type OverridePortRes = null

  // wifi

  export type GetWifiReq = {}
  export type GetWifiRes = {
    ssids: {
      [ssid: string]: number
    }
    connected: string | null
    country: string | null
    ethernet: boolean
    availableWifi: AvailableWifi[]
  }

  export type AddWifiReq = {
    // wifi.add
    ssid: string
    password: string
    priority: number
    connect: boolean
  }
  export type AddWifiRes = null

  export type EnableWifiReq = { enable: boolean } // wifi.enable
  export type EnableWifiRes = null

  export type ConnectWifiReq = { ssid: string } // wifi.connect
  export type ConnectWifiRes = null

  export type DeleteWifiReq = { ssid: string } // wifi.delete
  export type DeleteWifiRes = null

  // email

  export type ConfigureEmailReq =
    typeof config.constants.customSmtp.validator._TYPE // email.configure
  export type ConfigureEmailRes = null

  export type TestEmailReq = ConfigureEmailReq & { to: string } // email.test
  export type TestEmailRes = null

  // ssh

  export type GetSSHKeysReq = {} // ssh.list
  export type GetSSHKeysRes = SSHKey[]

  export type AddSSHKeyReq = { key: string } // ssh.add
  export type AddSSHKeyRes = SSHKey

  export type DeleteSSHKeyReq = { fingerprint: string } // ssh.delete
  export type DeleteSSHKeyRes = null

  // backup

  export type GetBackupTargetsReq = {} // backup.target.list
  export type GetBackupTargetsRes = {
    unknownDisks: UnknownDisk[]
    saved: BackupTarget[]
  }

  export type AddCifsBackupTargetReq = {
    name: string
    path: string
    hostname: string
    username: string
    password?: string
  } // backup.target.cifs.add
  export type AddCloudBackupTargetReq = {
    name: string
    path: string
    provider: CloudProvider
    [params: string]: any
  } // backup.target.cloud.add
  export type AddDiskBackupTargetReq = {
    logicalname: string
    name: string
    path: string
  } // backup.target.disk.add
  export type AddBackupTargetRes = BackupTarget

  export type UpdateCifsBackupTargetReq = AddCifsBackupTargetReq & {
    id: string
  } // backup.target.cifs.update
  export type UpdateCloudBackupTargetReq = AddCloudBackupTargetReq & {
    id: string
  } // backup.target.cloud.update
  export type UpdateDiskBackupTargetReq = Omit<
    AddDiskBackupTargetReq,
    'logicalname'
  > & {
    id: string
  } // backup.target.disk.update
  export type UpdateBackupTargetRes = AddBackupTargetRes

  export type RemoveBackupTargetReq = { id: string } // backup.target.remove
  export type RemoveBackupTargetRes = null

  export type GetBackupJobsReq = {} // backup.job.list
  export type GetBackupJobsRes = BackupJob[]

  export type CreateBackupJobReq = {
    name: string
    targetId: string
    cron: string
    packageIds: string[]
    now: boolean
  } // backup.job.create
  export type CreateBackupJobRes = BackupJob

  export type UpdateBackupJobReq = Omit<CreateBackupJobReq, 'now'> & {
    id: string
  } // backup.job.update
  export type UpdateBackupJobRes = CreateBackupJobRes

  export type DeleteBackupJobReq = { id: string } // backup.job.delete
  export type DeleteBackupJobRes = null

  export type GetBackupRunsReq = {} // backup.runs
  export type GetBackupRunsRes = BackupRun[]

  export type DeleteBackupRunsReq = { ids: string[] } // backup.runs.delete
  export type DeleteBackupRunsRes = null

  export type GetBackupInfoReq = { targetId: string; password: string } // backup.target.info
  export type GetBackupInfoRes = BackupInfo

  export type CreateBackupReq = { targetId: string; packageIds: string[] } // backup.create
  export type CreateBackupRes = null

  // package

  export type GetPackagePropertiesReq = { id: string } // package.properties
  export type GetPackagePropertiesRes = Record<string, string>

  export type GetPackageLogsReq = FetchLogsReq & { id: string } // package.logs
  export type GetPackageLogsRes = FetchLogsRes

  export type FollowPackageLogsReq = FollowServerLogsReq & { id: string } // package.logs.follow
  export type FollowPackageLogsRes = FollowServerLogsRes

  export type InstallPackageReq = {
    id: string
    versionSpec?: string
    versionPriority?: 'min' | 'max'
    marketplaceUrl: string
  } // package.install
  export type InstallPackageRes = null

  export type GetPackageConfigReq = { id: string } // package.config.get
  export type GetPackageConfigRes = { spec: CT.InputSpec; config: object }

  export type DrySetPackageConfigReq = { id: string; config: object } // package.config.set.dry
  export type DrySetPackageConfigRes = Breakages

  export type SetPackageConfigReq = DrySetPackageConfigReq // package.config.set
  export type SetPackageConfigRes = null

  export type RestorePackagesReq = {
    // package.backup.restore
    ids: string[]
    targetId: string
    password: string
  }
  export type RestorePackagesRes = null

  export type ExecutePackageActionReq = {
    id: string
    actionId: string
    input?: object
  } // package.action
  export type ExecutePackageActionRes = ActionResponse

  export type StartPackageReq = { id: string } // package.start
  export type StartPackageRes = null

  export type RestartPackageReq = { id: string } // package.restart
  export type RestartPackageRes = null

  export type StopPackageReq = { id: string } // package.stop
  export type StopPackageRes = null

  export type UninstallPackageReq = { id: string } // package.uninstall
  export type UninstallPackageRes = null

  export type DryConfigureDependencyReq = {
    dependencyId: string
    dependentId: string
  } // package.dependency.configure.dry
  export type DryConfigureDependencyRes = {
    oldConfig: object
    newConfig: object
    spec: CT.InputSpec
  }

  export type SideloadPackageReq = {
    manifest: T.Manifest
    icon: string // base64
    size: number // bytes
  }
  export type SideloadPacakgeRes = string //guid

  export type SetInterfaceClearnetAddressReq = SetServerClearnetAddressReq & {
    packageId: string
    interfaceId: string
  } // package.interface.set-clearnet
  export type SetInterfaceClearnetAddressRes = null

  export type SetServiceOutboundProxyReq = {
    packageId: string
    proxy: string | null
  } // package.proxy.set-outbound
  export type SetServiceOutboundProxyRes = null

  // marketplace

  export type GetMarketplaceInfoReq = { serverId: string }
  export type GetMarketplaceInfoRes = StoreInfo

  export type GetMarketplaceEosReq = { serverId: string }
  export type GetMarketplaceEosRes = MarketplaceEOS

  export type GetMarketplacePackagesReq = {
    ids?: { id: string; version: string }[]
    // iff !ids
    category?: string
    query?: string
    page?: number
    perPage?: number
  }
  export type GetMarketplacePackagesRes = MarketplacePkg[]

  export type GetReleaseNotesReq = { id: string }
  export type GetReleaseNotesRes = { [version: string]: string }
}

export interface MarketplaceEOS {
  version: string
  headline: string
  releaseNotes: { [version: string]: string }
}

export interface Breakages {
  [id: string]: TaggedDependencyError
}

export interface TaggedDependencyError {
  dependency: string
  error: DependencyError
}

export interface ActionResponse {
  message: string
  value: string | null
  copyable: boolean
  qr: boolean
}

interface MetricData {
  value: string
  unit: string
}

export interface Metrics {
  general: {
    temperature: MetricData | null
  }
  memory: {
    total: MetricData
    percentageUsed: MetricData
    used: MetricData
    available: MetricData
    zramTotal: MetricData
    zramUsed: MetricData
    zramAvailable: MetricData
  }
  cpu: {
    percentageUsed: MetricData
    idle: MetricData
    userSpace: MetricData
    kernelSpace: MetricData
    wait: MetricData
  }
  disk: {
    capacity: MetricData
    percentageUsed: MetricData
    used: MetricData
    available: MetricData
  }
}

export interface Session {
  lastActive: string
  userAgent: string
  metadata: SessionMetadata
}

export interface SessionMetadata {
  platforms: PlatformType[]
}

export type PlatformType =
  | 'cli'
  | 'ios'
  | 'ipad'
  | 'iphone'
  | 'android'
  | 'phablet'
  | 'tablet'
  | 'cordova'
  | 'capacitor'
  | 'electron'
  | 'pwa'
  | 'mobile'
  | 'mobileweb'
  | 'desktop'
  | 'hybrid'

export type RemoteBackupTarget = CifsBackupTarget | CloudBackupTarget
export type BackupTarget = RemoteBackupTarget | DiskBackupTarget

export type BackupTargetType = 'disk' | 'cifs' | 'cloud'

export interface UnknownDisk {
  logicalname: string
  vendor: string | null
  model: string | null
  label: string | null
  capacity: number
  used: number | null
  startOs: StartOSDiskInfo | null
}

export interface BaseBackupTarget {
  id: string
  type: BackupTargetType
  name: string
  mountable: boolean
  path: string
  startOs: StartOSDiskInfo | null
}

export interface DiskBackupTarget extends UnknownDisk, BaseBackupTarget {
  type: 'disk'
}

export interface CifsBackupTarget extends BaseBackupTarget {
  type: 'cifs'
  hostname: string
  username: string
}

export interface CloudBackupTarget extends BaseBackupTarget {
  type: 'cloud'
  provider: 'dropbox' | 'google-drive'
}

export interface BackupRun {
  id: string
  startedAt: string
  completedAt: string
  packageIds: string[]
  job: BackupJob
  report: BackupReport
}

export interface BackupJob {
  id: string
  name: string
  target: BackupTarget
  cron: string // '* * * * * *' https://cloud.google.com/scheduler/docs/configuring/cron-job-schedules
  packageIds: string[]
}

export interface BackupInfo {
  version: string
  timestamp: string
  packageBackups: {
    [id: string]: PackageBackupInfo
  }
}

export interface PackageBackupInfo {
  title: string
  version: string
  osVersion: string
  timestamp: string
}

export interface ServerSpecs {
  [key: string]: string | number
}

export interface SSHKey {
  createdAt: string
  alg: string
  hostname: string
  fingerprint: string
}

export type ServerNotifications = ServerNotification<number>[]

export interface ServerNotification<T extends number> {
  id: number
  packageId: string | null
  createdAt: string
  code: T
  level: NotificationLevel
  title: string
  message: string
  data: NotificationData<T>
  read: boolean
}

export enum NotificationLevel {
  Success = 'success',
  Info = 'info',
  Warning = 'warning',
  Error = 'error',
}

export type NotificationData<T> = T extends 0
  ? null
  : T extends 1
    ? BackupReport
    : any

export interface BackupReport {
  server: {
    attempted: boolean
    error: string | null
  }
  packages: {
    [id: string]: {
      error: string | null
    }
  }
}

export interface AvailableWifi {
  ssid: string
  strength: number
  security: string[]
}

declare global {
  type Stringified<T> = string & {
    [P in keyof T]: T[P]
  }

  interface JSON {
    stringify<T>(
      value: T,
      replacer?: (key: string, value: any) => any,
      space?: string | number,
    ): string & Stringified<T>
    parse<T>(text: Stringified<T>, reviver?: (key: any, value: any) => any): T
  }
}

export type Encrypted = {
  encrypted: string
}

export type CloudProvider = 'dropbox' | 'google-drive'

export type DependencyError =
  | DependencyErrorNotInstalled
  | DependencyErrorNotRunning
  | DependencyErrorIncorrectVersion
  | DependencyErrorConfigUnsatisfied
  | DependencyErrorHealthChecksFailed
  | DependencyErrorTransitive

export interface DependencyErrorNotInstalled {
  type: 'notInstalled'
}

export interface DependencyErrorNotRunning {
  type: 'notRunning'
}

export interface DependencyErrorIncorrectVersion {
  type: 'incorrectVersion'
  expected: string // version range
  received: string // version
}

export interface DependencyErrorConfigUnsatisfied {
  type: 'configUnsatisfied'
}

export interface DependencyErrorHealthChecksFailed {
  type: 'healthChecksFailed'
  check: T.HealthCheckResult
}

export interface DependencyErrorTransitive {
  type: 'transitive'
}<|MERGE_RESOLUTION|>--- conflicted
+++ resolved
@@ -1,6 +1,5 @@
 import { Dump, Revision } from 'patch-db-client'
 import { MarketplacePkg, StoreInfo } from '@start9labs/marketplace'
-<<<<<<< HEAD
 import {
   DataModel,
   DomainInfo,
@@ -13,17 +12,8 @@
   FollowLogsRes,
   FollowLogsReq,
 } from '@start9labs/shared'
-import { CT } from '@start9labs/start-sdk'
+import { CT, T } from '@start9labs/start-sdk'
 import { config } from '@start9labs/start-sdk'
-import { HealthCheckResult } from '../../../../../../../core/startos/bindings/HealthCheckResult'
-import { Manifest } from '../../../../../../../core/startos/bindings/Manifest'
-=======
-import { PackagePropertiesVersioned } from 'src/app/util/properties.util'
-import { ConfigSpec } from 'src/app/pkg-config/config-types'
-import { DataModel } from 'src/app/services/patch-db/data-model'
-import { StartOSDiskInfo, LogsRes, ServerLogsReq } from '@start9labs/shared'
-import { T } from '@start9labs/start-sdk'
->>>>>>> cc1f14e5
 
 export module RR {
   // DB
