--- conflicted
+++ resolved
@@ -136,7 +136,6 @@
   } // notification.list
   export type GetNotificationsRes = ServerNotification<number>[]
 
-<<<<<<< HEAD
   // @TODO 040 all these notification endpoints need updating
   export type DeleteNotificationReq = { ids: number[] } // notification.delete
   export type DeleteNotificationRes = null
@@ -149,13 +148,6 @@
 
   export type MarkUnseenNotificationReq = DeleteNotificationReq // notification.mark-unseen
   export type MarkUnseenNotificationRes = null
-=======
-  export type DeleteNotificationReq = { id: number } // notification.remove
-  export type DeleteNotificationRes = null
-
-  export type DeleteAllNotificationsReq = { before: number } // notification.remove-before
-  export type DeleteAllNotificationsRes = null
->>>>>>> 63bc71da
 
   // wifi
 
@@ -317,13 +309,8 @@
     host: T.HostId // string
   }
 
-<<<<<<< HEAD
   export type GetPackageLogsReq = FetchLogsReq & { id: string } // package.logs
   export type GetPackageLogsRes = FetchLogsRes
-=======
-  export type GetPackageLogsReq = ServerLogsReq & { id: string } // package.logs
-  export type GetPackageLogsRes = LogsRes
->>>>>>> 63bc71da
 
   export type FollowPackageLogsReq = FollowServerLogsReq & { id: string } // package.logs.follow
   export type FollowPackageLogsRes = FollowServerLogsRes
@@ -545,10 +532,10 @@
 export type NotificationData<T> = T extends 0
   ? null
   : T extends 1
-    ? BackupReport
-    : T extends 2
-      ? string
-      : any
+  ? BackupReport
+  : T extends 2
+  ? string
+  : any
 
 export type BackupReport = {
   server: {
