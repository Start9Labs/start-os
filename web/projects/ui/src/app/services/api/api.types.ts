import { Dump, Revision } from 'patch-db-client'
<<<<<<< HEAD
import { MarketplacePkg, StoreInfo, Manifest } from '@start9labs/marketplace'
import { InputSpec } from '@start9labs/start-sdk/lib/config/configTypes'
=======
import { Manifest, MarketplacePkg, StoreInfo } from '@start9labs/marketplace'
import { PackagePropertiesVersioned } from 'src/app/util/properties.util'
import { ConfigSpec } from 'src/app/pkg-config/config-types'
>>>>>>> a35baca5
import {
  DataModel,
  DomainInfo,
  NetworkStrategy,
  OsOutboundProxy,
  ServiceOutboundProxy,
  HealthCheckResult,
} from 'src/app/services/patch-db/data-model'
import {
  StartOSDiskInfo,
  FetchLogsReq,
  FetchLogsRes,
  FollowLogsRes,
  FollowLogsReq,
} from '@start9labs/shared'
import { customSmtp } from '@start9labs/start-sdk/lib/config/configConstants'

export module RR {
  // DB

  export type GetRevisionsRes = Revision[] | Dump<DataModel>

  export type GetDumpRes = Dump<DataModel>

  export type SetDBValueReq<T> = { pointer: string; value: T } // db.put.ui
  export type SetDBValueRes = null

  // auth

  export type LoginReq = {
    password: string
    metadata: SessionMetadata
  } // auth.login - unauthed
  export type loginRes = null

  export type LogoutReq = {} // auth.logout
  export type LogoutRes = null

  export type ResetPasswordReq = {
    'old-password': string
    'new-password': string
  } // auth.reset-password
  export type ResetPasswordRes = null

  // server

  export type EchoReq = { message: string; timeout?: number } // server.echo
  export type EchoRes = string

  export type GetSystemTimeReq = {} // server.time
  export type GetSystemTimeRes = {
    now: string
    uptime: number // seconds
  }

  export type GetServerLogsReq = FetchLogsReq // server.logs & server.kernel-logs & server.tor-logs
  export type GetServerLogsRes = FetchLogsRes

  export type FollowServerLogsReq = FollowLogsReq & { limit?: number } // server.logs.follow & server.kernel-logs.follow & server.tor-logs.follow
  export type FollowServerLogsRes = FollowLogsRes

  export type GetServerMetricsReq = {} // server.metrics
  export type GetServerMetricsRes = {
    guid: string
    metrics: Metrics
  }

  export type UpdateServerReq = { 'marketplace-url': string } // server.update
  export type UpdateServerRes = 'updating' | 'no-updates'

  export type SetServerClearnetAddressReq = { domainInfo: DomainInfo | null } // server.set-clearnet
  export type SetServerClearnetAddressRes = null

  export type RestartServerReq = {} // server.restart
  export type RestartServerRes = null

  export type ShutdownServerReq = {} // server.shutdown
  export type ShutdownServerRes = null

  export type SystemRebuildReq = {} // server.rebuild
  export type SystemRebuildRes = null

  export type ResetTorReq = {
    'wipe-state': boolean
    reason: string
  } // net.tor.reset
  export type ResetTorRes = null

<<<<<<< HEAD
  export type SetOsOutboundProxyReq = {
    proxy: OsOutboundProxy
  } // server.proxy.set-outbound
  export type SetOsOutboundProxyRes = null

=======
>>>>>>> a35baca5
  // sessions

  export type GetSessionsReq = {} // sessions.list
  export type GetSessionsRes = {
    current: string
    sessions: { [hash: string]: Session }
  }

  export type KillSessionsReq = { ids: string[] } // sessions.kill
  export type KillSessionsRes = null

  // notification

  export type FollowNotificationsReq = {}
  export type FollowNotificationsRes = {
    notifications: ServerNotifications
    guid: string
  }

  export type GetNotificationsReq = {
    before?: number
    limit?: number
  } // notification.list
  export type GetNotificationsRes = ServerNotification<number>[]

  export type DeleteNotificationReq = { ids: number[] } // notification.delete
  export type DeleteNotificationRes = null

  export type MarkSeenNotificationReq = DeleteNotificationReq // notification.mark-seen
  export type MarkSeenNotificationRes = null

  export type MarkSeenAllNotificationsReq = { before: number } // notification.mark-seen-before
  export type MarkSeenAllNotificationsRes = null

  export type MarkUnseenNotificationReq = DeleteNotificationReq // notification.mark-unseen
  export type MarkUnseenNotificationRes = null

  // network

  export type AddProxyReq = {
    name: string
    config: string
  } // net.proxy.add
  export type AddProxyRes = null

  export type UpdateProxyReq = {
    name?: string
    primaryInbound?: true
    primaryOutbound?: true
  } // net.proxy.update
  export type UpdateProxyRes = null

  export type DeleteProxyReq = { id: string } // net.proxy.delete
  export type DeleteProxyRes = null

  // domains

  export type ClaimStart9ToReq = { networkStrategy: NetworkStrategy } // net.domain.me.claim
  export type ClaimStart9ToRes = null

  export type DeleteStart9ToReq = {} // net.domain.me.delete
  export type DeleteStart9ToRes = null

  export type AddDomainReq = {
    hostname: string
    provider: {
      name: string
      username: string | null
      password: string | null
    }
    networkStrategy: NetworkStrategy
  } // net.domain.add
  export type AddDomainRes = null

  export type DeleteDomainReq = { hostname: string } // net.domain.delete
  export type DeleteDomainRes = null

  // port forwards

  export type OverridePortReq = { target: number; port: number } // net.port-forwards.override
  export type OverridePortRes = null

  // wifi

  export type GetWifiReq = {}
  export type GetWifiRes = {
    ssids: {
      [ssid: string]: number
    }
    connected: string | null
    country: string | null
    ethernet: boolean
    'available-wifi': AvailableWifi[]
  }

  export type AddWifiReq = {
    // wifi.add
    ssid: string
    password: string
    priority: number
    connect: boolean
  }
  export type AddWifiRes = null

  export type EnableWifiReq = { enable: boolean } // wifi.enable
  export type EnableWifiRes = null

  export type ConnectWifiReq = { ssid: string } // wifi.connect
  export type ConnectWifiRes = null

  export type DeleteWifiReq = { ssid: string } // wifi.delete
  export type DeleteWifiRes = null

  // email

  export type ConfigureEmailReq = typeof customSmtp.validator._TYPE // email.configure
  export type ConfigureEmailRes = null

  export type TestEmailReq = ConfigureEmailReq & { to: string } // email.test
  export type TestEmailRes = null

  // ssh

  export type GetSSHKeysReq = {} // ssh.list
  export type GetSSHKeysRes = SSHKey[]

  export type AddSSHKeyReq = { key: string } // ssh.add
  export type AddSSHKeyRes = SSHKey

  export type DeleteSSHKeyReq = { fingerprint: string } // ssh.delete
  export type DeleteSSHKeyRes = null

  // backup

  export type GetBackupTargetsReq = {} // backup.target.list
  export type GetBackupTargetsRes = {
    'unknown-disks': UnknownDisk[]
    saved: BackupTarget[]
  }

  export type AddCifsBackupTargetReq = {
    name: string
    path: string
    hostname: string
    username: string
    password?: string
  } // backup.target.cifs.add
  export type AddCloudBackupTargetReq = {
    name: string
    path: string
    provider: CloudProvider
    [params: string]: any
  } // backup.target.cloud.add
  export type AddDiskBackupTargetReq = {
    logicalname: string
    name: string
    path: string
  } // backup.target.disk.add
  export type AddBackupTargetRes = BackupTarget

  export type UpdateCifsBackupTargetReq = AddCifsBackupTargetReq & {
    id: string
  } // backup.target.cifs.update
  export type UpdateCloudBackupTargetReq = AddCloudBackupTargetReq & {
    id: string
  } // backup.target.cloud.update
  export type UpdateDiskBackupTargetReq = Omit<
    AddDiskBackupTargetReq,
    'logicalname'
  > & {
    id: string
  } // backup.target.disk.update
  export type UpdateBackupTargetRes = AddBackupTargetRes

  export type RemoveBackupTargetReq = { id: string } // backup.target.remove
  export type RemoveBackupTargetRes = null

  export type GetBackupJobsReq = {} // backup.job.list
  export type GetBackupJobsRes = BackupJob[]

  export type CreateBackupJobReq = {
    name: string
    'target-id': string
    cron: string
    'package-ids': string[]
    now: boolean
  } // backup.job.create
  export type CreateBackupJobRes = BackupJob

  export type UpdateBackupJobReq = Omit<CreateBackupJobReq, 'now'> & {
    id: string
  } // backup.job.update
  export type UpdateBackupJobRes = CreateBackupJobRes

  export type DeleteBackupJobReq = { id: string } // backup.job.delete
  export type DeleteBackupJobRes = null

  export type GetBackupRunsReq = {} // backup.runs
  export type GetBackupRunsRes = BackupRun[]

  export type DeleteBackupRunsReq = { ids: string[] } // backup.runs.delete
  export type DeleteBackupRunsRes = null

  export type GetBackupInfoReq = { 'target-id': string; password: string } // backup.target.info
  export type GetBackupInfoRes = BackupInfo

  export type CreateBackupReq = { 'target-id': string; 'package-ids': string[] } // backup.create
  export type CreateBackupRes = null

  // package

  export type GetPackageCredentialsReq = { id: string } // package.credentials
  export type GetPackageCredentialsRes = Record<string, string>

  export type GetPackageLogsReq = FetchLogsReq & { id: string } // package.logs
  export type GetPackageLogsRes = FetchLogsRes

  export type FollowPackageLogsReq = FollowServerLogsReq & { id: string } // package.logs.follow
  export type FollowPackageLogsRes = FollowServerLogsRes

  export type InstallPackageReq = {
    id: string
    'version-spec'?: string
    'version-priority'?: 'min' | 'max'
    'marketplace-url': string
  } // package.install
  export type InstallPackageRes = null

  export type GetPackageConfigReq = { id: string } // package.config.get
  export type GetPackageConfigRes = { spec: InputSpec; config: object }

  export type DrySetPackageConfigReq = { id: string; config: object } // package.config.set.dry
  export type DrySetPackageConfigRes = Breakages

  export type SetPackageConfigReq = DrySetPackageConfigReq // package.config.set
  export type SetPackageConfigRes = null

  export type RestorePackagesReq = {
    // package.backup.restore
    ids: string[]
    'target-id': string
    password: string
  }
  export type RestorePackagesRes = null

  export type ExecutePackageActionReq = {
    id: string
    'action-id': string
    input?: object
  } // package.action
  export type ExecutePackageActionRes = ActionResponse

  export type StartPackageReq = { id: string } // package.start
  export type StartPackageRes = null

  export type RestartPackageReq = { id: string } // package.restart
  export type RestartPackageRes = null

  export type StopPackageReq = { id: string } // package.stop
  export type StopPackageRes = null

  export type UninstallPackageReq = { id: string } // package.uninstall
  export type UninstallPackageRes = null

  export type DryConfigureDependencyReq = {
    'dependency-id': string
    'dependent-id': string
  } // package.dependency.configure.dry
  export type DryConfigureDependencyRes = {
    'old-config': object
    'new-config': object
    spec: InputSpec
  }

  export type SideloadPackageReq = {
    manifest: Manifest
    icon: string // base64
    size: number // bytes
  }
  export type SideloadPacakgeRes = string //guid

  export type SetInterfaceClearnetAddressReq = SetServerClearnetAddressReq & {
    packageId: string
    interfaceId: string
  } // package.interface.set-clearnet
  export type SetInterfaceClearnetAddressRes = null

  export type SetServiceOutboundProxyReq = {
    packageId: string
    proxy: ServiceOutboundProxy
  } // package.proxy.set-outbound
  export type SetServiceOutboundProxyRes = null

  // marketplace

  export type GetMarketplaceInfoReq = { 'server-id': string }
  export type GetMarketplaceInfoRes = StoreInfo

  export type GetMarketplaceEosReq = { 'server-id': string }
  export type GetMarketplaceEosRes = MarketplaceEOS

  export type GetMarketplacePackagesReq = {
    ids?: { id: string; version: string }[]
    // iff !ids
    category?: string
    query?: string
    page?: number
    'per-page'?: number
  }
  export type GetMarketplacePackagesRes = MarketplacePkg[]

  export type GetReleaseNotesReq = { id: string }
  export type GetReleaseNotesRes = { [version: string]: string }
}

export interface MarketplaceEOS {
  version: string
  headline: string
  'release-notes': { [version: string]: string }
}

export interface Breakages {
  [id: string]: TaggedDependencyError
}

export interface TaggedDependencyError {
  dependency: string
  error: DependencyError
}

export interface ActionResponse {
  message: string
  value: string | null
  copyable: boolean
  qr: boolean
}

interface MetricData {
  value: string
  unit: string
}

export interface Metrics {
  general: {
    temperature: MetricData | null
  }
  memory: {
    total: MetricData
    'percentage-used': MetricData
    used: MetricData
    available: MetricData
    'zram-total': MetricData
    'zram-used': MetricData
    'zram-available': MetricData
  }
  cpu: {
    'percentage-used': MetricData
    idle: MetricData
    'user-space': MetricData
    'kernel-space': MetricData
    wait: MetricData
  }
  disk: {
    capacity: MetricData
    'percentage-used': MetricData
    used: MetricData
    available: MetricData
  }
}

export interface Session {
  'last-active': string
  'user-agent': string
  metadata: SessionMetadata
}

export interface SessionMetadata {
  platforms: PlatformType[]
}

export type PlatformType =
  | 'cli'
  | 'ios'
  | 'ipad'
  | 'iphone'
  | 'android'
  | 'phablet'
  | 'tablet'
  | 'cordova'
  | 'capacitor'
  | 'electron'
  | 'pwa'
  | 'mobile'
  | 'mobileweb'
  | 'desktop'
  | 'hybrid'

export type RemoteBackupTarget = CifsBackupTarget | CloudBackupTarget
export type BackupTarget = RemoteBackupTarget | DiskBackupTarget

export type BackupTargetType = 'disk' | 'cifs' | 'cloud'

export interface UnknownDisk {
  logicalname: string
  vendor: string | null
  model: string | null
  label: string | null
  capacity: number
  used: number | null
}

export interface BaseBackupTarget {
  id: string
  type: BackupTargetType
  name: string
  mountable: boolean
  path: string
  'embassy-os': StartOSDiskInfo | null
}

export interface DiskBackupTarget extends UnknownDisk, BaseBackupTarget {
  type: 'disk'
}

export interface CifsBackupTarget extends BaseBackupTarget {
  type: 'cifs'
  hostname: string
  username: string
}

export interface CloudBackupTarget extends BaseBackupTarget {
  type: 'cloud'
  provider: 'dropbox' | 'google-drive'
}

export interface BackupRun {
  id: string
  'started-at': string
  'completed-at': string
  'package-ids': string[]
  job: BackupJob
  report: BackupReport
}

export interface BackupJob {
  id: string
  name: string
  target: BackupTarget
  cron: string // '* * * * * *' https://cloud.google.com/scheduler/docs/configuring/cron-job-schedules
  'package-ids': string[]
}

export interface BackupInfo {
  version: string
  timestamp: string
  'package-backups': {
    [id: string]: PackageBackupInfo
  }
}

export interface PackageBackupInfo {
  title: string
  version: string
  'os-version': string
  timestamp: string
}

export interface ServerSpecs {
  [key: string]: string | number
}

export interface SSHKey {
  'created-at': string
  alg: string
  hostname: string
  fingerprint: string
}

export type ServerNotifications = ServerNotification<number>[]

export interface ServerNotification<T extends number> {
  id: number
  'package-id': string | null
  'created-at': string
  code: T
  level: NotificationLevel
  title: string
  message: string
  data: NotificationData<T>
  read: boolean
}

export enum NotificationLevel {
  Success = 'success',
  Info = 'info',
  Warning = 'warning',
  Error = 'error',
}

export type NotificationData<T> = T extends 0
  ? null
  : T extends 1
  ? BackupReport
  : any

export interface BackupReport {
  server: {
    attempted: boolean
    error: string | null
  }
  packages: {
    [id: string]: {
      error: string | null
    }
  }
}

export interface AvailableWifi {
  ssid: string
  strength: number
  security: string[]
}

declare global {
  type Stringified<T> = string & {
    [P in keyof T]: T[P]
  }

  interface JSON {
    stringify<T>(
      value: T,
      replacer?: (key: string, value: any) => any,
      space?: string | number,
    ): string & Stringified<T>
    parse<T>(text: Stringified<T>, reviver?: (key: any, value: any) => any): T
  }
}

export type Encrypted = {
  encrypted: string
}

export type CloudProvider = 'dropbox' | 'google-drive'

export type DependencyError =
  | DependencyErrorNotInstalled
  | DependencyErrorNotRunning
  | DependencyErrorIncorrectVersion
  | DependencyErrorConfigUnsatisfied
  | DependencyErrorHealthChecksFailed
  | DependencyErrorTransitive

export enum DependencyErrorType {
  NotInstalled = 'not-installed',
  NotRunning = 'not-running',
  IncorrectVersion = 'incorrect-version',
  ConfigUnsatisfied = 'config-unsatisfied',
  HealthChecksFailed = 'health-checks-failed',
  InterfaceHealthChecksFailed = 'interface-health-checks-failed',
  Transitive = 'transitive',
}

export interface DependencyErrorNotInstalled {
  type: DependencyErrorType.NotInstalled
}

export interface DependencyErrorNotRunning {
  type: DependencyErrorType.NotRunning
}

export interface DependencyErrorIncorrectVersion {
  type: DependencyErrorType.IncorrectVersion
  expected: string // version range
  received: string // version
}

export interface DependencyErrorConfigUnsatisfied {
  type: DependencyErrorType.ConfigUnsatisfied
  error: string
}

export interface DependencyErrorHealthChecksFailed {
  type: DependencyErrorType.HealthChecksFailed
  check: HealthCheckResult
}

export interface DependencyErrorTransitive {
  type: DependencyErrorType.Transitive
}<|MERGE_RESOLUTION|>--- conflicted
+++ resolved
@@ -1,12 +1,5 @@
 import { Dump, Revision } from 'patch-db-client'
-<<<<<<< HEAD
 import { MarketplacePkg, StoreInfo, Manifest } from '@start9labs/marketplace'
-import { InputSpec } from '@start9labs/start-sdk/lib/config/configTypes'
-=======
-import { Manifest, MarketplacePkg, StoreInfo } from '@start9labs/marketplace'
-import { PackagePropertiesVersioned } from 'src/app/util/properties.util'
-import { ConfigSpec } from 'src/app/pkg-config/config-types'
->>>>>>> a35baca5
 import {
   DataModel,
   DomainInfo,
@@ -22,7 +15,8 @@
   FollowLogsRes,
   FollowLogsReq,
 } from '@start9labs/shared'
-import { customSmtp } from '@start9labs/start-sdk/lib/config/configConstants'
+import { customSmtp } from '@start9labs/start-sdk/cjs/sdk/lib/config/configConstants'
+import { InputSpec } from '@start9labs/start-sdk/cjs/sdk/lib/config/configTypes'
 
 export module RR {
   // DB
@@ -95,14 +89,11 @@
   } // net.tor.reset
   export type ResetTorRes = null
 
-<<<<<<< HEAD
   export type SetOsOutboundProxyReq = {
     proxy: OsOutboundProxy
   } // server.proxy.set-outbound
   export type SetOsOutboundProxyRes = null
 
-=======
->>>>>>> a35baca5
   // sessions
 
   export type GetSessionsReq = {} // sessions.list
@@ -605,8 +596,8 @@
 export type NotificationData<T> = T extends 0
   ? null
   : T extends 1
-  ? BackupReport
-  : any
+    ? BackupReport
+    : any
 
 export interface BackupReport {
   server: {
