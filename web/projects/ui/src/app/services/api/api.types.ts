--- conflicted
+++ resolved
@@ -59,16 +59,8 @@
   export type GetServerLogsReq = FetchLogsReq // server.logs & server.kernel-logs & server.tor-logs
   export type GetServerLogsRes = FetchLogsRes
 
-<<<<<<< HEAD
   export type FollowServerLogsReq = FollowLogsReq & { limit?: number } // server.logs.follow & server.kernel-logs.follow & server.tor-logs.follow
   export type FollowServerLogsRes = FollowLogsRes
-=======
-  export type FollowServerLogsReq = { limit?: number } // server.logs.follow & server.kernel-logs.follow
-  export type FollowServerLogsRes = {
-    startCursor: string
-    guid: string
-  }
->>>>>>> 7e9d453a
 
   export type GetServerMetricsReq = {} // server.metrics
   export type GetServerMetricsRes = {
@@ -238,7 +230,7 @@
 
   export type GetBackupTargetsReq = {} // backup.target.list
   export type GetBackupTargetsRes = {
-    'unknown-disks': UnknownDisk[]
+    unknownDisks: UnknownDisk[]
     saved: BackupTarget[]
   }
 
@@ -279,15 +271,14 @@
   export type RemoveBackupTargetReq = { id: string } // backup.target.remove
   export type RemoveBackupTargetRes = null
 
-<<<<<<< HEAD
   export type GetBackupJobsReq = {} // backup.job.list
   export type GetBackupJobsRes = BackupJob[]
 
   export type CreateBackupJobReq = {
     name: string
-    'target-id': string
+    targetId: string
     cron: string
-    'package-ids': string[]
+    packageIds: string[]
     now: boolean
   } // backup.job.create
   export type CreateBackupJobRes = BackupJob
@@ -306,22 +297,10 @@
   export type DeleteBackupRunsReq = { ids: string[] } // backup.runs.delete
   export type DeleteBackupRunsRes = null
 
-  export type GetBackupInfoReq = { 'target-id': string; password: string } // backup.target.info
-  export type GetBackupInfoRes = BackupInfo
-
-  export type CreateBackupReq = { 'target-id': string; 'package-ids': string[] } // backup.create
-=======
   export type GetBackupInfoReq = { targetId: string; password: string } // backup.target.info
   export type GetBackupInfoRes = BackupInfo
 
-  export type CreateBackupReq = {
-    // backup.create
-    targetId: string
-    packageIds: string[]
-    oldPassword: string | null
-    password: string
-  }
->>>>>>> 7e9d453a
+  export type CreateBackupReq = { targetId: string; packageIds: string[] } // backup.create
   export type CreateBackupRes = null
 
   // package
@@ -355,12 +334,8 @@
   export type RestorePackagesReq = {
     // package.backup.restore
     ids: string[]
-<<<<<<< HEAD
-    'target-id': string
-=======
     targetId: string
     oldPassword: string | null
->>>>>>> 7e9d453a
     password: string
   }
   export type RestorePackagesRes = null
@@ -389,15 +364,9 @@
     dependentId: string
   } // package.dependency.configure.dry
   export type DryConfigureDependencyRes = {
-<<<<<<< HEAD
-    'old-config': object
-    'new-config': object
-    spec: InputSpec
-=======
     oldConfig: object
     newConfig: object
-    spec: ConfigSpec
->>>>>>> 7e9d453a
+    spec: InputSpec
   }
 
   export type SideloadPackageReq = {
@@ -535,10 +504,7 @@
   label: string | null
   capacity: number
   used: number | null
-<<<<<<< HEAD
-=======
   startOs: StartOSDiskInfo | null
->>>>>>> 7e9d453a
 }
 
 export interface BaseBackupTarget {
@@ -546,12 +512,8 @@
   type: BackupTargetType
   name: string
   mountable: boolean
-<<<<<<< HEAD
   path: string
-  'embassy-os': StartOSDiskInfo | null
-=======
   startOs: StartOSDiskInfo | null
->>>>>>> 7e9d453a
 }
 
 export interface DiskBackupTarget extends UnknownDisk, BaseBackupTarget {
@@ -583,7 +545,7 @@
   name: string
   target: BackupTarget
   cron: string // '* * * * * *' https://cloud.google.com/scheduler/docs/configuring/cron-job-schedules
-  'package-ids': string[]
+  packageIds: string[]
 }
 
 export interface BackupInfo {
@@ -636,8 +598,8 @@
 export type NotificationData<T> = T extends 0
   ? null
   : T extends 1
-    ? BackupReport
-    : any
+  ? BackupReport
+  : any
 
 export interface BackupReport {
   server: {
