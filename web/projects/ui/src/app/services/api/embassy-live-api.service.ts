import { Inject, Injectable } from '@angular/core'
import {
  HttpOptions,
  HttpService,
  isRpcError,
  Method,
  RpcError,
  RPCOptions,
} from '@start9labs/shared'
import { PATCH_CACHE } from 'src/app/services/patch-db/patch-db-source'
import { ApiService } from './embassy-api.service'
import { RR } from './api.types'
import { parsePropertiesPermissive } from 'src/app/util/properties.util'
import { ConfigService } from '../config.service'
import { webSocket } from 'rxjs/webSocket'
import { Observable, filter, firstValueFrom } from 'rxjs'
import { AuthService } from '../auth.service'
import { DOCUMENT } from '@angular/common'
import { DataModel } from '../patch-db/data-model'
import { Dump, PatchDB, pathFromArray, Update } from 'patch-db-client'
import { getServerInfo } from 'src/app/util/get-server-info'
import { T } from '@start9labs/start-sdk'

@Injectable()
export class LiveApiService extends ApiService {
  constructor(
    @Inject(DOCUMENT) private readonly document: Document,
    private readonly http: HttpService,
    private readonly config: ConfigService,
    private readonly auth: AuthService,
    @Inject(PATCH_CACHE) private readonly cache$: Observable<Dump<DataModel>>,
  ) {
    super()
    ; (window as any).rpcClient = this
  }

  // for sideloading packages

  async uploadPackage(guid: string, body: Blob): Promise<string> {
    return this.httpRequest({
      method: Method.POST,
      body,
      url: `/rest/rpc/${guid}`,
      responseType: 'text',
    })
  }

  async uploadFile(body: Blob): Promise<string> {
    return this.httpRequest({
      method: Method.POST,
      body,
      url: `/rest/upload`,
      responseType: 'text',
    })
  }

  // websocket

  openWebsocket$<T>(
    guid: string,
    config: RR.WebsocketConfig<T>,
  ): Observable<T> {
    const { location } = this.document.defaultView!
    const protocol = location.protocol === 'http:' ? 'ws' : 'wss'
    const host = location.host

    return webSocket({
      url: `${protocol}://${host}/ws/rpc/${guid}`,
      ...config,
    })
  }

  // state

  async echo(params: RR.EchoReq, url: string): Promise<RR.EchoRes> {
    return this.rpcRequest({ method: 'echo', params }, url)
  }

  async getState(): Promise<RR.ServerState> {
    return this.rpcRequest({ method: 'state', params: {} })
  }

  // db

  async subscribeToPatchDB(
    params: RR.SubscribePatchReq,
  ): Promise<RR.SubscribePatchRes> {
    return this.rpcRequest({ method: 'db.subscribe', params })
  }

  async setDbValue<T>(
    pathArr: Array<string | number>,
    value: T,
  ): Promise<RR.SetDBValueRes> {
    const pointer = pathFromArray(pathArr)
    const params: RR.SetDBValueReq<T> = { pointer, value }
    return this.rpcRequest({ method: 'db.put.ui', params })
  }

  // auth

  async login(params: RR.LoginReq): Promise<RR.loginRes> {
    return this.rpcRequest({ method: 'auth.login', params })
  }

  async logout(params: RR.LogoutReq): Promise<RR.LogoutRes> {
    return this.rpcRequest({ method: 'auth.logout', params })
  }

  async getSessions(params: RR.GetSessionsReq): Promise<RR.GetSessionsRes> {
    return this.rpcRequest({ method: 'auth.session.list', params })
  }

  async killSessions(params: RR.KillSessionsReq): Promise<RR.KillSessionsRes> {
    return this.rpcRequest({ method: 'auth.session.kill', params })
  }

  async resetPassword(
    params: RR.ResetPasswordReq,
  ): Promise<RR.ResetPasswordRes> {
    return this.rpcRequest({ method: 'auth.reset-password', params })
  }

  // diagnostic

  async diagnosticGetError(): Promise<RR.DiagnosticErrorRes> {
    return this.rpcRequest<RR.DiagnosticErrorRes>({
      method: 'diagnostic.error',
      params: {},
    })
  }

  async diagnosticRestart(): Promise<void> {
    return this.rpcRequest<void>({
      method: 'diagnostic.restart',
      params: {},
    })
  }

  async diagnosticForgetDrive(): Promise<void> {
    return this.rpcRequest<void>({
      method: 'diagnostic.disk.forget',
      params: {},
    })
  }

  async diagnosticRepairDisk(): Promise<void> {
    return this.rpcRequest<void>({
      method: 'diagnostic.disk.repair',
      params: {},
    })
  }

  async diagnosticGetLogs(
    params: RR.GetServerLogsReq,
  ): Promise<RR.GetServerLogsRes> {
    return this.rpcRequest<RR.GetServerLogsRes>({
      method: 'diagnostic.logs',
      params,
    })
  }

  // init

  async initGetProgress(): Promise<RR.InitGetProgressRes> {
    return this.rpcRequest({ method: 'init.subscribe', params: {} })
  }

  async initFollowLogs(
    params: RR.FollowServerLogsReq,
  ): Promise<RR.FollowServerLogsRes> {
    return this.rpcRequest({ method: 'init.logs.follow', params })
  }

  // server

  async getSystemTime(
    params: RR.GetSystemTimeReq,
  ): Promise<RR.GetSystemTimeRes> {
    return this.rpcRequest({ method: 'server.time', params })
  }

  async getServerLogs(
    params: RR.GetServerLogsReq,
  ): Promise<RR.GetServerLogsRes> {
    return this.rpcRequest({ method: 'server.logs', params })
  }

  async getKernelLogs(
    params: RR.GetServerLogsReq,
  ): Promise<RR.GetServerLogsRes> {
    return this.rpcRequest({ method: 'server.kernel-logs', params })
  }

  async getTorLogs(params: RR.GetServerLogsReq): Promise<RR.GetServerLogsRes> {
    return this.rpcRequest({ method: 'net.tor.logs', params })
  }

  async followServerLogs(
    params: RR.FollowServerLogsReq,
  ): Promise<RR.FollowServerLogsRes> {
    return this.rpcRequest({ method: 'server.logs.follow', params })
  }

  async followKernelLogs(
    params: RR.FollowServerLogsReq,
  ): Promise<RR.FollowServerLogsRes> {
    return this.rpcRequest({ method: 'server.kernel-logs.follow', params })
  }

  async followTorLogs(
    params: RR.FollowServerLogsReq,
  ): Promise<RR.FollowServerLogsRes> {
    return this.rpcRequest({ method: 'net.tor.logs.follow', params })
  }

  async getServerMetrics(
    params: RR.GetServerMetricsReq,
  ): Promise<RR.GetServerMetricsRes> {
    return this.rpcRequest({ method: 'server.metrics', params })
  }

  async updateServer(url?: string): Promise<RR.UpdateServerRes> {
    const params = {
      registry: url || this.config.marketplace.start9,
    }
    return this.rpcRequest({ method: 'server.update', params })
  }

  async restartServer(
    params: RR.RestartServerReq,
  ): Promise<RR.RestartServerRes> {
    return this.rpcRequest({ method: 'server.restart', params })
  }

  async shutdownServer(
    params: RR.ShutdownServerReq,
  ): Promise<RR.ShutdownServerRes> {
    return this.rpcRequest({ method: 'server.shutdown', params })
  }

  async repairDisk(params: RR.RestartServerReq): Promise<RR.RestartServerRes> {
    return this.rpcRequest({ method: 'disk.repair', params })
  }

  async resetTor(params: RR.ResetTorReq): Promise<RR.ResetTorRes> {
    return this.rpcRequest({ method: 'net.tor.reset', params })
  }

  // marketplace URLs

  async registryRequest<T>(
    registryUrl: string,
    options: RPCOptions,
  ): Promise<T> {
    return this.rpcRequest({
      ...options,
      method: `registry.${options.method}`,
      params: { registry: registryUrl, ...options.params },
    })
  }

  async checkOSUpdate(qp: RR.CheckOSUpdateReq): Promise<RR.CheckOSUpdateRes> {
    // const { version } = await getServerInfo(this.patch)
    const params: T.GetOsVersionParams = {
      source: null, // TODO is this needed?
      target: null,
      serverId: qp.serverId,
      arch: null, // TODO @lucy backend should get this automatically
    }

    return this.registryRequest(this.config.marketplace.start9, {
      method: 'os.version.get',
      params,
    })
  }

  async getRegistryInfo(registryUrl: string): Promise<RR.GetRegistryInfoRes> {
    return this.registryRequest(registryUrl, {
      method: 'info',
      params: {},
    })
  }

  async getRegistryPackages<T extends T.GetPackageParams>(
    registryUrl: string,
    params: T,
  ): Promise<RR.GetRegistryMultiPackagesRes<T>> {
    return this.registryRequest(registryUrl, {
      method: 'package.get',
      params,
    })
  }

  async getRegistryPackage<T extends T.GetPackageParams>(
    registryUrl: string,
    params: T,
  ): Promise<RR.GetRegistrySinglePackageRes<T>> {
    return this.registryRequest(registryUrl, {
      method: 'package.get',
      params,
    })
  }

  // for getting static files: ex icons, instructions, licenses
  async getStatic(url: string, type: string, id: T.PackageId): Promise<string> {
    return this.registryRequest(url, {
      method: 'static.get', // TODO placeholder as not yet implemented on BE
      params: { type, id },
    })
  }

  // notification

  async getNotifications(
    params: RR.GetNotificationsReq,
  ): Promise<RR.GetNotificationsRes> {
    return this.rpcRequest({ method: 'notification.list', params })
  }

  async deleteNotification(
    params: RR.DeleteNotificationReq,
  ): Promise<RR.DeleteNotificationRes> {
    return this.rpcRequest({ method: 'notification.delete', params })
  }

  async deleteAllNotifications(
    params: RR.DeleteAllNotificationsReq,
  ): Promise<RR.DeleteAllNotificationsRes> {
    return this.rpcRequest({
      method: 'notification.delete-before',
      params,
    })
  }

  // wifi

  async getWifi(
    params: RR.GetWifiReq,
    timeout?: number,
  ): Promise<RR.GetWifiRes> {
    return this.rpcRequest({ method: 'wifi.get', params, timeout })
  }

  async setWifiCountry(
    params: RR.SetWifiCountryReq,
  ): Promise<RR.SetWifiCountryRes> {
    return this.rpcRequest({ method: 'wifi.country.set', params })
  }

  async addWifi(params: RR.AddWifiReq): Promise<RR.AddWifiRes> {
    return this.rpcRequest({ method: 'wifi.add', params })
  }

  async connectWifi(params: RR.ConnectWifiReq): Promise<RR.ConnectWifiRes> {
    return this.rpcRequest({ method: 'wifi.connect', params })
  }

  async deleteWifi(params: RR.DeleteWifiReq): Promise<RR.DeleteWifiRes> {
    return this.rpcRequest({ method: 'wifi.delete', params })
  }

  // ssh

  async getSshKeys(params: RR.GetSSHKeysReq): Promise<RR.GetSSHKeysRes> {
    return this.rpcRequest({ method: 'ssh.list', params })
  }

  async addSshKey(params: RR.AddSSHKeyReq): Promise<RR.AddSSHKeyRes> {
    return this.rpcRequest({ method: 'ssh.add', params })
  }

  async deleteSshKey(params: RR.DeleteSSHKeyReq): Promise<RR.DeleteSSHKeyRes> {
    return this.rpcRequest({ method: 'ssh.delete', params })
  }

  // backup

  async getBackupTargets(
    params: RR.GetBackupTargetsReq,
  ): Promise<RR.GetBackupTargetsRes> {
    return this.rpcRequest({ method: 'backup.target.list', params })
  }

  async addBackupTarget(
    params: RR.AddBackupTargetReq,
  ): Promise<RR.AddBackupTargetRes> {
    params.path = params.path.replace('/\\/g', '/')
    return this.rpcRequest({ method: 'backup.target.cifs.add', params })
  }

  async updateBackupTarget(
    params: RR.UpdateBackupTargetReq,
  ): Promise<RR.UpdateBackupTargetRes> {
    return this.rpcRequest({ method: 'backup.target.cifs.update', params })
  }

  async removeBackupTarget(
    params: RR.RemoveBackupTargetReq,
  ): Promise<RR.RemoveBackupTargetRes> {
    return this.rpcRequest({ method: 'backup.target.cifs.remove', params })
  }

  async getBackupInfo(
    params: RR.GetBackupInfoReq,
  ): Promise<RR.GetBackupInfoRes> {
    return this.rpcRequest({ method: 'backup.target.info', params })
  }

  async createBackup(params: RR.CreateBackupReq): Promise<RR.CreateBackupRes> {
    return this.rpcRequest({ method: 'backup.create', params })
  }

  // package

  async getPackageProperties(
    params: RR.GetPackagePropertiesReq,
  ): Promise<RR.GetPackagePropertiesRes<2>['data']> {
    return this.rpcRequest({ method: 'package.properties', params }).then(
      parsePropertiesPermissive,
    )
  }

  async getPackageLogs(
    params: RR.GetPackageLogsReq,
  ): Promise<RR.GetPackageLogsRes> {
    return this.rpcRequest({ method: 'package.logs', params })
  }

  async followPackageLogs(
    params: RR.FollowPackageLogsReq,
  ): Promise<RR.FollowPackageLogsRes> {
    return this.rpcRequest({ method: 'package.logs.follow', params })
  }

  async getPkgMetrics(
    params: RR.GetPackageMetricsReq,
  ): Promise<RR.GetPackageMetricsRes> {
    return this.rpcRequest({ method: 'package.metrics', params })
  }

  async installPackage(
    params: RR.InstallPackageReq,
  ): Promise<RR.InstallPackageRes> {
    return this.rpcRequest({ method: 'package.install', params })
  }

  async getPackageConfig(
    params: RR.GetPackageConfigReq,
  ): Promise<RR.GetPackageConfigRes> {
    return this.rpcRequest({ method: 'package.config.get', params })
  }

  async drySetPackageConfig(
    params: RR.DrySetPackageConfigReq,
  ): Promise<RR.DrySetPackageConfigRes> {
    return this.rpcRequest({ method: 'package.config.set.dry', params })
  }

  async setPackageConfig(
    params: RR.SetPackageConfigReq,
  ): Promise<RR.SetPackageConfigRes> {
    return this.rpcRequest({ method: 'package.config.set', params })
  }

  async restorePackages(
    params: RR.RestorePackagesReq,
  ): Promise<RR.RestorePackagesRes> {
    return this.rpcRequest({ method: 'package.backup.restore', params })
  }

  async executePackageAction(
    params: RR.ExecutePackageActionReq,
  ): Promise<RR.ExecutePackageActionRes> {
    return this.rpcRequest({ method: 'package.action', params })
  }

  async startPackage(params: RR.StartPackageReq): Promise<RR.StartPackageRes> {
    return this.rpcRequest({ method: 'package.start', params })
  }

  async restartPackage(
    params: RR.RestartPackageReq,
  ): Promise<RR.RestartPackageRes> {
    return this.rpcRequest({ method: 'package.restart', params })
  }

  async stopPackage(params: RR.StopPackageReq): Promise<RR.StopPackageRes> {
    return this.rpcRequest({ method: 'package.stop', params })
  }

  async uninstallPackage(
    params: RR.UninstallPackageReq,
  ): Promise<RR.UninstallPackageRes> {
    return this.rpcRequest({ method: 'package.uninstall', params })
  }

  async dryConfigureDependency(
    params: RR.DryConfigureDependencyReq,
  ): Promise<RR.DryConfigureDependencyRes> {
    return this.rpcRequest({
      method: 'package.dependency.configure.dry',
      params,
    })
  }

<<<<<<< HEAD
  async sideloadPackage(
    params: RR.SideloadPackageReq,
  ): Promise<RR.SideloadPackageRes> {
=======
  async sideloadPackage(): Promise<RR.SideloadPackageRes> {
>>>>>>> 87322744
    return this.rpcRequest({
      method: 'package.sideload',
      params: {},
    })
  }

  private async rpcRequest<T>(
    options: RPCOptions,
    urlOverride?: string,
  ): Promise<T> {
    const res = await this.http.rpcRequest<T>(options, urlOverride)
    const body = res.body

    if (isRpcError(body)) {
      if (body.error.code === 34) {
        console.error('Unauthenticated, logging out')
        this.auth.setUnverified()
      }
      throw new RpcError(body.error)
    }

    const patchSequence = res.headers.get('x-patch-sequence')
    if (patchSequence)
      await firstValueFrom(
        this.cache$.pipe(filter(({ id }) => id >= Number(patchSequence))),
      )

    return body.result
  }

  private async httpRequest<T>(opts: HttpOptions): Promise<T> {
    const res = await this.http.httpRequest<T>(opts)
    return res.body
  }
}<|MERGE_RESOLUTION|>--- conflicted
+++ resolved
@@ -504,13 +504,7 @@
     })
   }
 
-<<<<<<< HEAD
-  async sideloadPackage(
-    params: RR.SideloadPackageReq,
-  ): Promise<RR.SideloadPackageRes> {
-=======
   async sideloadPackage(): Promise<RR.SideloadPackageRes> {
->>>>>>> 87322744
     return this.rpcRequest({
       method: 'package.sideload',
       params: {},
