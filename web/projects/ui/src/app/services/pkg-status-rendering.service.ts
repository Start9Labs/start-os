--- conflicted
+++ resolved
@@ -23,14 +23,7 @@
   if (pkg['state-info'].state === PackageState.Installed) {
     primary = getPrimaryStatus(pkg.status)
     dependency = getDependencyStatus(depErrors)
-<<<<<<< HEAD
-    health = getHealthStatus(
-      pkg.status,
-      !isEmptyObject(pkg['state-info'].manifest['health-checks']),
-    )
-=======
     health = getHealthStatus(pkg.status)
->>>>>>> a35baca5
   } else {
     primary = pkg['state-info'].state as string as PrimaryStatus
   }
@@ -53,11 +46,7 @@
 }
 
 function getHealthStatus(status: Status): HealthStatus | null {
-<<<<<<< HEAD
-  if (status.main.status !== PackageMainStatus.Running) {
-=======
   if (status.main.status !== PackageMainStatus.Running || !status.main.health) {
->>>>>>> a35baca5
     return null
   }
 
@@ -67,13 +56,10 @@
     return HealthStatus.Waiting
   }
 
-<<<<<<< HEAD
-=======
   if (values.some(h => h.result === 'failure')) {
     return HealthStatus.Failure
   }
 
->>>>>>> a35baca5
   if (values.some(h => h.result === 'loading')) {
     return HealthStatus.Loading
   }
