import { PackageDataEntry } from 'src/app/services/patch-db/data-model'
import { PkgDependencyErrors } from './dep-error.service'
import { T } from '@start9labs/start-sdk'

export interface PackageStatus {
  primary: PrimaryStatus
  dependency: DependencyStatus | null
  health: T.HealthStatus | null
}

export function renderPkgStatus(
  pkg: PackageDataEntry,
  depErrors: PkgDependencyErrors = {},
): PackageStatus {
  let primary: PrimaryStatus
  let dependency: DependencyStatus | null = null
  let health: T.HealthStatus | null = null

  if (pkg.stateInfo.state === 'installed') {
    primary = getInstalledPrimaryStatus(pkg)
    dependency = getDependencyStatus(depErrors)
    health = getHealthStatus(pkg.status)
  } else {
    primary = pkg.stateInfo.state
  }

  return { primary, dependency, health }
}

function getInstalledPrimaryStatus(pkg: T.PackageDataEntry): PrimaryStatus {
  if (
    Object.values(pkg.requestedActions).some(
      r => r.active && r.request.severity === 'critical',
    )
  ) {
    return 'actionRequired'
  } else {
<<<<<<< HEAD
    return status.main.status
=======
    return pkg.status.main
>>>>>>> 504f1a8e
  }
}

function getDependencyStatus(depErrors: PkgDependencyErrors): DependencyStatus {
  return Object.values(depErrors).some(err => !!err) ? 'warning' : 'satisfied'
}

function getHealthStatus(status: T.MainStatus): T.HealthStatus | null {
  if (status.main !== 'running' || !status.main) {
    return null
  }

  const values = Object.values(status.health)

  if (values.some(h => h.result === 'failure')) {
    return 'failure'
  }

  if (values.some(h => h.result === 'loading')) {
    return 'loading'
  }

  if (values.some(h => h.result === 'starting')) {
    return 'starting'
  }

  return 'success'
}

export interface StatusRendering {
  display: string
  color: string
  showDots?: boolean
}

export type PrimaryStatus =
  | 'installing'
  | 'updating'
  | 'removing'
  | 'restoring'
  | 'starting'
  | 'running'
  | 'stopping'
  | 'restarting'
  | 'stopped'
  | 'backingUp'
  | 'actionRequired'
  | 'error'

export type DependencyStatus = 'warning' | 'satisfied'

export const PrimaryRendering: Record<PrimaryStatus, StatusRendering> = {
  installing: {
    display: 'Installing',
    color: 'primary',
    showDots: true,
  },
  updating: {
    display: 'Updating',
    color: 'primary',
    showDots: true,
  },
  removing: {
    display: 'Removing',
    color: 'danger',
    showDots: true,
  },
  restoring: {
    display: 'Restoring',
    color: 'primary',
    showDots: true,
  },
  stopping: {
    display: 'Stopping',
    color: 'dark-shade',
    showDots: true,
  },
  restarting: {
    display: 'Restarting',
    color: 'tertiary',
    showDots: true,
  },
  stopped: {
    display: 'Stopped',
    color: 'dark-shade',
    showDots: false,
  },
  backingUp: {
    display: 'Backing Up',
    color: 'primary',
    showDots: true,
  },
  starting: {
    display: 'Starting',
    color: 'primary',
    showDots: true,
  },
  running: {
    display: 'Running',
    color: 'success',
    showDots: false,
  },
  actionRequired: {
    display: 'Action Required',
    color: 'warning',
    showDots: false,
  },
  error: {
    display: 'Service Launch Error',
    color: 'danger',
    showDots: false,
  },
}

export const DependencyRendering: Record<DependencyStatus, StatusRendering> = {
  warning: { display: 'Issue', color: 'warning' },
  satisfied: { display: 'Satisfied', color: 'success' },
}

export const HealthRendering: Record<T.HealthStatus, StatusRendering> = {
  failure: { display: 'Failure', color: 'danger' },
  starting: { display: 'Starting', color: 'primary' },
  loading: { display: 'Loading', color: 'primary' },
  success: { display: 'Healthy', color: 'success' },
  disabled: { display: 'Disabled', color: 'dark' },
}<|MERGE_RESOLUTION|>--- conflicted
+++ resolved
@@ -35,11 +35,7 @@
   ) {
     return 'actionRequired'
   } else {
-<<<<<<< HEAD
-    return status.main.status
-=======
     return pkg.status.main
->>>>>>> 504f1a8e
   }
 }
 
