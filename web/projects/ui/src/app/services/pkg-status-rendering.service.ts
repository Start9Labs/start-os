<<<<<<< HEAD
import {
  PackageDataEntry,
  PackageMainStatus,
  PackageState,
  Status,
} from 'src/app/services/patch-db/data-model'
=======
import { PackageDataEntry } from 'src/app/services/patch-db/data-model'
>>>>>>> 8dfc5052
import { PkgDependencyErrors } from './dep-error.service'
import { Status } from '../../../../../../core/startos/bindings/Status'
import { T } from '@start9labs/start-sdk'

export interface PackageStatus {
  primary: PrimaryStatus | PackageState | PackageMainStatus
  dependency: DependencyStatus | null
  health: T.HealthStatus | null
}

export function renderPkgStatus(
  pkg: PackageDataEntry,
  depErrors: PkgDependencyErrors,
): PackageStatus {
  let primary: PrimaryStatus | PackageState | PackageMainStatus
  let dependency: DependencyStatus | null = null
  let health: T.HealthStatus | null = null

  if (pkg.stateInfo.state === 'installed') {
    primary = getInstalledPrimaryStatus(pkg.status)
    dependency = getDependencyStatus(depErrors)
    health = getHealthStatus(pkg.status)
  } else {
    primary = pkg.stateInfo.state
  }

  return { primary, dependency, health }
}

<<<<<<< HEAD
function getPrimaryStatus(status: Status): PrimaryStatus | PackageMainStatus {
  if (!status.configured) {
    return PrimaryStatus.NeedsConfig
=======
function getInstalledPrimaryStatus(status: Status): PrimaryStatus {
  if (!status.configured) {
    return 'needsConfig'
>>>>>>> 8dfc5052
  } else {
    return status.main.status
  }
}

function getDependencyStatus(depErrors: PkgDependencyErrors): DependencyStatus {
  return Object.values(depErrors).some(err => !!err) ? 'warning' : 'satisfied'
}

function getHealthStatus(status: Status): T.HealthStatus | null {
  if (status.main.status !== 'running' || !status.main.health) {
    return null
  }

  const values = Object.values(status.main.health)

  if (values.some(h => h.result === 'failure')) {
    return 'failure'
  }

  if (values.some(h => h.result === 'loading')) {
    return 'loading'
  }

  if (values.some(h => h.result === 'starting')) {
    return 'starting'
  }

  return 'success'
}

export interface StatusRendering {
  display: string
  color: string
  showDots?: boolean
}

<<<<<<< HEAD
export enum PrimaryStatus {
  // state
  Installing = 'installing',
  Updating = 'updating',
  Removing = 'removing',
  Restoring = 'restoring',
  // status
  Starting = 'starting',
  Running = 'running',
  Stopping = 'stopping',
  Restarting = 'restarting',
  Stopped = 'stopped',
  BackingUp = 'backing-up',
  // config
  NeedsConfig = 'needs-config',
}

export enum DependencyStatus {
  Warning = 'warning',
  Satisfied = 'satisfied',
}

export enum HealthStatus {
  Failure = 'failure',
  Starting = 'starting',
  Loading = 'loading',
  Healthy = 'healthy',
}

export const PrimaryRendering: Record<string, StatusRendering> = {
  [PrimaryStatus.Installing]: {
=======
export type PrimaryStatus =
  | 'installing'
  | 'updating'
  | 'removing'
  | 'restoring'
  | 'starting'
  | 'running'
  | 'stopping'
  | 'restarting'
  | 'stopped'
  | 'backingUp'
  | 'needsConfig'

export type DependencyStatus = 'warning' | 'satisfied'

export const PrimaryRendering: Record<PrimaryStatus, StatusRendering> = {
  installing: {
>>>>>>> 8dfc5052
    display: 'Installing',
    color: 'primary',
    showDots: true,
  },
  updating: {
    display: 'Updating',
    color: 'primary',
    showDots: true,
  },
  removing: {
    display: 'Removing',
    color: 'danger',
    showDots: true,
  },
  restoring: {
    display: 'Restoring',
    color: 'primary',
    showDots: true,
  },
  stopping: {
    display: 'Stopping',
    color: 'dark-shade',
    showDots: true,
  },
  restarting: {
    display: 'Restarting',
    color: 'tertiary',
    showDots: true,
  },
  stopped: {
    display: 'Stopped',
    color: 'dark-shade',
    showDots: false,
  },
  backingUp: {
    display: 'Backing Up',
    color: 'primary',
    showDots: true,
  },
  starting: {
    display: 'Starting',
    color: 'primary',
    showDots: true,
  },
  running: {
    display: 'Running',
    color: 'success',
    showDots: false,
  },
  needsConfig: {
    display: 'Needs Config',
    color: 'warning',
    showDots: false,
  },
}

export const DependencyRendering: Record<DependencyStatus, StatusRendering> = {
  warning: { display: 'Issue', color: 'warning' },
  satisfied: { display: 'Satisfied', color: 'success' },
}

export const HealthRendering: Record<T.HealthStatus, StatusRendering> = {
  failure: { display: 'Failure', color: 'danger' },
  starting: { display: 'Starting', color: 'primary' },
  loading: { display: 'Loading', color: 'primary' },
  success: { display: 'Healthy', color: 'success' },
  disabled: { display: 'Disabled', color: 'dark' },
}<|MERGE_RESOLUTION|>--- conflicted
+++ resolved
@@ -1,19 +1,10 @@
-<<<<<<< HEAD
-import {
-  PackageDataEntry,
-  PackageMainStatus,
-  PackageState,
-  Status,
-} from 'src/app/services/patch-db/data-model'
-=======
 import { PackageDataEntry } from 'src/app/services/patch-db/data-model'
->>>>>>> 8dfc5052
 import { PkgDependencyErrors } from './dep-error.service'
 import { Status } from '../../../../../../core/startos/bindings/Status'
 import { T } from '@start9labs/start-sdk'
 
 export interface PackageStatus {
-  primary: PrimaryStatus | PackageState | PackageMainStatus
+  primary: PrimaryStatus
   dependency: DependencyStatus | null
   health: T.HealthStatus | null
 }
@@ -22,7 +13,7 @@
   pkg: PackageDataEntry,
   depErrors: PkgDependencyErrors,
 ): PackageStatus {
-  let primary: PrimaryStatus | PackageState | PackageMainStatus
+  let primary: PrimaryStatus
   let dependency: DependencyStatus | null = null
   let health: T.HealthStatus | null = null
 
@@ -37,15 +28,9 @@
   return { primary, dependency, health }
 }
 
-<<<<<<< HEAD
-function getPrimaryStatus(status: Status): PrimaryStatus | PackageMainStatus {
-  if (!status.configured) {
-    return PrimaryStatus.NeedsConfig
-=======
 function getInstalledPrimaryStatus(status: Status): PrimaryStatus {
   if (!status.configured) {
     return 'needsConfig'
->>>>>>> 8dfc5052
   } else {
     return status.main.status
   }
@@ -83,39 +68,6 @@
   showDots?: boolean
 }
 
-<<<<<<< HEAD
-export enum PrimaryStatus {
-  // state
-  Installing = 'installing',
-  Updating = 'updating',
-  Removing = 'removing',
-  Restoring = 'restoring',
-  // status
-  Starting = 'starting',
-  Running = 'running',
-  Stopping = 'stopping',
-  Restarting = 'restarting',
-  Stopped = 'stopped',
-  BackingUp = 'backing-up',
-  // config
-  NeedsConfig = 'needs-config',
-}
-
-export enum DependencyStatus {
-  Warning = 'warning',
-  Satisfied = 'satisfied',
-}
-
-export enum HealthStatus {
-  Failure = 'failure',
-  Starting = 'starting',
-  Loading = 'loading',
-  Healthy = 'healthy',
-}
-
-export const PrimaryRendering: Record<string, StatusRendering> = {
-  [PrimaryStatus.Installing]: {
-=======
 export type PrimaryStatus =
   | 'installing'
   | 'updating'
@@ -133,7 +85,6 @@
 
 export const PrimaryRendering: Record<PrimaryStatus, StatusRendering> = {
   installing: {
->>>>>>> 8dfc5052
     display: 'Installing',
     color: 'primary',
     showDots: true,
