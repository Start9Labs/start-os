import { Injectable } from '@angular/core'
import { Emver } from '@start9labs/shared'
import { PatchDB } from 'patch-db-client'
import { BehaviorSubject, distinctUntilChanged, map, combineLatest } from 'rxjs'
import { MarketplaceEOS } from 'src/app/services/api/api.types'
import { ApiService } from 'src/app/services/api/embassy-api.service'
import { getServerInfo } from 'src/app/util/get-server-info'
import { DataModel } from './patch-db/data-model'

@Injectable({
  providedIn: 'root',
})
export class EOSService {
  eos?: MarketplaceEOS
  updateAvailable$ = new BehaviorSubject<boolean>(false)

  readonly updating$ = this.patch.watch$('serverInfo', 'statusInfo').pipe(
    map(status => !!status.updateProgress || status.updated),
    distinctUntilChanged(),
  )

  readonly backingUp$ = this.patch
<<<<<<< HEAD
    .watch$('server-info', 'status-info', 'current-backup')
=======
    .watch$('serverInfo', 'statusInfo', 'backupProgress')
>>>>>>> 7e9d453a
    .pipe(
      map(obj => !!obj),
      distinctUntilChanged(),
    )

  readonly updatingOrBackingUp$ = combineLatest([
    this.updating$,
    this.backingUp$,
  ]).pipe(
    map(([updating, backingUp]) => {
      return updating || backingUp
    }),
  )

  readonly showUpdate$ = combineLatest([
    this.updateAvailable$,
    this.updating$,
  ]).pipe(
    map(([available, updating]) => {
      return available && !updating
    }),
  )

  constructor(
    private readonly api: ApiService,
    private readonly emver: Emver,
    private readonly patch: PatchDB<DataModel>,
  ) {}

  async loadEos(): Promise<void> {
    const { version } = await getServerInfo(this.patch)
    this.eos = await this.api.getEos()
    const updateAvailable = this.emver.compare(this.eos.version, version) === 1
    this.updateAvailable$.next(updateAvailable)
  }
}<|MERGE_RESOLUTION|>--- conflicted
+++ resolved
@@ -20,11 +20,7 @@
   )
 
   readonly backingUp$ = this.patch
-<<<<<<< HEAD
-    .watch$('server-info', 'status-info', 'current-backup')
-=======
-    .watch$('serverInfo', 'statusInfo', 'backupProgress')
->>>>>>> 7e9d453a
+    .watch$('serverInfo', 'statusInfo', 'currentBackup')
     .pipe(
       map(obj => !!obj),
       distinctUntilChanged(),
