import { BackupJob, ServerNotifications } from '../api/api.types'
import { Url } from '@start9labs/shared'
import { Manifest } from '@start9labs/marketplace'
import { types } from '@start9labs/start-sdk'
<<<<<<< HEAD
import { InputSpec } from '@start9labs/start-sdk/cjs/sdk/lib/config/configTypes'
import {
  ActionMetadata,
  HostnameInfo,
} from '@start9labs/start-sdk/cjs/sdk/lib/types'
import { customSmtp } from '@start9labs/start-sdk/cjs/sdk/lib/config/configConstants'
=======
import { ActionMetadata } from '@start9labs/start-sdk/cjs/sdk/lib/types'
>>>>>>> 7e9d453a
type ServiceInterfaceWithHostInfo = types.ServiceInterfaceWithHostInfo

export interface DataModel {
  serverInfo: ServerInfo
  packageData: { [id: string]: PackageDataEntry }
  ui: UIData
}

export interface UIData {
  name: string | null
<<<<<<< HEAD
  'ack-welcome': string // emver
=======
  ackWelcome: string // eOS emver
>>>>>>> 7e9d453a
  marketplace: UIMarketplaceData
  gaming: {
    snake: {
      highScore: number
    }
  }
  ackInstructions: Record<string, boolean>
  theme: string
  widgets: readonly Widget[]
  desktop: readonly string[]
}

export interface Widget {
  id: string
  meta: {
    name: string
    width: number
    height: number
    mobileWidth: number
    mobileHeight: number
  }
  url?: string
  settings?: string
}

export interface UIMarketplaceData {
  selectedUrl: string
  knownHosts: {
    'https://registry.start9.com/': UIStore
    'https://community-registry.start9.com/': UIStore
    [url: string]: UIStore
  }
}

export interface UIStore {
  name?: string
}

export interface ServerInfo {
  id: string
  version: string
<<<<<<< HEAD
  country: string
  ui: HostnameInfo[]
  network: NetworkInfo
  'last-backup': string | null
  unreadNotifications: {
    count: number
    recent: ServerNotifications
  }
  'status-info': ServerStatusInfo
  'eos-version-compat': string
  pubkey: string
  'ca-fingerprint': string
  'ntp-synced': boolean
  smtp: typeof customSmtp.validator._TYPE
  'password-hash': string
=======
  lastBackup: string | null
  lanAddress: Url
  torAddress: Url
  ipInfo: IpInfo
  lastWifiRegion: string | null
  unreadNotificationCount: number
  statusInfo: ServerStatusInfo
  eosVersionCompat: string
  passwordHash: string
  hostname: string
  pubkey: string
  caFingerprint: string
  ntpSynced: boolean
>>>>>>> 7e9d453a
  platform: string
}

export type NetworkInfo = {
  wifi: WiFiInfo
  start9ToSubdomain: Omit<Domain, 'provider'> | null
  domains: Domain[]
  wanConfig: {
    upnp: boolean
    forwards: PortForward[]
  }
  proxies: Proxy[]
  outboundProxy: OsOutboundProxy
  primaryProxies: {
    inbound: string | null
    outbound: string | null
  }
}

export type DomainInfo = {
  domain: string
  subdomain: string | null
}

export type InboundProxy = { proxyId: string } | 'primary' | null
export type OsOutboundProxy = InboundProxy
export type ServiceOutboundProxy = OsOutboundProxy | 'mirror'

export type PortForward = {
  assigned: number
  override: number | null
  target: number
  error: string | null
}

export type WiFiInfo = {
  enabled: boolean
  lastRegion: string | null
}

export type Domain = {
  value: string
  createdAt: string
  provider: string
  networkStrategy: NetworkStrategy
  usedBy: {
    service: { id: string | null; title: string } // null means startos
    interfaces: { id: string | null; title: string }[] // null means startos
  }[]
}

export type NetworkStrategy =
  | { proxyId: string | null } // null means system primary
  | { ipStrategy: 'ipv4' | 'ipv6' | 'dualstack' }

export type Proxy = {
  id: string
  name: string
  createdAt: string
  type: 'outbound' | 'inbound-outbound' | 'vlan' | { error: string }
  endpoint: string
  // below is overlay only
  usedBy: {
    services: { id: string | null; title: string }[] // implies outbound - null means startos
    domains: string[] // implies inbound
  }
  primaryInbound: boolean
  primaryOutbound: boolean
}

export interface IpInfo {
  [iface: string]: {
    wireless: boolean
    ipv4: string | null
    ipv6: string | null
  }
}

export interface ServerStatusInfo {
<<<<<<< HEAD
  'current-backup': null | {
    job: BackupJob
    'backup-progress': {
      [packageId: string]: {
        complete: boolean
      }
=======
  backupProgress: null | {
    [packageId: string]: {
      complete: boolean
>>>>>>> 7e9d453a
    }
  }
  updated: boolean
  updateProgress: { size: number | null; downloaded: number } | null
  restarting: boolean
  shuttingDown: boolean
}

export enum ServerStatus {
  Running = 'running',
  Updated = 'updated',
  BackingUp = 'backing-up',
}

export type PackageDataEntry<T extends StateInfo = StateInfo> = {
  stateInfo: T
  icon: Url
  status: Status
  actions: Record<string, ActionMetadata>
  lastBackup: string | null
  currentDependencies: { [id: string]: CurrentDependencyInfo }
  dependencyInfo: {
    [id: string]: {
      title: string
      icon: Url
    }
  }
<<<<<<< HEAD
  'service-interfaces': Record<string, ServiceInterfaceWithHostInfo>
  'marketplace-url': string | null
  'developer-key': string
  'has-config': boolean
  outboundProxy: ServiceOutboundProxy
=======
  serviceInterfaces: Record<string, ServiceInterfaceWithHostInfo>
  marketplaceUrl: string | null
  developerKey: string
>>>>>>> 7e9d453a
}

export type StateInfo = InstalledState | InstallingState | UpdatingState

export type InstalledState = {
  state: PackageState.Installed | PackageState.Removing
  manifest: Manifest
}

export type InstallingState = {
  state: PackageState.Installing | PackageState.Restoring
  installingInfo: InstallingInfo
}

export type UpdatingState = {
  state: PackageState.Updating
  installingInfo: InstallingInfo
  manifest: Manifest
}

export enum PackageState {
  Installing = 'installing',
  Installed = 'installed',
  Updating = 'updating',
  Removing = 'removing',
  Restoring = 'restoring',
}

export interface CurrentDependencyInfo {
  versionRange: string
  healthChecks: string[] // array of health check IDs
}

export interface Status {
  configured: boolean
  main: MainStatus
  dependencyConfigErrors: { [id: string]: string | null }
}

export type MainStatus =
  | MainStatusStopped
  | MainStatusStopping
  | MainStatusStarting
  | MainStatusRunning
  | MainStatusBackingUp
  | MainStatusRestarting
  | MainStatusConfiguring

export interface MainStatusStopped {
  status: PackageMainStatus.Stopped
}

export interface MainStatusStopping {
  status: PackageMainStatus.Stopping
  timeout: string
}

export interface MainStatusStarting {
  status: PackageMainStatus.Starting
}

export interface MainStatusRunning {
  status: PackageMainStatus.Running
  started: string // UTC date string
  health: Record<string, HealthCheckResult>
}

export interface MainStatusBackingUp {
  status: PackageMainStatus.BackingUp
}

export interface MainStatusRestarting {
  status: PackageMainStatus.Restarting
}

export interface MainStatusConfiguring {
  status: PackageMainStatus.Configuring
}

export enum PackageMainStatus {
  Starting = 'starting',
  Running = 'running',
  Stopping = 'stopping',
  Stopped = 'stopped',
  BackingUp = 'backing-up',
  Restarting = 'restarting',
  Configuring = 'configuring',
}

export type HealthCheckResult = { name: string } & (
  | HealthCheckResultStarting
  | HealthCheckResultLoading
  | HealthCheckResultDisabled
  | HealthCheckResultSuccess
  | HealthCheckResultFailure
)

export enum HealthResult {
  Starting = 'starting',
  Loading = 'loading',
  Disabled = 'disabled',
  Success = 'success',
  Failure = 'failure',
}

export interface HealthCheckResultStarting {
  result: HealthResult.Starting
}

export interface HealthCheckResultDisabled {
  result: HealthResult.Disabled
}

export interface HealthCheckResultSuccess {
  result: HealthResult.Success
  message: string
}

export interface HealthCheckResultLoading {
  result: HealthResult.Loading
  message: string
}

export interface HealthCheckResultFailure {
  result: HealthResult.Failure
  message: string
}

export type InstallingInfo = {
  progress: FullProgress
  newManifest: Manifest
}

export type FullProgress = {
  overall: Progress
  phases: { name: string; progress: Progress }[]
}
export type Progress = boolean | { done: number; total: number | null } // false means indeterminate. true means complete<|MERGE_RESOLUTION|>--- conflicted
+++ resolved
@@ -2,16 +2,12 @@
 import { Url } from '@start9labs/shared'
 import { Manifest } from '@start9labs/marketplace'
 import { types } from '@start9labs/start-sdk'
-<<<<<<< HEAD
-import { InputSpec } from '@start9labs/start-sdk/cjs/sdk/lib/config/configTypes'
 import {
   ActionMetadata,
   HostnameInfo,
 } from '@start9labs/start-sdk/cjs/sdk/lib/types'
 import { customSmtp } from '@start9labs/start-sdk/cjs/sdk/lib/config/configConstants'
-=======
-import { ActionMetadata } from '@start9labs/start-sdk/cjs/sdk/lib/types'
->>>>>>> 7e9d453a
+
 type ServiceInterfaceWithHostInfo = types.ServiceInterfaceWithHostInfo
 
 export interface DataModel {
@@ -22,11 +18,7 @@
 
 export interface UIData {
   name: string | null
-<<<<<<< HEAD
-  'ack-welcome': string // emver
-=======
-  ackWelcome: string // eOS emver
->>>>>>> 7e9d453a
+  ackWelcome: string // emver
   marketplace: UIMarketplaceData
   gaming: {
     snake: {
@@ -68,37 +60,21 @@
 export interface ServerInfo {
   id: string
   version: string
-<<<<<<< HEAD
   country: string
   ui: HostnameInfo[]
   network: NetworkInfo
-  'last-backup': string | null
+  lastBackup: string | null
   unreadNotifications: {
     count: number
     recent: ServerNotifications
   }
-  'status-info': ServerStatusInfo
-  'eos-version-compat': string
-  pubkey: string
-  'ca-fingerprint': string
-  'ntp-synced': boolean
-  smtp: typeof customSmtp.validator._TYPE
-  'password-hash': string
-=======
-  lastBackup: string | null
-  lanAddress: Url
-  torAddress: Url
-  ipInfo: IpInfo
-  lastWifiRegion: string | null
-  unreadNotificationCount: number
   statusInfo: ServerStatusInfo
   eosVersionCompat: string
-  passwordHash: string
-  hostname: string
   pubkey: string
   caFingerprint: string
   ntpSynced: boolean
->>>>>>> 7e9d453a
+  smtp: typeof customSmtp.validator._TYPE
+  passwordHash: string
   platform: string
 }
 
@@ -178,19 +154,9 @@
 }
 
 export interface ServerStatusInfo {
-<<<<<<< HEAD
-  'current-backup': null | {
+  currentBackup: null | {
     job: BackupJob
-    'backup-progress': {
-      [packageId: string]: {
-        complete: boolean
-      }
-=======
-  backupProgress: null | {
-    [packageId: string]: {
-      complete: boolean
->>>>>>> 7e9d453a
-    }
+    backupProgress: Record<string, boolean>
   }
   updated: boolean
   updateProgress: { size: number | null; downloaded: number } | null
@@ -217,17 +183,10 @@
       icon: Url
     }
   }
-<<<<<<< HEAD
-  'service-interfaces': Record<string, ServiceInterfaceWithHostInfo>
-  'marketplace-url': string | null
-  'developer-key': string
-  'has-config': boolean
-  outboundProxy: ServiceOutboundProxy
-=======
   serviceInterfaces: Record<string, ServiceInterfaceWithHostInfo>
   marketplaceUrl: string | null
   developerKey: string
->>>>>>> 7e9d453a
+  outboundProxy: ServiceOutboundProxy
 }
 
 export type StateInfo = InstalledState | InstallingState | UpdatingState
