import { BackupJob, ServerNotifications } from '../api/api.types'
import { T } from '@start9labs/start-sdk'

export type DataModel = {
  ui: UIData
  serverInfo: ServerInfo
  packageData: Record<string, PackageDataEntry>
}

export type UIData = {
  name: string | null
<<<<<<< HEAD
  ackWelcome: string // emver
=======
>>>>>>> f48750c2
  marketplace: UIMarketplaceData
  gaming: {
    snake: {
      highScore: number
    }
  }
  ackInstructions: Record<string, boolean>
  theme: string
  desktop: readonly string[]
}

export type UIMarketplaceData = {
  selectedUrl: string
  knownHosts: {
    'https://registry.start9.com/': UIStore
    'https://community-registry.start9.com/': UIStore
    [url: string]: UIStore
  }
}

export type UIStore = {
  name?: string
}

export type ServerInfo = {
  id: string
  version: string
  country: string
  ui: T.HostnameInfo[]
  network: NetworkInfo
  lastBackup: string | null
  unreadNotifications: {
    count: number
    recent: ServerNotifications
  }
  statusInfo: ServerStatusInfo
  eosVersionCompat: string
  pubkey: string
  caFingerprint: string
  ntpSynced: boolean
  smtp: T.SmtpValue | null
  passwordHash: string
  platform: string
  arch: string
  governor: string | null
  zram: boolean
}

export type NetworkInfo = {
  wifi: WiFiInfo
  start9ToSubdomain: Omit<Domain, 'provider'> | null
  domains: Domain[]
  wanConfig: {
    upnp: boolean
    forwards: PortForward[]
  }
  proxies: Proxy[]
  outboundProxy: string | null
}

export type DomainInfo = {
  domain: string
  subdomain: string | null
}

export type PortForward = {
  assigned: number
  override: number | null
  target: number
  error: string | null
}

export type WiFiInfo = {
  enabled: boolean
  lastRegion: string | null
  interface: string | null
  ssids: Array<string>
  selected: string | null
}

export type Domain = {
  value: string
  createdAt: string
  provider: string
  networkStrategy: NetworkStrategy
  usedBy: {
    service: { id: string | null; title: string } // null means startos
    interfaces: { id: string | null; title: string }[] // null means startos
  }[]
}

export type NetworkStrategy =
  | { proxy: string }
  | { ipStrategy: 'ipv4' | 'ipv6' | 'dualstack' }

export type Proxy = {
  id: string
  name: string
  createdAt: string
  type: 'outbound' | 'inbound-outbound' | 'vlan' | { error: string }
  endpoint: string
  // below is overlay only
  usedBy: {
    services: { id: string | null; title: string }[] // implies outbound - null means startos
    domains: string[] // implies inbound
  }
}

export interface ServerStatusInfo {
  currentBackup: null | {
    job: BackupJob
    backupProgress: Record<string, boolean>
  }
  updated: boolean
  updateProgress: { size: number | null; downloaded: number } | null
  restarting: boolean
  shuttingDown: boolean
}

export type PackageDataEntry<T extends StateInfo = StateInfo> =
  T.PackageDataEntry & {
    stateInfo: T
    installedAt: string
    outboundProxy: string | null
    nextBackup: string | null
  }

export type AllPackageData = NonNullable<
  T.AllPackageData & Record<string, PackageDataEntry<StateInfo>>
>

export type StateInfo = InstalledState | InstallingState | UpdatingState

export type InstalledState = {
  state: 'installed' | 'removing'
  manifest: T.Manifest
  installingInfo?: undefined
}

export type InstallingState = {
  state: 'installing' | 'restoring'
  installingInfo: InstallingInfo
  manifest?: undefined
}

export type UpdatingState = {
  state: 'updating'
  installingInfo: InstallingInfo
  manifest: T.Manifest
}

export type InstallingInfo = {
  progress: T.FullProgress
  newManifest: T.Manifest
}<|MERGE_RESOLUTION|>--- conflicted
+++ resolved
@@ -9,10 +9,6 @@
 
 export type UIData = {
   name: string | null
-<<<<<<< HEAD
-  ackWelcome: string // emver
-=======
->>>>>>> f48750c2
   marketplace: UIMarketplaceData
   gaming: {
     snake: {
