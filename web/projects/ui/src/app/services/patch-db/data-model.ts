<<<<<<< HEAD
import { BackupJob, ServerNotifications } from '../api/api.types'
import { T } from '@start9labs/start-sdk'
import { config } from '@start9labs/start-sdk'

export type DataModel = {
  ui: UIData
  serverInfo: ServerInfo
=======
import { T } from '@start9labs/start-sdk'

export type DataModel = T.Public & {
  ui: UIData
>>>>>>> 94a5075b
  packageData: Record<string, PackageDataEntry>
}

export type UIData = {
  name: string | null
<<<<<<< HEAD
  ackWelcome: string // emver
=======
  ackWelcome: string // eOS emver
>>>>>>> 94a5075b
  marketplace: UIMarketplaceData
  gaming: {
    snake: {
      highScore: number
    }
  }
  ackInstructions: Record<string, boolean>
  theme: string
  desktop: readonly string[]
}

<<<<<<< HEAD
export type UIMarketplaceData = {
=======
export interface Widget {
  id: string
  meta: {
    name: string
    width: number
    height: number
    mobileWidth: number
    mobileHeight: number
  }
  url?: string
  settings?: string
}

export interface UIMarketplaceData {
>>>>>>> 94a5075b
  selectedUrl: string
  knownHosts: {
    'https://registry.start9.com/': UIStore
    'https://community-registry.start9.com/': UIStore
    [url: string]: UIStore
  }
}

export type UIStore = {
  name?: string
}

<<<<<<< HEAD
export type ServerInfo = {
  id: string
  version: string
  country: string
  ui: T.HostnameInfo[]
  network: NetworkInfo
  lastBackup: string | null
  unreadNotifications: {
    count: number
    recent: ServerNotifications
  }
  statusInfo: ServerStatusInfo
  eosVersionCompat: string
  pubkey: string
  caFingerprint: string
  ntpSynced: boolean
  smtp: typeof config.constants.customSmtp.validator._TYPE
  passwordHash: string
  platform: string
  arch: string
  governor: string | null
}

export type NetworkInfo = {
  wifi: WiFiInfo
  start9ToSubdomain: Omit<Domain, 'provider'> | null
  domains: Domain[]
  wanConfig: {
    upnp: boolean
    forwards: PortForward[]
  }
  proxies: Proxy[]
  outboundProxy: string | null
}

export type DomainInfo = {
  domain: string
  subdomain: string | null
}

export type PortForward = {
  assigned: number
  override: number | null
  target: number
  error: string | null
}

export type WiFiInfo = {
  enabled: boolean
  lastRegion: string | null
}

export type Domain = {
  value: string
  createdAt: string
  provider: string
  networkStrategy: NetworkStrategy
  usedBy: {
    service: { id: string | null; title: string } // null means startos
    interfaces: { id: string | null; title: string }[] // null means startos
  }[]
}

export type NetworkStrategy =
  | { proxy: string }
  | { ipStrategy: 'ipv4' | 'ipv6' | 'dualstack' }

export type Proxy = {
  id: string
  name: string
  createdAt: string
  type: 'outbound' | 'inbound-outbound' | 'vlan' | { error: string }
  endpoint: string
  // below is overlay only
  usedBy: {
    services: { id: string | null; title: string }[] // implies outbound - null means startos
    domains: string[] // implies inbound
  }
}

export interface ServerStatusInfo {
  currentBackup: null | {
    job: BackupJob
    backupProgress: Record<string, boolean>
  }
  updated: boolean
  updateProgress: { size: number | null; downloaded: number } | null
  restarting: boolean
  shuttingDown: boolean
}

export type PackageDataEntry<T extends StateInfo = StateInfo> =
  T.PackageDataEntry & {
    stateInfo: T
    installedAt: string
    outboundProxy: string | null
    nextBackup: string | null
  }

=======
export type PackageDataEntry<T extends StateInfo = StateInfo> =
  T.PackageDataEntry & {
    stateInfo: T
  }

export type AllPackageData = NonNullable<
  T.AllPackageData & Record<string, PackageDataEntry<StateInfo>>
>

>>>>>>> 94a5075b
export type StateInfo = InstalledState | InstallingState | UpdatingState

export type InstalledState = {
  state: 'installed' | 'removing'
  manifest: T.Manifest
  installingInfo?: undefined
}

export type InstallingState = {
  state: 'installing' | 'restoring'
  installingInfo: InstallingInfo
  manifest?: undefined
}

export type UpdatingState = {
  state: 'updating'
  installingInfo: InstallingInfo
  manifest: T.Manifest
}

export type InstallingInfo = {
  progress: T.FullProgress
  newManifest: T.Manifest
}<|MERGE_RESOLUTION|>--- conflicted
+++ resolved
@@ -1,4 +1,3 @@
-<<<<<<< HEAD
 import { BackupJob, ServerNotifications } from '../api/api.types'
 import { T } from '@start9labs/start-sdk'
 import { config } from '@start9labs/start-sdk'
@@ -6,22 +5,12 @@
 export type DataModel = {
   ui: UIData
   serverInfo: ServerInfo
-=======
-import { T } from '@start9labs/start-sdk'
-
-export type DataModel = T.Public & {
-  ui: UIData
->>>>>>> 94a5075b
   packageData: Record<string, PackageDataEntry>
 }
 
 export type UIData = {
   name: string | null
-<<<<<<< HEAD
   ackWelcome: string // emver
-=======
-  ackWelcome: string // eOS emver
->>>>>>> 94a5075b
   marketplace: UIMarketplaceData
   gaming: {
     snake: {
@@ -33,24 +22,7 @@
   desktop: readonly string[]
 }
 
-<<<<<<< HEAD
 export type UIMarketplaceData = {
-=======
-export interface Widget {
-  id: string
-  meta: {
-    name: string
-    width: number
-    height: number
-    mobileWidth: number
-    mobileHeight: number
-  }
-  url?: string
-  settings?: string
-}
-
-export interface UIMarketplaceData {
->>>>>>> 94a5075b
   selectedUrl: string
   knownHosts: {
     'https://registry.start9.com/': UIStore
@@ -63,7 +35,6 @@
   name?: string
 }
 
-<<<<<<< HEAD
 export type ServerInfo = {
   id: string
   version: string
@@ -163,17 +134,10 @@
     nextBackup: string | null
   }
 
-=======
-export type PackageDataEntry<T extends StateInfo = StateInfo> =
-  T.PackageDataEntry & {
-    stateInfo: T
-  }
-
 export type AllPackageData = NonNullable<
   T.AllPackageData & Record<string, PackageDataEntry<StateInfo>>
 >
 
->>>>>>> 94a5075b
 export type StateInfo = InstalledState | InstallingState | UpdatingState
 
 export type InstalledState = {
