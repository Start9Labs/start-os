--- conflicted
+++ resolved
@@ -1,17 +1,8 @@
-<<<<<<< HEAD
 import { BackupJob, ServerNotifications } from '../api/api.types'
 import { T } from '@start9labs/start-sdk'
 import { config } from '@start9labs/start-sdk'
-import { PackageDataEntry as PDE } from '../../../../../../../core/startos/bindings/PackageDataEntry'
-import { FullProgress } from '../../../../../../../core/startos/bindings/FullProgress'
-import { Manifest } from '../../../../../../../core/startos/bindings/Manifest'
 
 export type DataModel = {
-=======
-import { T } from '@start9labs/start-sdk'
-
-export type DataModel = T.Public & {
->>>>>>> cc1f14e5
   ui: UIData
   serverInfo: ServerInfo
   packageData: Record<string, PackageDataEntry>
@@ -44,7 +35,6 @@
   name?: string
 }
 
-<<<<<<< HEAD
 export type ServerInfo = {
   id: string
   version: string
@@ -136,17 +126,12 @@
   shuttingDown: boolean
 }
 
-export type PackageDataEntry<T extends StateInfo = StateInfo> = PDE & {
-  stateInfo: T
-  installedAt: string
-  outboundProxy: string | null
-}
-=======
 export type PackageDataEntry<T extends StateInfo = StateInfo> =
   T.PackageDataEntry & {
     stateInfo: T
+    installedAt: string
+    outboundProxy: string | null
   }
->>>>>>> cc1f14e5
 
 export type StateInfo = InstalledState | InstallingState | UpdatingState
 
