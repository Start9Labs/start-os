--- conflicted
+++ resolved
@@ -154,19 +154,8 @@
   status: Status
   actions: Record<string, T.ActionMetadata>
   lastBackup: string | null
-<<<<<<< HEAD
-  currentDependencies: { [id: string]: CurrentDependencyInfo }
-  dependencyInfo: {
-    [id: string]: {
-      title: string
-      icon: Url
-    }
-  }
+  currentDependencies: Record<string, CurrentDependencyInfo>
   serviceInterfaces: Record<string, T.ServiceInterfaceWithHostInfo>
-=======
-  currentDependencies: Record<string, CurrentDependencyInfo>
-  serviceInterfaces: Record<string, ServiceInterfaceWithHostInfo>
->>>>>>> 22d8d083
   marketplaceUrl: string | null
   developerKey: string
   installedAt: string
