--- conflicted
+++ resolved
@@ -1,25 +1,17 @@
 import { BackupJob, ServerNotifications } from '../api/api.types'
-import { Url } from '@start9labs/shared'
-<<<<<<< HEAD
-import { Manifest } from '@start9labs/marketplace'
 import { T } from '@start9labs/start-sdk'
 import { config } from '@start9labs/start-sdk'
-=======
-import { types } from '@start9labs/start-sdk'
-import { ActionMetadata } from '@start9labs/start-sdk/cjs/sdk/lib/types'
-import { Public } from '../../../../../../../core/startos/bindings/Public'
 import { PackageDataEntry as PDE } from '../../../../../../../core/startos/bindings/PackageDataEntry'
 import { FullProgress } from '../../../../../../../core/startos/bindings/FullProgress'
 import { Manifest } from '../../../../../../../core/startos/bindings/Manifest'
-type ServiceInterfaceWithHostInfo = types.ServiceInterfaceWithHostInfo
->>>>>>> 8dfc5052
 
-export type DataModel = Public & {
+export type DataModel = {
   ui: UIData
+  serverInfo: ServerInfo
   packageData: Record<string, PackageDataEntry>
 }
 
-export interface UIData {
+export type UIData = {
   name: string | null
   ackWelcome: string // emver
   marketplace: UIMarketplaceData
@@ -30,24 +22,10 @@
   }
   ackInstructions: Record<string, boolean>
   theme: string
-  widgets: readonly Widget[]
   desktop: readonly string[]
 }
 
-export interface Widget {
-  id: string
-  meta: {
-    name: string
-    width: number
-    height: number
-    mobileWidth: number
-    mobileHeight: number
-  }
-  url?: string
-  settings?: string
-}
-
-export interface UIMarketplaceData {
+export type UIMarketplaceData = {
   selectedUrl: string
   knownHosts: {
     'https://registry.start9.com/': UIStore
@@ -56,12 +34,11 @@
   }
 }
 
-export interface UIStore {
+export type UIStore = {
   name?: string
 }
 
-<<<<<<< HEAD
-export interface ServerInfo {
+export type ServerInfo = {
   id: string
   version: string
   country: string
@@ -80,6 +57,8 @@
   smtp: typeof config.constants.customSmtp.validator._TYPE
   passwordHash: string
   platform: string
+  arch: string
+  governor: string | null
 }
 
 export type NetworkInfo = {
@@ -139,14 +118,6 @@
   }
 }
 
-export interface IpInfo {
-  [iface: string]: {
-    wireless: boolean
-    ipv4: string | null
-    ipv6: string | null
-  }
-}
-
 export interface ServerStatusInfo {
   currentBackup: null | {
     job: BackupJob
@@ -158,22 +129,10 @@
   shuttingDown: boolean
 }
 
-export type PackageDataEntry<T extends StateInfo = StateInfo> = {
+export type PackageDataEntry<T extends StateInfo = StateInfo> = PDE & {
   stateInfo: T
-  icon: Url
-  status: Status
-  actions: Record<string, T.ActionMetadata>
-  lastBackup: string | null
-  currentDependencies: Record<string, CurrentDependencyInfo>
-  serviceInterfaces: Record<string, T.ServiceInterfaceWithHostInfo>
-  marketplaceUrl: string | null
-  developerKey: string
   installedAt: string
   outboundProxy: string | null
-=======
-export type PackageDataEntry<T extends StateInfo = StateInfo> = PDE & {
-  stateInfo: T
->>>>>>> 8dfc5052
 }
 
 export type StateInfo = InstalledState | InstallingState | UpdatingState
@@ -196,121 +155,6 @@
   manifest: Manifest
 }
 
-<<<<<<< HEAD
-export enum PackageState {
-  Installing = 'installing',
-  Installed = 'installed',
-  Updating = 'updating',
-  Removing = 'removing',
-  Restoring = 'restoring',
-}
-
-export interface CurrentDependencyInfo {
-  title: string
-  icon: string
-  kind: 'exists' | 'running'
-  registryUrl: string
-  versionSpec: string
-  healthChecks: string[] // array of health check IDs
-}
-
-export interface Status {
-  configured: boolean
-  main: MainStatus
-  dependencyConfigErrors: { [id: string]: string | null }
-}
-
-export type MainStatus =
-  | MainStatusStopped
-  | MainStatusStopping
-  | MainStatusStarting
-  | MainStatusRunning
-  | MainStatusBackingUp
-  | MainStatusRestarting
-  | MainStatusConfiguring
-
-export interface MainStatusStopped {
-  status: PackageMainStatus.Stopped
-}
-
-export interface MainStatusStopping {
-  status: PackageMainStatus.Stopping
-  timeout: string
-}
-
-export interface MainStatusStarting {
-  status: PackageMainStatus.Starting
-}
-
-export interface MainStatusRunning {
-  status: PackageMainStatus.Running
-  started: string // UTC date string
-  health: Record<string, HealthCheckResult>
-}
-
-export interface MainStatusBackingUp {
-  status: PackageMainStatus.BackingUp
-}
-
-export interface MainStatusRestarting {
-  status: PackageMainStatus.Restarting
-}
-
-export interface MainStatusConfiguring {
-  status: PackageMainStatus.Configuring
-}
-
-export enum PackageMainStatus {
-  Starting = 'starting',
-  Running = 'running',
-  Stopping = 'stopping',
-  Stopped = 'stopped',
-  BackingUp = 'backing-up',
-  Restarting = 'restarting',
-  Configuring = 'configuring',
-}
-
-export type HealthCheckResult = { name: string } & (
-  | HealthCheckResultStarting
-  | HealthCheckResultLoading
-  | HealthCheckResultDisabled
-  | HealthCheckResultSuccess
-  | HealthCheckResultFailure
-)
-
-export enum HealthResult {
-  Starting = 'starting',
-  Loading = 'loading',
-  Disabled = 'disabled',
-  Success = 'success',
-  Failure = 'failure',
-}
-
-export interface HealthCheckResultStarting {
-  result: HealthResult.Starting
-}
-
-export interface HealthCheckResultDisabled {
-  result: HealthResult.Disabled
-}
-
-export interface HealthCheckResultSuccess {
-  result: HealthResult.Success
-  message: string
-}
-
-export interface HealthCheckResultLoading {
-  result: HealthResult.Loading
-  message: string
-}
-
-export interface HealthCheckResultFailure {
-  result: HealthResult.Failure
-  message: string
-}
-
-=======
->>>>>>> 8dfc5052
 export type InstallingInfo = {
   progress: FullProgress
   newManifest: Manifest
