<<<<<<< HEAD
import { Injectable } from '@angular/core'
import { TuiDialogService } from '@taiga-ui/core'
import { filter, share, switchMap, Observable, map } from 'rxjs'
import { PatchDB } from 'patch-db-client'
import { DataModel } from 'src/app/services/patch-db/data-model'
import { EOSService } from 'src/app/services/eos.service'
import { WelcomeComponent } from 'src/app/components/welcome.component'
import { ConfigService } from 'src/app/services/config.service'
import { ApiService } from 'src/app/services/api/embassy-api.service'
=======
import { Inject, Injectable } from '@angular/core'
import { Observable } from 'rxjs'
import { filter, map, share, switchMap, take } from 'rxjs/operators'
import { PatchDB } from 'patch-db-client'
import { DataModel } from 'src/app/services/patch-db/data-model'
import { EOSService } from 'src/app/services/eos.service'
import { MarketplaceService } from 'src/app/services/marketplace.service'
import { AbstractMarketplaceService } from '@start9labs/marketplace'
>>>>>>> f48750c2
import { ConnectionService } from 'src/app/services/connection.service'
import { PolymorpheusComponent } from '@taiga-ui/polymorpheus'
import { LocalStorageBootstrap } from './patch-db/local-storage-bootstrap'

// Get data from PatchDb after is starts and act upon it
@Injectable({
  providedIn: 'root',
})
export class PatchDataService extends Observable<void> {
  private readonly stream$ = this.connection$.pipe(
    filter(Boolean),
    switchMap(() => this.patch.watch$()),
    map((cache, index) => {
      this.bootstrapper.update(cache)

      if (index === 0) {
        // check for updates to StartOS and services
        this.checkForUpdates()
      }
    }),
    share(),
  )

  constructor(
    private readonly patch: PatchDB<DataModel>,
    private readonly eosService: EOSService,
<<<<<<< HEAD
    private readonly config: ConfigService,
    private readonly dialogs: TuiDialogService,
    private readonly embassyApi: ApiService,
=======
    @Inject(AbstractMarketplaceService)
    private readonly marketplaceService: MarketplaceService,
>>>>>>> f48750c2
    private readonly connection$: ConnectionService,
    private readonly bootstrapper: LocalStorageBootstrap,
  ) {
    super(subscriber => this.stream$.subscribe(subscriber))
  }

  private checkForUpdates(): void {
    this.eosService.loadEos()
    // this.marketplaceService.getMarketplace$().pipe(take(1)).subscribe()
  }
<<<<<<< HEAD

  private showEosWelcome(ackVersion: string) {
    if (this.config.skipStartupAlerts || ackVersion === this.config.version) {
      return
    }

    this.dialogs
      .open(new PolymorpheusComponent(WelcomeComponent), {
        label: 'Release Notes',
      })
      .subscribe({
        complete: () => {
          this.embassyApi
            .setDbValue<string>(['ackWelcome'], this.config.version)
            .catch()
        },
      })
  }
=======
>>>>>>> f48750c2
}<|MERGE_RESOLUTION|>--- conflicted
+++ resolved
@@ -1,25 +1,10 @@
-<<<<<<< HEAD
 import { Injectable } from '@angular/core'
-import { TuiDialogService } from '@taiga-ui/core'
-import { filter, share, switchMap, Observable, map } from 'rxjs'
+import { Observable } from 'rxjs'
+import { filter, map, share, switchMap } from 'rxjs/operators'
 import { PatchDB } from 'patch-db-client'
 import { DataModel } from 'src/app/services/patch-db/data-model'
 import { EOSService } from 'src/app/services/eos.service'
-import { WelcomeComponent } from 'src/app/components/welcome.component'
-import { ConfigService } from 'src/app/services/config.service'
-import { ApiService } from 'src/app/services/api/embassy-api.service'
-=======
-import { Inject, Injectable } from '@angular/core'
-import { Observable } from 'rxjs'
-import { filter, map, share, switchMap, take } from 'rxjs/operators'
-import { PatchDB } from 'patch-db-client'
-import { DataModel } from 'src/app/services/patch-db/data-model'
-import { EOSService } from 'src/app/services/eos.service'
-import { MarketplaceService } from 'src/app/services/marketplace.service'
-import { AbstractMarketplaceService } from '@start9labs/marketplace'
->>>>>>> f48750c2
 import { ConnectionService } from 'src/app/services/connection.service'
-import { PolymorpheusComponent } from '@taiga-ui/polymorpheus'
 import { LocalStorageBootstrap } from './patch-db/local-storage-bootstrap'
 
 // Get data from PatchDb after is starts and act upon it
@@ -44,14 +29,6 @@
   constructor(
     private readonly patch: PatchDB<DataModel>,
     private readonly eosService: EOSService,
-<<<<<<< HEAD
-    private readonly config: ConfigService,
-    private readonly dialogs: TuiDialogService,
-    private readonly embassyApi: ApiService,
-=======
-    @Inject(AbstractMarketplaceService)
-    private readonly marketplaceService: MarketplaceService,
->>>>>>> f48750c2
     private readonly connection$: ConnectionService,
     private readonly bootstrapper: LocalStorageBootstrap,
   ) {
@@ -62,25 +39,4 @@
     this.eosService.loadEos()
     // this.marketplaceService.getMarketplace$().pipe(take(1)).subscribe()
   }
-<<<<<<< HEAD
-
-  private showEosWelcome(ackVersion: string) {
-    if (this.config.skipStartupAlerts || ackVersion === this.config.version) {
-      return
-    }
-
-    this.dialogs
-      .open(new PolymorpheusComponent(WelcomeComponent), {
-        label: 'Release Notes',
-      })
-      .subscribe({
-        complete: () => {
-          this.embassyApi
-            .setDbValue<string>(['ackWelcome'], this.config.version)
-            .catch()
-        },
-      })
-  }
-=======
->>>>>>> f48750c2
 }