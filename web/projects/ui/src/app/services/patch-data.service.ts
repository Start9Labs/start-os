--- conflicted
+++ resolved
@@ -53,7 +53,6 @@
       return
     }
 
-<<<<<<< HEAD
     this.dialogs
       .open(new PolymorpheusComponent(OSWelcomePage), {
         label: 'Release Notes',
@@ -61,23 +60,9 @@
       .subscribe({
         complete: () => {
           this.embassyApi
-            .setDbValue<string>(['ack-welcome'], this.config.version)
+            .setDbValue<string>(['ackWelcome'], this.config.version)
             .catch()
         },
       })
-=======
-    const modal = await this.modalCtrl.create({
-      component: OSWelcomePage,
-      presentingElement: await this.modalCtrl.getTop(),
-      backdropDismiss: false,
-    })
-    modal.onWillDismiss().then(() => {
-      this.embassyApi
-        .setDbValue<string>(['ackWelcome'], this.config.version)
-        .catch()
-    })
-
-    await modal.present()
->>>>>>> 7e9d453a
   }
 }