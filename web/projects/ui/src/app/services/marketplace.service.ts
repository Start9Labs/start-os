<<<<<<< HEAD
import { Injectable } from '@angular/core'
import { sameUrl } from '@start9labs/shared'
=======
import { Inject, Injectable } from '@angular/core'
>>>>>>> 94a5075b
import {
  AbstractMarketplaceService,
  Marketplace,
<<<<<<< HEAD
  MarketplacePkg,
  StoreData,
  StoreIdentity,
  StoreInfo,
=======
  StoreIdentity,
  MarketplacePkg,
  GetPackageRes,
>>>>>>> 94a5075b
} from '@start9labs/marketplace'
import { PatchDB } from 'patch-db-client'
import {
  BehaviorSubject,
  catchError,
  combineLatest,
  distinctUntilKeyChanged,
  filter,
  from,
  map,
  mergeMap,
  Observable,
  of,
  pairwise,
  scan,
  shareReplay,
  startWith,
  switchMap,
  take,
  tap,
} from 'rxjs'
import { RR } from 'src/app/services/api/api.types'
import { ApiService } from 'src/app/services/api/embassy-api.service'
import { DataModel, UIStore } from 'src/app/services/patch-db/data-model'
import { ConfigService } from './config.service'
<<<<<<< HEAD
=======
import { Exver, sameUrl } from '@start9labs/shared'
>>>>>>> 94a5075b
import { ClientStorageService } from './client-storage.service'
import { T } from '@start9labs/start-sdk'

@Injectable()
export class MarketplaceService implements AbstractMarketplaceService {
  private readonly knownHosts$: Observable<StoreIdentity[]> = this.patch
    .watch$('ui', 'marketplace', 'knownHosts')
    .pipe(
      map(hosts => {
        const { start9, community } = this.config.marketplace
        let arr = [
          toStoreIdentity(start9, hosts[start9]),
          toStoreIdentity(community, hosts[community]),
        ]

        return arr.concat(
          Object.entries(hosts)
            .filter(([url, _]) => ![start9, community].includes(url as any))
            .map(([url, store]) => toStoreIdentity(url, store)),
        )
      }),
    )

  private readonly filteredKnownHosts$: Observable<StoreIdentity[]> =
    combineLatest([
      this.clientStorageService.showDevTools$,
      this.knownHosts$,
    ]).pipe(
      map(([devMode, knownHosts]) =>
        devMode
          ? knownHosts
          : knownHosts.filter(
              ({ url }) => !url.includes('alpha') && !url.includes('beta'),
            ),
      ),
    )

  private readonly selectedHost$: Observable<StoreIdentity> = this.patch
    .watch$('ui', 'marketplace')
    .pipe(
      distinctUntilKeyChanged('selectedUrl'),
      map(({ selectedUrl: url, knownHosts: hosts }) =>
        toStoreIdentity(url, hosts[url]),
      ),
      shareReplay({ bufferSize: 1, refCount: true }),
    )

  private readonly marketplace$ = this.knownHosts$.pipe(
    startWith<StoreIdentity[]>([]),
    pairwise(),
    mergeMap(([prev, curr]) =>
      curr.filter(c => !prev.find(p => sameUrl(c.url, p.url))),
    ),
    mergeMap(({ url, name }) =>
      this.fetchStore$(url).pipe(
        tap(data => {
          if (data?.info.name) this.updateStoreName(url, name, data.info.name)
        }),
        map<StoreData | null, [string, StoreData | null]>(data => [url, data]),
        startWith<[string, StoreData | null]>([url, null]),
      ),
    ),
    scan<[string, StoreData | null], Record<string, StoreData | null>>(
      (requests, [url, store]) => {
        requests[url] = store

        return requests
      },
      {},
    ),
    shareReplay({ bufferSize: 1, refCount: true }),
  )

  private readonly filteredMarketplace$ = combineLatest([
    this.clientStorageService.showDevTools$,
    this.marketplace$,
  ]).pipe(
    map(([devMode, marketplace]) =>
      Object.entries(marketplace).reduce(
        (filtered, [url, store]) =>
          !devMode && (url.includes('alpha') || url.includes('beta'))
            ? filtered
            : {
                [url]: store,
                ...filtered,
              },
        {} as Marketplace,
      ),
    ),
  )

  private readonly selectedStore$: Observable<StoreData> =
    this.selectedHost$.pipe(
      switchMap(({ url }) =>
        this.marketplace$.pipe(
          map(m => m[url]),
          filter(Boolean),
          take(1),
        ),
      ),
    )

  private readonly requestErrors$ = new BehaviorSubject<string[]>([])

  constructor(
    private readonly api: ApiService,
    private readonly patch: PatchDB<DataModel>,
    private readonly config: ConfigService,
    private readonly clientStorageService: ClientStorageService,
    private readonly exver: Exver,
  ) {}

  getKnownHosts$(filtered = false): Observable<StoreIdentity[]> {
    // option to filter out hosts containing 'alpha' or 'beta' substrings in registryURL
    return filtered ? this.filteredKnownHosts$ : this.knownHosts$
  }

  getSelectedHost$(): Observable<StoreIdentity> {
    return this.selectedHost$
  }

  getMarketplace$(filtered = false): Observable<Marketplace> {
    // option to filter out hosts containing 'alpha' or 'beta' substrings in registryURL
    return filtered ? this.filteredMarketplace$ : this.marketplace$
  }

  getSelectedStore$(): Observable<StoreData> {
    return this.selectedStore$
  }

  getSelectedStoreWithCategories$() {
    return this.selectedHost$.pipe(
      switchMap(({ url }) =>
        this.marketplace$.pipe(
          map(m => m[url]),
          filter(Boolean),
          map(({ info, packages }) => {
            const categories = new Set<string>()
            if (info.categories.includes('featured')) categories.add('featured')
            categories.add('all')
            info.categories.forEach(c => categories.add(c))

            return {
              url,
              info: {
                ...info,
                categories: Array.from(categories),
              },
              packages,
            }
          }),
        ),
      ),
    )
  }

  getPackage$(
    id: string,
    version: string | null,
    flavor: string | null,
    registryUrl?: string,
  ): Observable<MarketplacePkg> {
<<<<<<< HEAD
    return this.patch.watch$('ui', 'marketplace').pipe(
      switchMap(uiMarketplace => {
        const url = optionalUrl || uiMarketplace.selectedUrl

        if (version !== '*' || !uiMarketplace.knownHosts[url]) {
          return this.fetchPackage$(id, version, url)
        }
=======
    return this.selectedHost$.pipe(
      switchMap(selected =>
        this.marketplace$.pipe(
          switchMap(m => {
            const url = registryUrl || selected.url

            const pkg = m[url]?.packages.find(
              p =>
                p.id === id &&
                p.flavor === flavor &&
                (!version || this.exver.compareExver(p.version, version) === 0),
            )
>>>>>>> 94a5075b

            return !!pkg
              ? of(pkg)
              : this.fetchPackage$(url, id, version, flavor)
          }),
        ),
      ),
    )
  }

  // UI only
  readonly updateErrors: Record<string, string> = {}
  readonly updateQueue: Record<string, boolean> = {}

  getRequestErrors$(): Observable<string[]> {
    return this.requestErrors$
  }

  async installPackage(
    id: string,
    version: string,
    url: string,
  ): Promise<void> {
    const params: RR.InstallPackageReq = {
      id,
<<<<<<< HEAD
      versionSpec: `=${version}`,
      marketplaceUrl: url,
=======
      version,
      registry: url,
>>>>>>> 94a5075b
    }

    await this.api.installPackage(params)
  }

<<<<<<< HEAD
  fetchInfo$(url: string): Observable<StoreInfo> {
    return this.patch.watch$('serverInfo').pipe(
      take(1),
      switchMap(serverInfo => {
        const qp: RR.GetMarketplaceInfoReq = { serverId: serverInfo.id }
        return this.api.marketplaceProxy<RR.GetMarketplaceInfoRes>(
          '/package/v0/info',
          qp,
          url,
        )
      }),
    )
  }

  fetchReleaseNotes$(
    id: string,
    url?: string,
  ): Observable<Record<string, string>> {
    return this.selectedHost$.pipe(
      switchMap(m => {
        return from(
          this.api.marketplaceProxy<Record<string, string>>(
            `/package/v0/release-notes/${id}`,
            {},
            url || m.url,
          ),
        )
      }),
    )
=======
  fetchInfo$(url: string): Observable<T.RegistryInfo> {
    return from(this.api.getRegistryInfo(url))
>>>>>>> 94a5075b
  }

  fetchStatic$(
    pkg: MarketplacePkg,
    type: 'LICENSE.md' | 'instructions.md',
  ): Observable<string> {
    return from(this.api.getStaticProxy(pkg, type))
  }

  private fetchStore$(url: string): Observable<StoreData | null> {
    return combineLatest([this.fetchInfo$(url), this.fetchPackages$(url)]).pipe(
      map(([info, packages]) => ({ info, packages })),
      catchError(e => {
        console.error(e)
        this.requestErrors$.next(this.requestErrors$.value.concat(url))
        return of(null)
      }),
    )
  }

<<<<<<< HEAD
  private fetchPackages$(
    url: string,
    params: Omit<RR.GetMarketplacePackagesReq, 'page' | 'per-page'> = {},
  ): Observable<MarketplacePkg[]> {
    const qp: RR.GetMarketplacePackagesReq = {
      ...params,
      page: 1,
      perPage: 100,
    }
    if (qp.ids) qp.ids = JSON.stringify(qp.ids)

    return from(
      this.api.marketplaceProxy<RR.GetMarketplacePackagesRes>(
        '/package/v0/index',
        qp,
        url,
      ),
=======
  private fetchPackages$(url: string): Observable<MarketplacePkg[]> {
    return from(this.api.getRegistryPackages(url)).pipe(
      map(packages => {
        return Object.entries(packages).flatMap(([id, pkgInfo]) =>
          Object.keys(pkgInfo.best).map(version =>
            this.convertToMarketplacePkg(
              id,
              version,
              this.exver.getFlavor(version),
              pkgInfo,
            ),
          ),
        )
      }),
>>>>>>> 94a5075b
    )
  }

  convertToMarketplacePkg(
    id: string,
    version: string | null,
    flavor: string | null,
    pkgInfo: GetPackageRes,
  ): MarketplacePkg {
    version =
      version ||
      Object.keys(pkgInfo.best).find(v => this.exver.getFlavor(v) === flavor) ||
      null

    return !version || !pkgInfo.best[version]
      ? ({} as MarketplacePkg)
      : {
          id,
          version,
          flavor,
          ...pkgInfo,
          ...pkgInfo.best[version],
        }
  }

  private fetchPackage$(
    url: string,
    id: string,
    version: string | null,
    flavor: string | null,
  ): Observable<MarketplacePkg> {
    return from(
      this.api.getRegistryPackage(url, id, version ? `=${version}` : null),
    ).pipe(
      map(pkgInfo =>
        this.convertToMarketplacePkg(id, version, flavor, pkgInfo),
      ),
    )
  }

  private async updateStoreName(
    url: string,
    oldName: string | undefined,
    newName: string,
  ): Promise<void> {
    if (oldName !== newName) {
      this.api.setDbValue<string>(
        ['marketplace', 'knownHosts', url, 'name'],
        newName,
      )
    }
  }
}

function toStoreIdentity(url: string, uiStore: UIStore): StoreIdentity {
  return {
    url,
    ...uiStore,
  }
}<|MERGE_RESOLUTION|>--- conflicted
+++ resolved
@@ -1,22 +1,11 @@
-<<<<<<< HEAD
 import { Injectable } from '@angular/core'
-import { sameUrl } from '@start9labs/shared'
-=======
-import { Inject, Injectable } from '@angular/core'
->>>>>>> 94a5075b
 import {
   AbstractMarketplaceService,
   Marketplace,
-<<<<<<< HEAD
-  MarketplacePkg,
-  StoreData,
-  StoreIdentity,
-  StoreInfo,
-=======
   StoreIdentity,
   MarketplacePkg,
   GetPackageRes,
->>>>>>> 94a5075b
+  StoreData,
 } from '@start9labs/marketplace'
 import { PatchDB } from 'patch-db-client'
 import {
@@ -30,8 +19,8 @@
   mergeMap,
   Observable,
   of,
+  scan,
   pairwise,
-  scan,
   shareReplay,
   startWith,
   switchMap,
@@ -42,10 +31,7 @@
 import { ApiService } from 'src/app/services/api/embassy-api.service'
 import { DataModel, UIStore } from 'src/app/services/patch-db/data-model'
 import { ConfigService } from './config.service'
-<<<<<<< HEAD
-=======
 import { Exver, sameUrl } from '@start9labs/shared'
->>>>>>> 94a5075b
 import { ClientStorageService } from './client-storage.service'
 import { T } from '@start9labs/start-sdk'
 
@@ -208,15 +194,6 @@
     flavor: string | null,
     registryUrl?: string,
   ): Observable<MarketplacePkg> {
-<<<<<<< HEAD
-    return this.patch.watch$('ui', 'marketplace').pipe(
-      switchMap(uiMarketplace => {
-        const url = optionalUrl || uiMarketplace.selectedUrl
-
-        if (version !== '*' || !uiMarketplace.knownHosts[url]) {
-          return this.fetchPackage$(id, version, url)
-        }
-=======
     return this.selectedHost$.pipe(
       switchMap(selected =>
         this.marketplace$.pipe(
@@ -229,7 +206,6 @@
                 p.flavor === flavor &&
                 (!version || this.exver.compareExver(p.version, version) === 0),
             )
->>>>>>> 94a5075b
 
             return !!pkg
               ? of(pkg)
@@ -255,52 +231,15 @@
   ): Promise<void> {
     const params: RR.InstallPackageReq = {
       id,
-<<<<<<< HEAD
-      versionSpec: `=${version}`,
-      marketplaceUrl: url,
-=======
       version,
       registry: url,
->>>>>>> 94a5075b
     }
 
     await this.api.installPackage(params)
   }
 
-<<<<<<< HEAD
-  fetchInfo$(url: string): Observable<StoreInfo> {
-    return this.patch.watch$('serverInfo').pipe(
-      take(1),
-      switchMap(serverInfo => {
-        const qp: RR.GetMarketplaceInfoReq = { serverId: serverInfo.id }
-        return this.api.marketplaceProxy<RR.GetMarketplaceInfoRes>(
-          '/package/v0/info',
-          qp,
-          url,
-        )
-      }),
-    )
-  }
-
-  fetchReleaseNotes$(
-    id: string,
-    url?: string,
-  ): Observable<Record<string, string>> {
-    return this.selectedHost$.pipe(
-      switchMap(m => {
-        return from(
-          this.api.marketplaceProxy<Record<string, string>>(
-            `/package/v0/release-notes/${id}`,
-            {},
-            url || m.url,
-          ),
-        )
-      }),
-    )
-=======
   fetchInfo$(url: string): Observable<T.RegistryInfo> {
     return from(this.api.getRegistryInfo(url))
->>>>>>> 94a5075b
   }
 
   fetchStatic$(
@@ -321,25 +260,6 @@
     )
   }
 
-<<<<<<< HEAD
-  private fetchPackages$(
-    url: string,
-    params: Omit<RR.GetMarketplacePackagesReq, 'page' | 'per-page'> = {},
-  ): Observable<MarketplacePkg[]> {
-    const qp: RR.GetMarketplacePackagesReq = {
-      ...params,
-      page: 1,
-      perPage: 100,
-    }
-    if (qp.ids) qp.ids = JSON.stringify(qp.ids)
-
-    return from(
-      this.api.marketplaceProxy<RR.GetMarketplacePackagesRes>(
-        '/package/v0/index',
-        qp,
-        url,
-      ),
-=======
   private fetchPackages$(url: string): Observable<MarketplacePkg[]> {
     return from(this.api.getRegistryPackages(url)).pipe(
       map(packages => {
@@ -354,7 +274,6 @@
           ),
         )
       }),
->>>>>>> 94a5075b
     )
   }
 
