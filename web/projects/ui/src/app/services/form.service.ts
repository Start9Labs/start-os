import { Injectable } from '@angular/core'
import {
  UntypedFormArray,
  UntypedFormBuilder,
  UntypedFormControl,
  UntypedFormGroup,
  ValidatorFn,
  Validators,
} from '@angular/forms'
<<<<<<< HEAD
import { getDefaultString } from 'src/app/utils/config-utilities'
import { CT } from '@start9labs/start-sdk'
=======
import { CT, utils } from '@start9labs/start-sdk'
>>>>>>> 94a5075b
const Mustache = require('mustache')

@Injectable({
  providedIn: 'root',
})
export class FormService {
  constructor(private readonly formBuilder: UntypedFormBuilder) {}

  createForm(
    spec: CT.InputSpec,
    current: Record<string, any> = {},
  ): UntypedFormGroup {
    return this.getFormGroup(spec, [], current)
  }

  getUnionSelectSpec(
    spec: CT.ValueSpecUnion,
    selection: string | null,
  ): CT.ValueSpecSelect {
    return {
      ...spec,
      type: 'select',
      default: selection,
      values: Object.fromEntries(
        Object.entries(spec.variants).map(([key, { name }]) => [key, name]),
      ),
    }
  }

  getUnionObject(
    spec: CT.ValueSpecUnion,
<<<<<<< HEAD
    selection: string | null,
  ): UntypedFormGroup {
    const group = this.getFormGroup({
      [CT.unionSelectKey]: this.getUnionSelectSpec(spec, selection),
    })

    group.setControl(
      CT.unionValueKey,
      this.getFormGroup(selection ? spec.variants[selection].spec : {}),
=======
    selected: string | null,
  ): UntypedFormGroup {
    const group = this.getFormGroup({
      selection: this.getUnionSelectSpec(spec, selected),
    })

    group.setControl(
      'value',
      this.getFormGroup(selected ? spec.variants[selected].spec : {}),
>>>>>>> 94a5075b
    )

    return group
  }

  getListItem(spec: CT.ValueSpecList, entry?: any) {
<<<<<<< HEAD
    const listItemValidators = getListItemValidators(spec)
    if (CT.isValueSpecListOf(spec, 'text')) {
      return this.formBuilder.control(entry, listItemValidators)
    } else if (CT.isValueSpecListOf(spec, 'number')) {
      return this.formBuilder.control(entry, listItemValidators)
    } else if (CT.isValueSpecListOf(spec, 'object')) {
      return this.getFormGroup(spec.spec.spec, listItemValidators, entry)
=======
    if (CT.isValueSpecListOf(spec, 'text')) {
      return this.formBuilder.control(entry, stringValidators(spec.spec))
    } else if (CT.isValueSpecListOf(spec, 'object')) {
      return this.getFormGroup(spec.spec.spec, [], entry)
>>>>>>> 94a5075b
    }
  }

  getFormGroup(
    config: CT.InputSpec,
    validators: ValidatorFn[] = [],
    current?: Record<string, any> | null,
  ): UntypedFormGroup {
    let group: Record<
      string,
      UntypedFormGroup | UntypedFormArray | UntypedFormControl
    > = {}
    Object.entries(config).map(([key, spec]) => {
      group[key] = this.getFormEntry(spec, current ? current[key] : undefined)
    })
    return this.formBuilder.group(group, { validators })
  }

  private getFormEntry(
    spec: CT.ValueSpec,
    currentValue?: any,
  ): UntypedFormGroup | UntypedFormArray | UntypedFormControl {
    let value: any
    switch (spec.type) {
      case 'text':
        if (currentValue !== undefined) {
          value = currentValue
        } else {
          value = spec.default ? utils.getDefaultString(spec.default) : null
        }
        return this.formBuilder.control(value, stringValidators(spec))
      case 'textarea':
        value = currentValue || null
        return this.formBuilder.control(value, textareaValidators(spec))
      case 'number':
        if (currentValue !== undefined) {
          value = currentValue
        } else {
          value = spec.default || null
        }
        return this.formBuilder.control(value, numberValidators(spec))
      case 'color':
        if (currentValue !== undefined) {
          value = currentValue
        } else {
          value = spec.default || null
        }
        return this.formBuilder.control(value, colorValidators(spec))
      case 'datetime':
        if (currentValue !== undefined) {
          value = currentValue
        } else {
          value = spec.default || null
        }
        return this.formBuilder.control(value, datetimeValidators(spec))
      case 'object':
        return this.getFormGroup(spec.spec, [], currentValue)
      case 'list':
        const mapped = (
          Array.isArray(currentValue) ? currentValue : (spec.default as any[])
        ).map(entry => {
          return this.getListItem(spec, entry)
        })
        return this.formBuilder.array(mapped, listValidators(spec))
<<<<<<< HEAD
      case 'file':
        return this.formBuilder.control(
          currentValue || null,
          fileValidators(spec),
        )
      case 'union':
        const currentSelection = currentValue?.[CT.unionSelectKey]
=======
      case 'union':
        const currentSelection = currentValue?.selection
>>>>>>> 94a5075b
        const isValid = !!spec.variants[currentSelection]

        return this.getUnionObject(
          spec,
          isValid ? currentSelection : spec.default,
        )
      case 'toggle':
        value = currentValue === undefined ? spec.default : currentValue
        return this.formBuilder.control(value)
      case 'select':
        value = currentValue === undefined ? spec.default : currentValue
        return this.formBuilder.control(value, selectValidators(spec))
      case 'multiselect':
        value = currentValue === undefined ? spec.default : currentValue
        return this.formBuilder.control(value, multiselectValidators(spec))
      default:
        return this.formBuilder.control(null)
    }
  }
}

<<<<<<< HEAD
function getListItemValidators(spec: CT.ValueSpecList) {
  if (CT.isValueSpecListOf(spec, 'text')) {
    return stringValidators(spec.spec)
  } else if (CT.isValueSpecListOf(spec, 'number')) {
    return numberValidators(spec.spec)
  }
}
=======
// function getListItemValidators(spec: CT.ValueSpecList) {
//   if (CT.isValueSpecListOf(spec, 'text')) {
//     return stringValidators(spec.spec)
//   }
// }
>>>>>>> 94a5075b

function stringValidators(
  spec: CT.ValueSpecText | CT.ListValueSpecText,
): ValidatorFn[] {
  const validators: ValidatorFn[] = []

  if ((spec as CT.ValueSpecText).required) {
    validators.push(Validators.required)
  }

  validators.push(textLengthInRange(spec.minLength, spec.maxLength))

  if (spec.patterns.length) {
    spec.patterns.forEach(p => validators.push(Validators.pattern(p.regex)))
<<<<<<< HEAD
  }

  return validators
}

function textareaValidators(spec: CT.ValueSpecTextarea): ValidatorFn[] {
  const validators: ValidatorFn[] = []

  if (spec.required) {
    validators.push(Validators.required)
  }

  validators.push(textLengthInRange(spec.minLength, spec.maxLength))

  return validators
}

function colorValidators({ required }: CT.ValueSpecColor): ValidatorFn[] {
  const validators: ValidatorFn[] = [Validators.pattern(/^#[0-9a-f]{6}$/i)]

  if (required) {
    validators.push(Validators.required)
  }

  return validators
}

function datetimeValidators({
  required,
  min,
  max,
}: CT.ValueSpecDatetime): ValidatorFn[] {
  const validators: ValidatorFn[] = []

  if (required) {
    validators.push(Validators.required)
  }

  if (min) {
    validators.push(datetimeMin(min))
  }

  if (max) {
    validators.push(datetimeMax(max))
=======
>>>>>>> 94a5075b
  }

  return validators
}

<<<<<<< HEAD
function numberValidators(
  spec: CT.ValueSpecNumber | CT.ListValueSpecNumber,
): ValidatorFn[] {
=======
function textareaValidators(spec: CT.ValueSpecTextarea): ValidatorFn[] {
  const validators: ValidatorFn[] = []

  if (spec.required) {
    validators.push(Validators.required)
  }

  validators.push(textLengthInRange(spec.minLength, spec.maxLength))

  return validators
}

function colorValidators({ required }: CT.ValueSpecColor): ValidatorFn[] {
  const validators: ValidatorFn[] = [Validators.pattern(/^#[0-9a-f]{6}$/i)]

  if (required) {
    validators.push(Validators.required)
  }

  return validators
}

function datetimeValidators({
  required,
  min,
  max,
}: CT.ValueSpecDatetime): ValidatorFn[] {
  const validators: ValidatorFn[] = []

  if (required) {
    validators.push(Validators.required)
  }

  if (min) {
    validators.push(datetimeMin(min))
  }

  if (max) {
    validators.push(datetimeMax(max))
  }

  return validators
}

function numberValidators(spec: CT.ValueSpecNumber): ValidatorFn[] {
>>>>>>> 94a5075b
  const validators: ValidatorFn[] = []

  validators.push(isNumber())

  if ((spec as CT.ValueSpecNumber).required) {
    validators.push(Validators.required)
  }

  if (spec.integer) {
    validators.push(isInteger())
  }

  validators.push(numberInRange(spec.min, spec.max))

  return validators
}

function selectValidators(spec: CT.ValueSpecSelect): ValidatorFn[] {
  const validators: ValidatorFn[] = []

  if (spec.required) {
    validators.push(Validators.required)
  }
<<<<<<< HEAD

  return validators
}

function multiselectValidators(spec: CT.ValueSpecMultiselect): ValidatorFn[] {
  const validators: ValidatorFn[] = []
  validators.push(listInRange(spec.minLength, spec.maxLength))
  return validators
}

function listValidators(spec: CT.ValueSpecList): ValidatorFn[] {
  const validators: ValidatorFn[] = []
  validators.push(listInRange(spec.minLength, spec.maxLength))
  validators.push(listItemIssue())
  return validators
}

function fileValidators(spec: CT.ValueSpecFile): ValidatorFn[] {
  const validators: ValidatorFn[] = []

  if (spec.required) {
    validators.push(Validators.required)
  }
=======

  return validators
}

function multiselectValidators(spec: CT.ValueSpecMultiselect): ValidatorFn[] {
  const validators: ValidatorFn[] = []
  validators.push(listInRange(spec.minLength, spec.maxLength))
  return validators
}
>>>>>>> 94a5075b

function listValidators(spec: CT.ValueSpecList): ValidatorFn[] {
  const validators: ValidatorFn[] = []
  validators.push(listInRange(spec.minLength, spec.maxLength))
  validators.push(listItemIssue())
  return validators
}

export function numberInRange(
  min: number | null,
  max: number | null,
): ValidatorFn {
  return control => {
    const value = control.value
    if (typeof value !== 'number') return null
    if (min && value < min)
      return {
        numberNotInRange: `Number must be greater than or equal to ${min}`,
      }
    if (max && value > max)
      return { numberNotInRange: `Number must be less than or equal to ${max}` }
    return null
  }
}

export function isNumber(): ValidatorFn {
  return ({ value }) =>
    !value || value == Number(value) ? null : { notNumber: 'Must be a number' }
}

export function isInteger(): ValidatorFn {
  return ({ value }) =>
    !value || value == Math.trunc(value)
      ? null
      : { numberNotInteger: 'Must be an integer' }
}

export function listInRange(
  minLength: number | null,
  maxLength: number | null,
): ValidatorFn {
  return control => {
    const length = control.value.length
    if (minLength && length < minLength)
      return {
        listNotInRange: `List must contain at least ${minLength} entries`,
      }
    if (maxLength && length > maxLength)
      return {
        listNotInRange: `List cannot contain more than ${maxLength} entries`,
      }
    return null
  }
}

export function datetimeMin(min: string): ValidatorFn {
  return ({ value }) => {
    if (!value) return null

    const date = new Date(value.length === 5 ? `2000-01-01T${value}` : value)
    const minDate = new Date(min.length === 5 ? `2000-01-01T${min}` : min)

    return date < minDate ? { datetimeMin: `Minimum is ${min}` } : null
  }
}

export function datetimeMax(max: string): ValidatorFn {
  return ({ value }) => {
    if (!value) return null

    const date = new Date(value.length === 5 ? `2000-01-01T${value}` : value)
    const maxDate = new Date(max.length === 5 ? `2000-01-01T${max}` : max)

    return date > maxDate ? { datetimeMin: `Maximum is ${max}` } : null
  }
}

export function textLengthInRange(
  minLength: number | null,
  maxLength: number | null,
): ValidatorFn {
  return control => {
    const value = control.value
    if (value === null || value === undefined) return null

    const length = value.length
    if (minLength && length < minLength)
      return { listNotInRange: `Must be at least ${minLength} characters` }
    if (maxLength && length > maxLength)
      return { listNotInRange: `Cannot be great than ${maxLength} characters` }
    return null
  }
}

export function listItemIssue(): ValidatorFn {
  return parentControl => {
    const { controls } = parentControl as UntypedFormArray
    const problemChild = controls.find(c => c.invalid)
    if (problemChild) {
      return { listItemIssue: 'Invalid entries' }
    } else {
      return null
    }
  }
}

export function listUnique(spec: CT.ValueSpecList): ValidatorFn {
  return control => {
    const list = control.value
    for (let idx = 0; idx < list.length; idx++) {
      for (let idx2 = idx + 1; idx2 < list.length; idx2++) {
        if (listItemEquals(spec, list[idx], list[idx2])) {
          const objSpec = spec.spec
          let display1: string
          let display2: string
          let uniqueMessage = isObject(objSpec)
            ? uniqueByMessageWrapper(objSpec.uniqueBy, objSpec)
            : ''

          if (isObject(objSpec) && objSpec.displayAs) {
            display1 = `"${(Mustache as any).render(
              objSpec.displayAs,
              list[idx],
            )}"`
            display2 = `"${(Mustache as any).render(
              objSpec.displayAs,
              list[idx2],
            )}"`
          } else {
            display1 = `Entry ${idx + 1}`
            display2 = `Entry ${idx2 + 1}`
          }

          return {
            listNotUnique: `${display1} and ${display2} are not unique.${uniqueMessage}`,
          }
        }
      }
    }
    return null
  }
}

function listItemEquals(spec: CT.ValueSpecList, val1: any, val2: any): boolean {
  // TODO: fix types
  switch (spec.spec.type) {
    case 'text':
<<<<<<< HEAD
    case 'number':
=======
>>>>>>> 94a5075b
      return val1 == val2
    case 'object':
      const obj = spec.spec
      return listObjEquals(obj.uniqueBy, obj, val1, val2)
    default:
      return false
  }
}

function itemEquals(spec: CT.ValueSpec, val1: any, val2: any): boolean {
  switch (spec.type) {
    case 'text':
    case 'textarea':
    case 'number':
    case 'toggle':
    case 'select':
      return val1 == val2
    case 'object':
      // TODO: 'unique-by' does not exist on ValueSpecObject, fix types
      return objEquals(
        (spec as any)['unique-by'],
        spec as CT.ValueSpecObject,
        val1,
        val2,
      )
    case 'union':
      // TODO: 'unique-by' does not exist on CT.ValueSpecUnion, fix types
      return unionEquals(
        (spec as any)['unique-by'],
        spec as CT.ValueSpecUnion,
        val1,
        val2,
      )
    case 'list':
      if (val1.length !== val2.length) {
        return false
      }
      for (let idx = 0; idx < val1.length; idx++) {
        if (listItemEquals(spec, val1[idx], val2[idx])) {
          return false
        }
      }
      return true
    default:
      return false
  }
}

function listObjEquals(
  uniqueBy: CT.UniqueBy,
  spec: CT.ListValueSpecObject,
  val1: any,
  val2: any,
): boolean {
  if (!uniqueBy) {
    return false
  } else if (typeof uniqueBy === 'string') {
    return itemEquals(spec.spec[uniqueBy], val1[uniqueBy], val2[uniqueBy])
  } else if ('any' in uniqueBy) {
    for (let subSpec of uniqueBy.any) {
      if (listObjEquals(subSpec, spec, val1, val2)) {
        return true
      }
    }
    return false
  } else if ('all' in uniqueBy) {
    for (let subSpec of uniqueBy.all) {
      if (!listObjEquals(subSpec, spec, val1, val2)) {
        return false
      }
    }
    return true
  }
  return false
}

function objEquals(
  uniqueBy: CT.UniqueBy,
  spec: CT.ValueSpecObject,
  val1: any,
  val2: any,
): boolean {
  if (!uniqueBy) {
    return false
  } else if (typeof uniqueBy === 'string') {
    // TODO: fix types
    return itemEquals((spec as any)[uniqueBy], val1[uniqueBy], val2[uniqueBy])
  } else if ('any' in uniqueBy) {
    for (let subSpec of uniqueBy.any) {
      if (objEquals(subSpec, spec, val1, val2)) {
        return true
      }
    }
    return false
  } else if ('all' in uniqueBy) {
    for (let subSpec of uniqueBy.all) {
      if (!objEquals(subSpec, spec, val1, val2)) {
        return false
      }
    }
    return true
  }
  return false
}

function unionEquals(
  uniqueBy: CT.UniqueBy,
  spec: CT.ValueSpecUnion,
  val1: any,
  val2: any,
): boolean {
<<<<<<< HEAD
  const variantSpec = spec.variants[val1[CT.unionSelectKey]].spec
  if (!uniqueBy) {
    return false
  } else if (typeof uniqueBy === 'string') {
    if (uniqueBy === CT.unionSelectKey) {
      return val1[CT.unionSelectKey] === val2[CT.unionSelectKey]
=======
  const variantSpec = spec.variants[val1.selection].spec
  if (!uniqueBy) {
    return false
  } else if (typeof uniqueBy === 'string') {
    if (uniqueBy === 'selection') {
      return val1.selection === val2.selection
>>>>>>> 94a5075b
    } else {
      return itemEquals(variantSpec[uniqueBy], val1[uniqueBy], val2[uniqueBy])
    }
  } else if ('any' in uniqueBy) {
    for (let subSpec of uniqueBy.any) {
      if (unionEquals(subSpec, spec, val1, val2)) {
        return true
      }
    }
    return false
  } else if ('all' in uniqueBy) {
    for (let subSpec of uniqueBy.all) {
      if (!unionEquals(subSpec, spec, val1, val2)) {
        return false
      }
    }
    return true
  }
  return false
}

function uniqueByMessageWrapper(
  uniqueBy: CT.UniqueBy,
  spec: CT.ListValueSpecObject,
) {
  let configSpec = spec.spec

  const message = uniqueByMessage(uniqueBy, configSpec)
  if (message) {
    return ' Must be unique by: ' + message
  }
}

function uniqueByMessage(
  uniqueBy: CT.UniqueBy,
  configSpec: CT.InputSpec,
  outermost = true,
): string {
  let joinFunc
  const subSpecs: string[] = []
  if (!uniqueBy) {
    return ''
  } else if (typeof uniqueBy === 'string') {
    return configSpec[uniqueBy]
      ? (configSpec[uniqueBy] as CT.ValueSpecObject).name
      : uniqueBy
  } else if ('any' in uniqueBy) {
    joinFunc = ' OR '
    for (let subSpec of uniqueBy.any) {
      subSpecs.push(uniqueByMessage(subSpec, configSpec, false))
    }
  } else if ('all' in uniqueBy) {
    joinFunc = ' AND '
    for (let subSpec of uniqueBy.all) {
      subSpecs.push(uniqueByMessage(subSpec, configSpec, false))
    }
  }
  const ret = subSpecs.filter(Boolean).join(joinFunc)
  return outermost || subSpecs.filter(ss => ss).length === 1
    ? ret
    : '(' + ret + ')'
}

function isObject(
  spec: CT.ListValueSpecOf<any>,
): spec is CT.ListValueSpecObject {
  // only lists of objects have uniqueBy
  return 'uniqueBy' in spec
}

export function convertValuesRecursive(
  configSpec: CT.InputSpec,
  group: UntypedFormGroup,
) {
  Object.entries(configSpec).forEach(([key, valueSpec]) => {
    const control = group.get(key)

    if (!control) return

    if (valueSpec.type === 'number') {
      control.setValue(
        control.value || control.value === 0 ? Number(control.value) : null,
      )
    } else if (valueSpec.type === 'text' || valueSpec.type === 'textarea') {
      if (!control.value) control.setValue(null)
    } else if (valueSpec.type === 'object') {
      convertValuesRecursive(valueSpec.spec, group.get(key) as UntypedFormGroup)
    } else if (valueSpec.type === 'union') {
      const formGr = group.get(key) as UntypedFormGroup
<<<<<<< HEAD
      const spec =
        valueSpec.variants[formGr.controls[CT.unionSelectKey].value].spec
=======
      const spec = valueSpec.variants[formGr.controls['selection'].value].spec
>>>>>>> 94a5075b
      convertValuesRecursive(spec, formGr)
    } else if (valueSpec.type === 'list') {
      const formArr = group.get(key) as UntypedFormArray
      const { controls } = formArr

<<<<<<< HEAD
      if (valueSpec.spec.type === 'number') {
        controls.forEach(control => {
          control.setValue(control.value ? Number(control.value) : null)
        })
      } else if (valueSpec.spec.type === 'text') {
=======
      if (valueSpec.spec.type === 'text') {
>>>>>>> 94a5075b
        controls.forEach(control => {
          if (!control.value) control.setValue(null)
        })
      } else if (valueSpec.spec.type === 'object') {
        controls.forEach(formGroup => {
          const objectSpec = valueSpec.spec as CT.ListValueSpecObject
          convertValuesRecursive(objectSpec.spec, formGroup as UntypedFormGroup)
        })
      }
    }
  })
}<|MERGE_RESOLUTION|>--- conflicted
+++ resolved
@@ -7,12 +7,7 @@
   ValidatorFn,
   Validators,
 } from '@angular/forms'
-<<<<<<< HEAD
-import { getDefaultString } from 'src/app/utils/config-utilities'
-import { CT } from '@start9labs/start-sdk'
-=======
 import { CT, utils } from '@start9labs/start-sdk'
->>>>>>> 94a5075b
 const Mustache = require('mustache')
 
 @Injectable({
@@ -44,17 +39,6 @@
 
   getUnionObject(
     spec: CT.ValueSpecUnion,
-<<<<<<< HEAD
-    selection: string | null,
-  ): UntypedFormGroup {
-    const group = this.getFormGroup({
-      [CT.unionSelectKey]: this.getUnionSelectSpec(spec, selection),
-    })
-
-    group.setControl(
-      CT.unionValueKey,
-      this.getFormGroup(selection ? spec.variants[selection].spec : {}),
-=======
     selected: string | null,
   ): UntypedFormGroup {
     const group = this.getFormGroup({
@@ -64,27 +48,16 @@
     group.setControl(
       'value',
       this.getFormGroup(selected ? spec.variants[selected].spec : {}),
->>>>>>> 94a5075b
     )
 
     return group
   }
 
   getListItem(spec: CT.ValueSpecList, entry?: any) {
-<<<<<<< HEAD
-    const listItemValidators = getListItemValidators(spec)
-    if (CT.isValueSpecListOf(spec, 'text')) {
-      return this.formBuilder.control(entry, listItemValidators)
-    } else if (CT.isValueSpecListOf(spec, 'number')) {
-      return this.formBuilder.control(entry, listItemValidators)
-    } else if (CT.isValueSpecListOf(spec, 'object')) {
-      return this.getFormGroup(spec.spec.spec, listItemValidators, entry)
-=======
     if (CT.isValueSpecListOf(spec, 'text')) {
       return this.formBuilder.control(entry, stringValidators(spec.spec))
     } else if (CT.isValueSpecListOf(spec, 'object')) {
       return this.getFormGroup(spec.spec.spec, [], entry)
->>>>>>> 94a5075b
     }
   }
 
@@ -149,18 +122,13 @@
           return this.getListItem(spec, entry)
         })
         return this.formBuilder.array(mapped, listValidators(spec))
-<<<<<<< HEAD
       case 'file':
         return this.formBuilder.control(
           currentValue || null,
           fileValidators(spec),
         )
       case 'union':
-        const currentSelection = currentValue?.[CT.unionSelectKey]
-=======
-      case 'union':
         const currentSelection = currentValue?.selection
->>>>>>> 94a5075b
         const isValid = !!spec.variants[currentSelection]
 
         return this.getUnionObject(
@@ -182,21 +150,11 @@
   }
 }
 
-<<<<<<< HEAD
-function getListItemValidators(spec: CT.ValueSpecList) {
-  if (CT.isValueSpecListOf(spec, 'text')) {
-    return stringValidators(spec.spec)
-  } else if (CT.isValueSpecListOf(spec, 'number')) {
-    return numberValidators(spec.spec)
-  }
-}
-=======
 // function getListItemValidators(spec: CT.ValueSpecList) {
 //   if (CT.isValueSpecListOf(spec, 'text')) {
 //     return stringValidators(spec.spec)
 //   }
 // }
->>>>>>> 94a5075b
 
 function stringValidators(
   spec: CT.ValueSpecText | CT.ListValueSpecText,
@@ -211,7 +169,6 @@
 
   if (spec.patterns.length) {
     spec.patterns.forEach(p => validators.push(Validators.pattern(p.regex)))
-<<<<<<< HEAD
   }
 
   return validators
@@ -256,127 +213,59 @@
 
   if (max) {
     validators.push(datetimeMax(max))
-=======
->>>>>>> 94a5075b
-  }
-
-  return validators
-}
-
-<<<<<<< HEAD
-function numberValidators(
-  spec: CT.ValueSpecNumber | CT.ListValueSpecNumber,
-): ValidatorFn[] {
-=======
-function textareaValidators(spec: CT.ValueSpecTextarea): ValidatorFn[] {
+  }
+
+  return validators
+}
+
+function numberValidators(spec: CT.ValueSpecNumber): ValidatorFn[] {
+  const validators: ValidatorFn[] = []
+
+  validators.push(isNumber())
+
+  if ((spec as CT.ValueSpecNumber).required) {
+    validators.push(Validators.required)
+  }
+
+  if (spec.integer) {
+    validators.push(isInteger())
+  }
+
+  validators.push(numberInRange(spec.min, spec.max))
+
+  return validators
+}
+
+function selectValidators(spec: CT.ValueSpecSelect): ValidatorFn[] {
   const validators: ValidatorFn[] = []
 
   if (spec.required) {
     validators.push(Validators.required)
   }
 
-  validators.push(textLengthInRange(spec.minLength, spec.maxLength))
-
-  return validators
-}
-
-function colorValidators({ required }: CT.ValueSpecColor): ValidatorFn[] {
-  const validators: ValidatorFn[] = [Validators.pattern(/^#[0-9a-f]{6}$/i)]
-
-  if (required) {
-    validators.push(Validators.required)
-  }
-
-  return validators
-}
-
-function datetimeValidators({
-  required,
-  min,
-  max,
-}: CT.ValueSpecDatetime): ValidatorFn[] {
-  const validators: ValidatorFn[] = []
-
-  if (required) {
-    validators.push(Validators.required)
-  }
-
-  if (min) {
-    validators.push(datetimeMin(min))
-  }
-
-  if (max) {
-    validators.push(datetimeMax(max))
-  }
-
-  return validators
-}
-
-function numberValidators(spec: CT.ValueSpecNumber): ValidatorFn[] {
->>>>>>> 94a5075b
-  const validators: ValidatorFn[] = []
-
-  validators.push(isNumber())
-
-  if ((spec as CT.ValueSpecNumber).required) {
-    validators.push(Validators.required)
-  }
-
-  if (spec.integer) {
-    validators.push(isInteger())
-  }
-
-  validators.push(numberInRange(spec.min, spec.max))
-
-  return validators
-}
-
-function selectValidators(spec: CT.ValueSpecSelect): ValidatorFn[] {
+  return validators
+}
+
+function multiselectValidators(spec: CT.ValueSpecMultiselect): ValidatorFn[] {
+  const validators: ValidatorFn[] = []
+  validators.push(listInRange(spec.minLength, spec.maxLength))
+  return validators
+}
+
+function listValidators(spec: CT.ValueSpecList): ValidatorFn[] {
+  const validators: ValidatorFn[] = []
+  validators.push(listInRange(spec.minLength, spec.maxLength))
+  validators.push(listItemIssue())
+  return validators
+}
+
+function fileValidators(spec: CT.ValueSpecFile): ValidatorFn[] {
   const validators: ValidatorFn[] = []
 
   if (spec.required) {
     validators.push(Validators.required)
   }
-<<<<<<< HEAD
-
-  return validators
-}
-
-function multiselectValidators(spec: CT.ValueSpecMultiselect): ValidatorFn[] {
-  const validators: ValidatorFn[] = []
-  validators.push(listInRange(spec.minLength, spec.maxLength))
-  return validators
-}
-
-function listValidators(spec: CT.ValueSpecList): ValidatorFn[] {
-  const validators: ValidatorFn[] = []
-  validators.push(listInRange(spec.minLength, spec.maxLength))
-  validators.push(listItemIssue())
-  return validators
-}
-
-function fileValidators(spec: CT.ValueSpecFile): ValidatorFn[] {
-  const validators: ValidatorFn[] = []
-
-  if (spec.required) {
-    validators.push(Validators.required)
-  }
-=======
-
-  return validators
-}
-
-function multiselectValidators(spec: CT.ValueSpecMultiselect): ValidatorFn[] {
-  const validators: ValidatorFn[] = []
-  validators.push(listInRange(spec.minLength, spec.maxLength))
-  return validators
-}
->>>>>>> 94a5075b
-
-function listValidators(spec: CT.ValueSpecList): ValidatorFn[] {
-  const validators: ValidatorFn[] = []
-  validators.push(listInRange(spec.minLength, spec.maxLength))
-  validators.push(listItemIssue())
+
   return validators
 }
 
@@ -519,10 +408,6 @@
   // TODO: fix types
   switch (spec.spec.type) {
     case 'text':
-<<<<<<< HEAD
-    case 'number':
-=======
->>>>>>> 94a5075b
       return val1 == val2
     case 'object':
       const obj = spec.spec
@@ -634,21 +519,12 @@
   val1: any,
   val2: any,
 ): boolean {
-<<<<<<< HEAD
-  const variantSpec = spec.variants[val1[CT.unionSelectKey]].spec
-  if (!uniqueBy) {
-    return false
-  } else if (typeof uniqueBy === 'string') {
-    if (uniqueBy === CT.unionSelectKey) {
-      return val1[CT.unionSelectKey] === val2[CT.unionSelectKey]
-=======
   const variantSpec = spec.variants[val1.selection].spec
   if (!uniqueBy) {
     return false
   } else if (typeof uniqueBy === 'string') {
     if (uniqueBy === 'selection') {
       return val1.selection === val2.selection
->>>>>>> 94a5075b
     } else {
       return itemEquals(variantSpec[uniqueBy], val1[uniqueBy], val2[uniqueBy])
     }
@@ -738,26 +614,13 @@
       convertValuesRecursive(valueSpec.spec, group.get(key) as UntypedFormGroup)
     } else if (valueSpec.type === 'union') {
       const formGr = group.get(key) as UntypedFormGroup
-<<<<<<< HEAD
-      const spec =
-        valueSpec.variants[formGr.controls[CT.unionSelectKey].value].spec
-=======
       const spec = valueSpec.variants[formGr.controls['selection'].value].spec
->>>>>>> 94a5075b
       convertValuesRecursive(spec, formGr)
     } else if (valueSpec.type === 'list') {
       const formArr = group.get(key) as UntypedFormArray
       const { controls } = formArr
 
-<<<<<<< HEAD
-      if (valueSpec.spec.type === 'number') {
-        controls.forEach(control => {
-          control.setValue(control.value ? Number(control.value) : null)
-        })
-      } else if (valueSpec.spec.type === 'text') {
-=======
       if (valueSpec.spec.type === 'text') {
->>>>>>> 94a5075b
         controls.forEach(control => {
           if (!control.value) control.setValue(null)
         })
