--- conflicted
+++ resolved
@@ -39,20 +39,13 @@
 
   return {
     ...s9pk.manifest,
-<<<<<<< HEAD
-    // @TODO Aiden uncomment when ready
-    // dependencyMetadata: await s9pk.getDependencyMetadata(),
-    dependencyMetadata: {} as any,
-=======
     dependencyMetadata: await s9pk.dependencyMetadata(),
->>>>>>> 73f4d5b1
     gitHash: '',
     icon: await s9pk.icon(),
     sourceVersion: s9pk.manifest.canMigrateFrom,
     flavor: ExtendedVersion.parse(s9pk.manifest.version).flavor,
-    // @TODO Aiden also need to include license and instructions here
-    license: '',
-    instructions: '',
+    license: await s9pk.license(),
+    instructions: await s9pk.instructions(),
   }
 }
 
