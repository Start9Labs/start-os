import { PackageDataEntry } from '../services/patch-db/data-model'
import { getManifest } from './get-package-data'

<<<<<<< HEAD
export function hasCurrentDeps(pkg: PackageDataEntry): boolean {
  return !!Object.keys(pkg['current-dependents']).filter(
    depId => depId !== getManifest(pkg).id,
  ).length
=======
export function hasCurrentDeps(
  id: string,
  pkgs: Record<string, PackageDataEntry>,
): boolean {
  return !!Object.values(pkgs).some(pkg => !!pkg['current-dependencies'][id])
>>>>>>> a35baca5
}<|MERGE_RESOLUTION|>--- conflicted
+++ resolved
@@ -1,16 +1,8 @@
 import { PackageDataEntry } from '../services/patch-db/data-model'
-import { getManifest } from './get-package-data'
 
-<<<<<<< HEAD
-export function hasCurrentDeps(pkg: PackageDataEntry): boolean {
-  return !!Object.keys(pkg['current-dependents']).filter(
-    depId => depId !== getManifest(pkg).id,
-  ).length
-=======
 export function hasCurrentDeps(
   id: string,
   pkgs: Record<string, PackageDataEntry>,
 ): boolean {
   return !!Object.values(pkgs).some(pkg => !!pkg['current-dependencies'][id])
->>>>>>> a35baca5
 }