import { Emver } from '@start9labs/shared'
import { DataModel } from '../services/patch-db/data-model'
import { getManifest } from './get-package-data'

export function dryUpdate(
  { id, version }: { id: string; version: string },
  pkgs: DataModel['package-data'],
  emver: Emver,
): string[] {
  return Object.values(pkgs)
    .filter(
      pkg =>
        Object.keys(pkg['current-dependencies'] || {}).some(
          pkgId => pkgId === id,
        ) &&
<<<<<<< HEAD
        !emver.satisfies(version, getManifest(pkg).dependencies[id].version),
=======
        !emver.satisfies(version, pkg['current-dependencies'][id].versionRange),
>>>>>>> a35baca5
    )
    .map(pkg => getManifest(pkg).title)
}<|MERGE_RESOLUTION|>--- conflicted
+++ resolved
@@ -13,11 +13,7 @@
         Object.keys(pkg['current-dependencies'] || {}).some(
           pkgId => pkgId === id,
         ) &&
-<<<<<<< HEAD
-        !emver.satisfies(version, getManifest(pkg).dependencies[id].version),
-=======
         !emver.satisfies(version, pkg['current-dependencies'][id].versionRange),
->>>>>>> a35baca5
     )
     .map(pkg => getManifest(pkg).title)
 }