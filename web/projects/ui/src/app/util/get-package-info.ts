--- conflicted
+++ resolved
@@ -1,7 +1,6 @@
 import { PackageDataEntry } from '../services/patch-db/data-model'
 import {
   PrimaryRendering,
-  PrimaryStatus,
   renderPkgStatus,
 } from '../services/pkg-status-rendering.service'
 import { PkgInfo } from '../types/pkg-info'
@@ -22,12 +21,7 @@
     warning: statuses.primary === 'needsConfig',
     transitioning:
       primaryRendering.showDots ||
-<<<<<<< HEAD
-      statuses.health === HealthStatus.Loading ||
-      statuses.health === HealthStatus.Starting,
-=======
       statuses.health === 'loading' ||
       statuses.health === 'starting',
->>>>>>> 8dfc5052
   }
 }