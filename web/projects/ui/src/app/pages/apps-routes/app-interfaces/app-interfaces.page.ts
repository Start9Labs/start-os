--- conflicted
+++ resolved
@@ -116,13 +116,7 @@
       ? [host.hostname]
       : []
 
-<<<<<<< HEAD
   const addresses: MappedAddress[] = []
-=======
-  return hostnames
-    .map((h: any) => {
-      const addresses: MappedAddress[] = []
->>>>>>> 1a396cfc
 
   hostnames.forEach(h => {
     let name = ''
