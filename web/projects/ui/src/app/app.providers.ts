--- conflicted
+++ resolved
@@ -57,13 +57,12 @@
     useExisting: ThemeSwitcherService,
   },
   {
-<<<<<<< HEAD
     provide: AbstractPkgImplementationService,
     useClass: PkgImplementationService,
-=======
+  },
+  {
     provide: TUI_ICONS_PATH,
     useValue: (name: string) => `/assets/taiga-ui/icons/${name}.svg#${name}`,
->>>>>>> 87322744
   },
 ]
 
