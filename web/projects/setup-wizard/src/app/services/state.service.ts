--- conflicted
+++ resolved
@@ -1,26 +1,15 @@
-<<<<<<< HEAD
 import { inject, Injectable } from '@angular/core'
-import { ApiService, RecoverySource } from './api.service'
-=======
-import { Injectable } from '@angular/core'
-import { ApiService } from './api/api.service'
+import { ApiService } from './api.service'
 import { T } from '@start9labs/start-sdk'
->>>>>>> 94a5075b
 
 @Injectable({
   providedIn: 'root',
 })
 export class StateService {
-<<<<<<< HEAD
   private readonly api = inject(ApiService)
 
   setupType?: 'fresh' | 'restore' | 'attach' | 'transfer'
-  recoverySource?: RecoverySource
-  recoveryPassword?: string
-=======
-  setupType?: 'fresh' | 'restore' | 'attach' | 'transfer'
   recoverySource?: T.RecoverySource<string>
->>>>>>> 94a5075b
 
   async importDrive(guid: string, password: string): Promise<void> {
     await this.api.attach({
@@ -36,11 +25,6 @@
     await this.api.execute({
       startOsLogicalname: storageLogicalname,
       startOsPassword: await this.api.encrypt(password),
-<<<<<<< HEAD
-      recoverySource: this.recoverySource || null,
-      recoveryPassword: this.recoveryPassword
-        ? await this.api.encrypt(this.recoveryPassword)
-=======
       recoverySource: this.recoverySource
         ? this.recoverySource.type === 'migrate'
           ? this.recoverySource
@@ -48,7 +32,6 @@
               ...this.recoverySource,
               password: await this.api.encrypt(this.recoverySource.password),
             }
->>>>>>> 94a5075b
         : null,
     })
   }
