export type FollowLogsReq = {}
export type FollowLogsRes = {
  'start-cursor': string
  guid: string
}

export type FetchLogsReq = {
  before: boolean
  cursor?: string
  limit?: number
}

export type FetchLogsRes = {
  entries: Log[]
  startCursor?: string
  endCursor?: string
}

export interface Log {
  timestamp: string
  message: string
}

export type DiskListResponse = DiskInfo[]

export interface DiskInfo {
  logicalname: string
  vendor: string | null
  model: string | null
  partitions: PartitionInfo[]
  capacity: number
  guid: string | null
}

export interface PartitionInfo {
  logicalname: string
  label: string | null
  capacity: number
  used: number | null
  startOs: StartOSDiskInfo | null
  guid: string | null
}

export type StartOSDiskInfo = {
  version: string
  full: boolean
<<<<<<< HEAD
  'password-hash': string | null
  'wrapped-key': string | null
}

export interface SetupStatus {
  'bytes-transferred': number
  'total-bytes': number | null
  complete: boolean
=======
  passwordHash: string | null
  wrappedKey: string | null
>>>>>>> 7e9d453a
}<|MERGE_RESOLUTION|>--- conflicted
+++ resolved
@@ -1,6 +1,6 @@
 export type FollowLogsReq = {}
 export type FollowLogsRes = {
-  'start-cursor': string
+  startCursor: string
   guid: string
 }
 
@@ -44,17 +44,12 @@
 export type StartOSDiskInfo = {
   version: string
   full: boolean
-<<<<<<< HEAD
-  'password-hash': string | null
-  'wrapped-key': string | null
+  passwordHash: string | null
+  wrappedKey: string | null
 }
 
 export interface SetupStatus {
-  'bytes-transferred': number
-  'total-bytes': number | null
+  bytesTransferred: number
+  totalBytes: number | null
   complete: boolean
-=======
-  passwordHash: string | null
-  wrappedKey: string | null
->>>>>>> 7e9d453a
 }