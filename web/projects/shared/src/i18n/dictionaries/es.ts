--- conflicted
+++ resolved
@@ -60,6 +60,7 @@
   57: 'Iniciando apagado',
   58: 'Agregar',
   59: 'Ok',
+  60: 'francés',
   61: 'Este valor no se puede cambiar una vez establecido',
   62: 'Continuar',
   63: 'Haz clic o suelta el archivo aquí',
@@ -500,11 +501,7 @@
   500: 'Ver Marketplace',
   501: 'Bienvenido a',
   502: 'computación soberana',
-<<<<<<< HEAD
   503: 'Personaliza el nombre que aparece en la pestaña de tu navegador',
   504: 'Administrar',
   505: '¿Estás seguro de que deseas eliminar esta dirección?',
-=======
-  503: 'francés',
->>>>>>> 100695c2
 } satisfies i18n