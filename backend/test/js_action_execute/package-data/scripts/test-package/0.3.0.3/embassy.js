export function properties() {
  return "Anything here";
}

export async function getConfig(effects) {
  try {
    await effects.writeFile({
      path: "../test.log",
      toWrite: "This is a test",
      volumeId: "main",
    });
    throw new Error(
      "Expecting that the ../test.log should not be a valid path since we are breaking out of the parent"
    );
  } catch (e) {}
  try {
    await effects.writeFile({
      path: "./hack_back/broken.log",
      toWrite: "This is a test",
      volumeId: "main",
    });
    throw new Error(
      "Expecting that using a symlink to break out of parent still fails for writing"
    );
  } catch (e) {}
  try {
    await effects.createDir({
      path: "./hack_back/broken_dir",
      volumeId: "main",
    });
    throw new Error(
      "Expecting that using a symlink to break out of parent still fails for writing dir"
    );
  } catch (e) {}
  try {
    await effects.readFile({
      path: "./hack_back/data/bad_file.txt",
      volumeId: "main",
    });
    throw new Error(
      "Expecting that using a symlink to break out of parent still fails for reading"
    );
  } catch (e) {}

  // Testing dir, create + delete
  await effects.createDir({
    path: "./testing",
    volumeId: "main",
  });
  await effects.writeJsonFile({
    path: "./testing/test2.log",
    toWrite: { value: "This is a test" },
    volumeId: "main",
  });

  (
    await effects.readJsonFile({
      path: "./testing/test2.log",
      volumeId: "main",
      // @ts-ignore
    })
  ).value;

  await effects.removeFile({
    path: "./testing/test2.log",
    volumeId: "main",
  });
  await effects.removeDir({
    path: "./testing",
    volumeId: "main",
  });

  // Testing reading + writing
  await effects.writeFile({
    path: "./test.log",
    toWrite: "This is a test",
    volumeId: "main",
  });

  effects.debug(
    `Read results are ${await effects.readFile({
      path: "./test.log",
      volumeId: "main",
    })}`
  );
  // Testing loging
  effects.trace("trace");
  effects.debug("debug");
  effects.warn("warn");
  effects.error("error");
  effects.info("info");

  {
    const metadata = await effects.metadata({
      path: "./test.log",
      volumeId: "main",
    });

    if (typeof metadata.fileType !== "string") {
      throw new TypeError("File type is not a string");
    }
    if (typeof metadata.isDir !== "boolean") {
      throw new TypeError("isDir is not a boolean");
    }
    if (typeof metadata.isFile !== "boolean") {
      throw new TypeError("isFile is not a boolean");
    }
    if (typeof metadata.isSymlink !== "boolean") {
      throw new TypeError("isSymlink is not a boolean");
    }
    if (typeof metadata.len !== "number") {
      throw new TypeError("len is not a number");
    }
    if (typeof metadata.gid !== "number") {
      throw new TypeError("gid is not a number");
    }
    if (typeof metadata.uid !== "number") {
      throw new TypeError("uid is not a number");
    }
    if (typeof metadata.mode !== "number") {
      throw new TypeError("mode is not a number");
    }
    if (!(metadata.modified instanceof Date)) {
      throw new TypeError("modified is not a Date");
    }
    if (!(metadata.accessed instanceof Date)) {
      throw new TypeError("accessed is not a Date");
    }
    if (!(metadata.created instanceof Date)) {
      throw new TypeError("created is not a Date");
    }
    if (typeof metadata.readonly !== "boolean") {
      throw new TypeError("readonly is not a boolean");
    }
    effects.error(JSON.stringify(metadata));
  }
  return {
    result: {
      spec: {
        "control-tor-address": {
          name: "Control Tor Address",
          description: "The Tor address for the control interface.",
          type: "pointer",
          subtype: "package",
          "package-id": "lnd",
          target: "tor-address",
          interface: "control",
        },
        "peer-tor-address": {
          name: "Peer Tor Address",
          description: "The Tor address for the peer interface.",
          type: "pointer",
          subtype: "package",
          "package-id": "lnd",
          target: "tor-address",
          interface: "peer",
        },
        "watchtower-tor-address": {
          name: "Watchtower Tor Address",
          description: "The Tor address for the watchtower interface.",
          type: "pointer",
          subtype: "package",
          "package-id": "lnd",
          target: "tor-address",
          interface: "watchtower",
        },
        alias: {
          type: "string",
          name: "Alias",
          description: "The public, human-readable name of your Lightning node",
          nullable: true,
          pattern: ".{1,32}",
          "pattern-description":
            "Must be at least 1 character and no more than 32 characters",
        },
        color: {
          type: "string",
          name: "Color",
          description: "The public color dot of your Lightning node",
          nullable: false,
          pattern: "[0-9a-fA-F]{6}",
          "pattern-description":
            "Must be a valid 6 digit hexadecimal RGB value. The first two digits are red, middle two are green, and final two are\nblue\n",
          default: {
            charset: "a-f,0-9",
            len: 6,
          },
        },
        "accept-keysend": {
          type: "boolean",
          name: "Accept Keysend",
          description:
            "Allow others to send payments directly to your public key through keysend instead of having to get a new invoice\n",
          default: false,
        },
        "accept-amp": {
          type: "boolean",
          name: "Accept Spontaneous AMPs",
          description:
            "If enabled, spontaneous payments through AMP will be accepted. Payments to AMP\ninvoices will be accepted regardless of this setting.\n",
          default: false,
        },
        "reject-htlc": {
          type: "boolean",
          name: "Reject Routing Requests",
          description:
            "If true, LND will not forward any HTLCs that are meant as onward payments. This option will still allow LND to send\nHTLCs and receive HTLCs but lnd won't be used as a hop.\n",
          default: false,
        },
        "min-chan-size": {
          type: "number",
          name: "Minimum Channel Size",
          description:
            "The smallest channel size that we should accept. Incoming channels smaller than this will be rejected.\n",
          nullable: true,
          range: "[1,16777215]",
          integral: true,
          units: "satoshis",
        },
        "max-chan-size": {
          type: "number",
          name: "Maximum Channel Size",
          description:
            "The largest channel size that we should accept. Incoming channels larger than this will be rejected.\nFor non-Wumbo channels this limit remains 16777215 satoshis by default as specified in BOLT-0002. For wumbo\nchannels this limit is 1,000,000,000 satoshis (10 BTC). Set this config option explicitly to restrict your maximum\nchannel size to better align with your risk tolerance.  Don't forget to enable Wumbo channels under 'Advanced,' if desired.\n",
          nullable: true,
          range: "[1,1000000000]",
          integral: true,
          units: "satoshis",
        },
        tor: {
          type: "object",
          name: "Tor Config",
          spec: {
            "use-tor-only": {
              type: "boolean",
              name: "Use Tor for all traffic",
              description:
                "Use the tor proxy even for connections that are reachable on clearnet. This will hide your node's public IP address, but will slow down your node's performance",
              default: false,
            },
            "stream-isolation": {
              type: "boolean",
              name: "Stream Isolation",
              description:
                "Enable Tor stream isolation by randomizing user credentials for each connection. With this mode active, each connection will use a new circuit. This means that multiple applications (other than lnd) using Tor won't be mixed in with lnd's traffic.\nThis option may not be used when 'Use Tor for all traffic' is disabled, since direct connections compromise source IP privacy by default.",
              default: false,
            },
          },
        },
        bitcoind: {
          type: "union",
          name: "Bitcoin Core",
          description:
            "The Bitcoin Core node to connect to:\n  - internal: The Bitcoin Core and Proxy services installed to your Embassy\n  - external: An unpruned Bitcoin Core node running on a different device\n",
          tag: {
            id: "type",
            name: "Type",
            "variant-names": {
              internal: "Internal (Bitcoin Core)",
              "internal-proxy": "Internal (Bitcoin Proxy)",
              external: "External",
            },
            description:
              "The Bitcoin Core node to connect to:\n  - internal: The Bitcoin Core and Proxy services installed to your Embassy\n  - external: An unpruned Bitcoin Core node running on a different device\n",
          },
          default: "internal",
          variants: {
            internal: {
              user: {
                type: "pointer",
                name: "RPC Username",
                description: "The username for Bitcoin Core's RPC interface",
                subtype: "package",
                "package-id": "bitcoind",
                target: "config",
                multi: false,
                selector: "$.rpc.username",
              },
              password: {
                type: "pointer",
                name: "RPC Password",
                description: "The password for Bitcoin Core's RPC interface",
                subtype: "package",
                "package-id": "bitcoind",
                target: "config",
                multi: false,
                selector: "$.rpc.password",
              },
            },
            "internal-proxy": {
              user: {
                type: "pointer",
                name: "RPC Username",
                description: "The username for the RPC user allocated to lnd",
                subtype: "package",
                "package-id": "btc-rpc-proxy",
                target: "config",
                multi: false,
                selector: '$.users[?(@.name == "lnd")].name',
              },
              password: {
                type: "pointer",
                name: "RPC Password",
                description: "The password for the RPC user allocated to lnd",
                subtype: "package",
                "package-id": "btc-rpc-proxy",
                target: "config",
                multi: false,
                selector: '$.users[?(@.name == "lnd")].password',
              },
            },
            external: {
              "connection-settings": {
                type: "union",
                name: "Connection Settings",
                description:
                  "Information to connect to an external unpruned Bitcoin Core node",
                tag: {
                  id: "type",
                  name: "Type",
                  description:
                    "- Manual: Raw information for finding a Bitcoin Core node\n- Quick Connect: A Quick Connect URL for a Bitcoin Core node\n",
                  "variant-names": {
                    manual: "Manual",
                    "quick-connect": "Quick Connect",
                  },
                },
                default: "quick-connect",
                variants: {
                  manual: {
                    host: {
                      type: "string",
                      name: "Public Address",
                      description:
                        "The public address of your Bitcoin Core server",
                      nullable: false,
                    },
                    "rpc-user": {
                      type: "string",
                      name: "RPC Username",
                      description:
                        "The username for the RPC user on your Bitcoin Core RPC server",
                      nullable: false,
                    },
                    "rpc-password": {
                      type: "string",
                      name: "RPC Password",
                      description:
                        "The password for the RPC user on your Bitcoin Core RPC server",
                      nullable: false,
                    },
                    "rpc-port": {
                      type: "number",
                      name: "RPC Port",
                      description:
                        "The port that your Bitcoin Core RPC server is bound to",
                      nullable: false,
                      range: "[0,65535]",
                      integral: true,
                      default: 8332,
                    },
                    "zmq-block-port": {
                      type: "number",
                      name: "ZeroMQ Block Port",
                      description:
                        "The port that your Bitcoin Core ZeroMQ server is bound to for raw blocks",
                      nullable: false,
                      range: "[0,65535]",
                      integral: true,
                      default: 28332,
                    },
                    "zmq-tx-port": {
                      type: "number",
                      name: "ZeroMQ Transaction Port",
                      description:
                        "The port that your Bitcoin Core ZeroMQ server is bound to for raw transactions",
                      nullable: false,
                      range: "[0,65535]",
                      integral: true,
                      default: 28333,
                    },
                  },
                  "quick-connect": {
                    "quick-connect-url": {
                      type: "string",
                      name: "Quick Connect URL",
                      description:
                        "The Quick Connect URL for your Bitcoin Core RPC server\nNOTE: LND will not accept a .onion url for this option\n",
                      nullable: false,
                      pattern:
                        "btcstandup://[^:]*:[^@]*@[a-zA-Z0-9.-]+:[0-9]+(/(\\?(label=.+)?)?)?",
                      "pattern-description":
                        "Must be a valid Quick Connect URL. For help, check out https://github.com/BlockchainCommons/Gordian/blob/master/Docs/Quick-Connect-API.md",
                    },
                    "zmq-block-port": {
                      type: "number",
                      name: "ZeroMQ Block Port",
                      description:
                        "The port that your Bitcoin Core ZeroMQ server is bound to for raw blocks",
                      nullable: false,
                      range: "[0,65535]",
                      integral: true,
                      default: 28332,
                    },
                    "zmq-tx-port": {
                      type: "number",
                      name: "ZeroMQ Transaction Port",
                      description:
                        "The port that your Bitcoin Core ZeroMQ server is bound to for raw transactions",
                      nullable: false,
                      range: "[0,65535]",
                      integral: true,
                      default: 28333,
                    },
                  },
                },
              },
            },
          },
        },
        autopilot: {
          type: "object",
          name: "Autopilot",
          description: "Autopilot Settings",
          spec: {
            enabled: {
              type: "boolean",
              name: "Enabled",
              description:
                "If the autopilot agent should be active or not. The autopilot agent will\nattempt to AUTOMATICALLY OPEN CHANNELS to put your node in an advantageous\nposition within the network graph.  DO NOT ENABLE THIS IF YOU WANT TO MANAGE \nCHANNELS MANUALLY OR DO NOT UNDERSTAND IT.\n",
              default: false,
            },
            private: {
              type: "boolean",
              name: "Private",
              description:
                "Whether the channels created by the autopilot agent should be private or not.\nPrivate channels won't be announced to the network.\n",
              default: false,
            },
            maxchannels: {
              type: "number",
              name: "Maximum Channels",
              description:
                "The maximum number of channels that should be created.",
              nullable: false,
              range: "[1,*)",
              integral: true,
              default: 5,
            },
            allocation: {
              type: "number",
              name: "Allocation",
              description:
                'The fraction of total funds that should be committed to automatic channel\nestablishment. For example 60% means that 60% of the total funds available\nwithin the wallet should be used to automatically establish channels. The total\namount of attempted channels will still respect the "Maximum Channels" parameter.\n',
              nullable: false,
              range: "[0,100]",
              integral: false,
              default: 60,
              units: "%",
            },
            "min-channel-size": {
              type: "number",
              name: "Minimum Channel Size",
              description:
                "The smallest channel that the autopilot agent should create.",
              nullable: false,
              range: "[0,*)",
              integral: true,
              default: 20000,
              units: "satoshis",
            },
            "max-channel-size": {
              type: "number",
              name: "Maximum Channel Size",
              description:
                "The largest channel that the autopilot agent should create.",
              nullable: false,
              range: "[0,*)",
              integral: true,
              default: 16777215,
              units: "satoshis",
            },
            advanced: {
              type: "object",
              name: "Advanced",
              description: "Advanced Options",
              spec: {
                "min-confirmations": {
                  type: "number",
                  name: "Minimum Confirmations",
                  description:
                    "The minimum number of confirmations each of your inputs in funding transactions\ncreated by the autopilot agent must have.\n",
                  nullable: false,
                  range: "[0,*)",
                  integral: true,
                  default: 1,
                  units: "blocks",
                },
                "confirmation-target": {
                  type: "number",
                  name: "Confirmation Target",
                  description:
                    "The confirmation target (in blocks) for channels opened by autopilot.",
                  nullable: false,
                  range: "[0,*)",
                  integral: true,
                  default: 1,
                  units: "blocks",
                },
              },
            },
          },
        },
        advanced: {
          type: "object",
          name: "Advanced",
          description: "Advanced Options",
          spec: {
            "debug-level": {
              type: "enum",
              name: "Log Verbosity",
              values: ["trace", "debug", "info", "warn", "error", "critical"],
              description:
                "Sets the level of log filtration. Trace is the most verbose, Critical is the least.\n",
              default: "info",
              "value-names": {},
            },
            "db-bolt-no-freelist-sync": {
              type: "boolean",
              name: "Disallow Bolt DB Freelist Sync",
              description:
                "If true, prevents the database from syncing its freelist to disk.\n",
              default: false,
            },
            "db-bolt-auto-compact": {
              type: "boolean",
              name: "Compact Database on Startup",
              description:
                "Performs database compaction on startup. This is necessary to keep disk usage down over time at the cost of\nhaving longer startup times.\n",
              default: true,
            },
            "db-bolt-auto-compact-min-age": {
              type: "number",
              name: "Minimum Autocompaction Age for Bolt DB",
              description:
                "How long ago (in hours) the last compaction of a database file must be for it to be considered for auto\ncompaction again. Can be set to 0 to compact on every startup.\n",
              nullable: false,
              range: "[0, *)",
              integral: true,
              default: 168,
              units: "hours",
            },
            "db-bolt-db-timeout": {
              type: "number",
              name: "Bolt DB Timeout",
              description:
                "How long should LND try to open the database before giving up?",
              nullable: false,
              range: "[1, 86400]",
              integral: true,
              default: 60,
              units: "seconds",
            },
            "recovery-window": {
              type: "number",
              name: "Recovery Window",
              description:
                "Number of blocks in the past that LND should scan for unknown transactions",
              nullable: true,
              range: "[1,*)",
              integral: true,
              units: "blocks",
            },
            "payments-expiration-grace-period": {
              type: "number",
              name: "Payments Expiration Grace Period",
              description:
                "A period to wait before for closing channels with outgoing htlcs that have timed out and are a result of this\nnodes instead payment. In addition to our current block based deadline, is specified this grace period will\nalso be taken into account.\n",
              nullable: false,
              range: "[1,*)",
              integral: true,
              default: 30,
              units: "seconds",
            },
            "default-remote-max-htlcs": {
              type: "number",
              name: "Maximum Remote HTLCs",
              description:
                "The default max_htlc applied when opening or accepting channels. This value limits the number of concurrent\nHTLCs that the remote party can add to the commitment. The maximum possible value is 483.\n",
              nullable: false,
              range: "[1,483]",
              integral: true,
              default: 483,
              units: "htlcs",
            },
            "max-channel-fee-allocation": {
              type: "number",
              name: "Maximum Channel Fee Allocation",
              description:
                "The maximum percentage of total funds that can be allocated to a channel's commitment fee. This only applies for\nthe initiator of the channel.\n",
              nullable: false,
              range: "[0.1, 1]",
              integral: false,
              default: 0.5,
            },
            "max-commit-fee-rate-anchors": {
              type: "number",
              name: "Maximum Commitment Fee for Anchor Channels",
              description:
                "The maximum fee rate in sat/vbyte that will be used for commitments of channels of the anchors type. Must be\nlarge enough to ensure transaction propagation.\n",
              nullable: false,
              range: "[1,*)",
              integral: true,
              default: 10,
            },
            "protocol-wumbo-channels": {
              type: "boolean",
              name: "Enable Wumbo Channels",
              description:
                "If set, then lnd will create and accept requests for channels larger than 0.16 BTC\n",
              default: false,
            },
            "protocol-no-anchors": {
              type: "boolean",
              name: "Disable Anchor Channels",
              description:
                "Set to disable support for anchor commitments. Anchor channels allow you to determine your fees at close time by\nusing a Child Pays For Parent transaction.\n",
              default: false,
            },
            "protocol-disable-script-enforced-lease": {
              type: "boolean",
              name: "Disable Script Enforced Channel Leases",
              description:
                "Set to disable support for script enforced lease channel commitments. If not set, lnd will accept these channels by default if the remote channel party proposes them. Note that lnd will require 1 UTXO to be reserved for this channel type if it is enabled.\nNote: This may cause you to be unable to close a channel and your wallets may not understand why",
              default: false,
            },
            "gc-canceled-invoices-on-startup": {
              type: "boolean",
              name: "Cleanup Canceled Invoices on Startup",
              description:
                "If true, LND will attempt to garbage collect canceled invoices upon start.\n",
              default: false,
            },
            bitcoin: {
              type: "object",
              name: "Bitcoin Channel Configuration",
              description:
                "Configuration options for lightning network channel management operating over the Bitcoin network",
              spec: {
                "default-channel-confirmations": {
                  type: "number",
                  name: "Default Channel Confirmations",
                  description:
                    "The default number of confirmations a channel must have before it's considered\nopen. LND will require any incoming channel requests to wait this many\nconfirmations before it considers the channel active.\n",
                  nullable: false,
                  range: "[1,6]",
                  integral: true,
                  default: 3,
                  units: "blocks",
                },
                "min-htlc": {
                  type: "number",
                  name: "Minimum Incoming HTLC Size",
                  description:
                    "The smallest HTLC LND will to accept on your channels, in millisatoshis.\n",
                  nullable: false,
                  range: "[1,*)",
                  integral: true,
                  default: 1,
                  units: "millisatoshis",
                },
                "min-htlc-out": {
                  type: "number",
                  name: "Minimum Outgoing HTLC Size",
                  description:
                    "The smallest HTLC LND will send out on your channels, in millisatoshis.\n",
                  nullable: false,
                  range: "[1,*)",
                  integral: true,
                  default: 1000,
                  units: "millisatoshis",
                },
                "base-fee": {
                  type: "number",
                  name: "Routing Base Fee",
                  description:
                    "The base fee in millisatoshi you will charge for forwarding payments on your\nchannels.\n",
                  nullable: false,
                  range: "[0,*)",
                  integral: true,
                  default: 1000,
                  units: "millisatoshi",
                },
                "fee-rate": {
                  type: "number",
                  name: "Routing Fee Rate",
                  description:
                    "The fee rate used when forwarding payments on your channels. The total fee\ncharged is the Base Fee + (amount * Fee Rate / 1000000), where amount is the\nforwarded amount. Measured in sats per million\n",
                  nullable: false,
                  range: "[1,1000000)",
                  integral: true,
                  default: 1,
                  units: "sats per million",
                },
                "time-lock-delta": {
                  type: "number",
                  name: "Time Lock Delta",
                  description:
                    "The CLTV delta we will subtract from a forwarded HTLC's timelock value.",
                  nullable: false,
                  range: "[6, 144]",
                  integral: true,
                  default: 40,
                  units: "blocks",
                },
              },
            },
          },
        },
      },
    },
  };
}

export async function setConfig(effects) {
  return {
    error: "Not setup",
  };
}

const assert = (condition, message) => {
  if (!condition) {
    throw new Error(message);
  }
};
const ackermann = (m, n) => {
  if (m === 0) {
     return n+1
  }
  if (n === 0) {
     return ackermann((m - 1), 1); 
  }
  if (m !== 0 && n !== 0) {
     return ackermann((m-1), ackermann(m, (n-1)))
  }
}

export const action = {
  async slow(effects, _input) {
    while(true) {
      effects.error("A");
<<<<<<< HEAD
      // await ackermann(3,10);
      await effects.sleep(100);
=======
      await ackermann(3,10);
      // await effects.sleep(100);
>>>>>>> a5eb3ad9

    }
  },

  async fetch(effects, _input) {
    const example = await effects.fetch(
      "https://postman-echo.com/get?foo1=bar1&foo2=bar2"
    );
    assert(
      Number(example.headers["content-length"]) > 0 &&
        Number(example.headers["content-length"]) <= 1000000,
      "Should have content length"
    );
    assert(
      example.text() instanceof Promise,
      "example.text() should be a promise"
    );
    assert(example.body === undefined, "example.body should not be defined");
    assert(
      JSON.parse(await example.text()).args.foo1 === "bar1",
      "Body should be parsed"
    );
    const message = `This worked @ ${new Date().toISOString()}`;
    const secondResponse = await effects.fetch(
      "https://postman-echo.com/post",
      {
        method: "POST",
        body: JSON.stringify({ message }),
        headers: {
          test: "1234",
        },
      }
    );
    assert(
      (await secondResponse.json()).json.message === message,
      "Body should be parsed from response"
    );
    return {
      result: {
        copyable: false,
        message: "Done",
        version: "0",
        qr: false,
      },
    };
  },

  async "js-action-var-arg"(_effects, _input, testInput) {
    assert(testInput == 42, "Input should be passed in");
    return {
      result: {
        copyable: false,
        message: "Done",
        version: "0",
        qr: false,
      },
    };
  },
  async "test-rename"(effects, _input) {
    let failed = false;
    await effects.writeFile({
      volumeId: "main",
      path: "test-rename.txt",
      toWrite: "Hello World",
    });
    await effects.rename({
      srcVolume: "main",
      srcPath: "test-rename.txt",
      dstVolume: "main",
      dstPath: "test-rename-2.txt",
    });

    const readIn = await effects.readFile({
      volumeId: "main",
      path: "test-rename-2.txt",
    });
    assert(readIn === "Hello World", "Contents should be the same");

    await effects.removeFile({
      path: "test-rename-2.txt",
      volumeId: "main",
    });

    failed = false;
    try {
      await effects.removeFile({
        path: "test-rename.txt",
        volumeId: "main",
      });
    } catch (_) {
      failed = true;
    }
    assert(failed, "Should not be able to remove file that doesn't exist");
    

    return {
      result: {
        copyable: false,
        message: "Done",
        version: "0",
        qr: false,
      },
    };
  },
  /**
   * Created this test because of issue
   * https://github.com/Start9Labs/embassy-os/issues/1737 
   * which that we couldn't create a dir that was deeply nested, and the parents where
   * not created yet. Found this out during the migrations, where the parent would die.
   * @param {*} effects 
   * @param {*} _input 
   * @returns 
   */
  async "test-deep-dir"(effects, _input) {
    await effects
      .removeDir({
        volumeId: "main",
        path: "test-deep-dir",
      })
      .catch(() => {});
    await effects.createDir({
      volumeId: "main",
      path: "test-deep-dir/deep/123",
    });
    await effects.removeDir({
      volumeId: "main",
      path: "test-deep-dir",
    });
    return {
      result: {
        copyable: false,
        message: "Done",
        version: "0",
        qr: false,
      },
    };
  },
  /**
   * Found case where we could escape with the new deeper dir fix.
   * @param {*} effects 
   * @param {*} _input 
   * @returns 
   */
  async "test-deep-dir-escape"(effects, _input) {
    await effects
      .removeDir({
        volumeId: "main",
        path: "test-deep-dir",
      })
      .catch(() => {});
    await effects.createDir({
      volumeId: "main",
      path: "test-deep-dir/../../test",
    }).then(_ => {throw new Error("Should not be able to create sub")}, _ => {});

    return {
      result: {
        copyable: false,
        message: "Done",
        version: "0",
        qr: false,
      },
    };
  },
};<|MERGE_RESOLUTION|>--- conflicted
+++ resolved
@@ -749,13 +749,8 @@
   async slow(effects, _input) {
     while(true) {
       effects.error("A");
-<<<<<<< HEAD
-      // await ackermann(3,10);
-      await effects.sleep(100);
-=======
       await ackermann(3,10);
       // await effects.sleep(100);
->>>>>>> a5eb3ad9
 
     }
   },
