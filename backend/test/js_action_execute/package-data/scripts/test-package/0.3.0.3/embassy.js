export function properties() {
  return "Anything here";
}

export async function getConfig(effects) {
  try {
    await effects.writeFile({
      path: "../test.log",
      toWrite: "This is a test",
      volumeId: "main",
    });
    throw new Error(
      "Expecting that the ../test.log should not be a valid path since we are breaking out of the parent",
    );
  } catch (e) {}
  try {
    await effects.writeFile({
      path: "./hack_back/broken.log",
      toWrite: "This is a test",
      volumeId: "main",
    });
    throw new Error(
      "Expecting that using a symlink to break out of parent still fails for writing",
    );
  } catch (e) {}
  try {
    await effects.createDir({
      path: "./hack_back/broken_dir",
      volumeId: "main",
    });
    throw new Error(
      "Expecting that using a symlink to break out of parent still fails for writing dir",
    );
  } catch (e) {}
  try {
    await effects.readFile({
      path: "./hack_back/data/bad_file.txt",
      volumeId: "main",
    });
    throw new Error(
      "Expecting that using a symlink to break out of parent still fails for reading",
    );
  } catch (e) {}

  // Testing dir, create + delete
  await effects.createDir({
    path: "./testing",
    volumeId: "main",
  });
  await effects.writeJsonFile({
    path: "./testing/test2.log",
    toWrite: { value: "This is a test" },
    volumeId: "main",
  });

  (
    await effects.readJsonFile({
      path: "./testing/test2.log",
      volumeId: "main",
      // @ts-ignore
    })
  ).value;

  await effects.removeFile({
    path: "./testing/test2.log",
    volumeId: "main",
  });
  await effects.removeDir({
    path: "./testing",
    volumeId: "main",
  });

  // Testing reading + writing
  await effects.writeFile({
    path: "./test.log",
    toWrite: "This is a test",
    volumeId: "main",
  });

  effects.debug(
    `Read results are ${await effects.readFile({
      path: "./test.log",
      volumeId: "main",
    })}`,
  );
  // Testing loging
  effects.trace("trace");
  effects.debug("debug");
  effects.warn("warn");
  effects.error("error");
  effects.info("info");

  {
    const metadata = await effects.metadata({
      path: "./test.log",
      volumeId: "main",
    });

    if (typeof metadata.fileType !== "string") {
      throw new TypeError("File type is not a string");
    }
    if (typeof metadata.isDir !== "boolean") {
      throw new TypeError("isDir is not a boolean");
    }
    if (typeof metadata.isFile !== "boolean") {
      throw new TypeError("isFile is not a boolean");
    }
    if (typeof metadata.isSymlink !== "boolean") {
      throw new TypeError("isSymlink is not a boolean");
    }
    if (typeof metadata.len !== "number") {
      throw new TypeError("len is not a number");
    }
    if (typeof metadata.gid !== "number") {
      throw new TypeError("gid is not a number");
    }
    if (typeof metadata.uid !== "number") {
      throw new TypeError("uid is not a number");
    }
    if (typeof metadata.mode !== "number") {
      throw new TypeError("mode is not a number");
    }
    if (!(metadata.modified instanceof Date)) {
      throw new TypeError("modified is not a Date");
    }
    if (!(metadata.accessed instanceof Date)) {
      throw new TypeError("accessed is not a Date");
    }
    if (!(metadata.created instanceof Date)) {
      throw new TypeError("created is not a Date");
    }
    if (typeof metadata.readonly !== "boolean") {
      throw new TypeError("readonly is not a boolean");
    }
    effects.error(JSON.stringify(metadata));
  }
  return {
    result: {
      spec: {
        "control-tor-address": {
          name: "Control Tor Address",
          description: "The Tor address for the control interface.",
          type: "pointer",
          subtype: "package",
          "package-id": "lnd",
          target: "tor-address",
          interface: "control",
        },
        "peer-tor-address": {
          name: "Peer Tor Address",
          description: "The Tor address for the peer interface.",
          type: "pointer",
          subtype: "package",
          "package-id": "lnd",
          target: "tor-address",
          interface: "peer",
        },
        "watchtower-tor-address": {
          name: "Watchtower Tor Address",
          description: "The Tor address for the watchtower interface.",
          type: "pointer",
          subtype: "package",
          "package-id": "lnd",
          target: "tor-address",
          interface: "watchtower",
        },
        alias: {
          type: "string",
          name: "Alias",
          description: "The public, human-readable name of your Lightning node",
          nullable: true,
          pattern: ".{1,32}",
          "pattern-description":
            "Must be at least 1 character and no more than 32 characters",
        },
        color: {
          type: "string",
          name: "Color",
          description: "The public color dot of your Lightning node",
          nullable: false,
          pattern: "[0-9a-fA-F]{6}",
          "pattern-description":
            "Must be a valid 6 digit hexadecimal RGB value. The first two digits are red, middle two are green, and final two are\nblue\n",
          default: {
            charset: "a-f,0-9",
            len: 6,
          },
        },
        "accept-keysend": {
          type: "boolean",
          name: "Accept Keysend",
          description:
            "Allow others to send payments directly to your public key through keysend instead of having to get a new invoice\n",
          default: false,
        },
        "accept-amp": {
          type: "boolean",
          name: "Accept Spontaneous AMPs",
          description:
            "If enabled, spontaneous payments through AMP will be accepted. Payments to AMP\ninvoices will be accepted regardless of this setting.\n",
          default: false,
        },
        "reject-htlc": {
          type: "boolean",
          name: "Reject Routing Requests",
          description:
            "If true, LND will not forward any HTLCs that are meant as onward payments. This option will still allow LND to send\nHTLCs and receive HTLCs but lnd won't be used as a hop.\n",
          default: false,
        },
        "min-chan-size": {
          type: "number",
          name: "Minimum Channel Size",
          description:
            "The smallest channel size that we should accept. Incoming channels smaller than this will be rejected.\n",
          nullable: true,
          range: "[1,16777215]",
          integral: true,
          units: "satoshis",
        },
        "max-chan-size": {
          type: "number",
          name: "Maximum Channel Size",
          description:
            "The largest channel size that we should accept. Incoming channels larger than this will be rejected.\nFor non-Wumbo channels this limit remains 16777215 satoshis by default as specified in BOLT-0002. For wumbo\nchannels this limit is 1,000,000,000 satoshis (10 BTC). Set this config option explicitly to restrict your maximum\nchannel size to better align with your risk tolerance.  Don't forget to enable Wumbo channels under 'Advanced,' if desired.\n",
          nullable: true,
          range: "[1,1000000000]",
          integral: true,
          units: "satoshis",
        },
        tor: {
          type: "object",
          name: "Tor Config",
          spec: {
            "use-tor-only": {
              type: "boolean",
              name: "Use Tor for all traffic",
              description:
                "Use the tor proxy even for connections that are reachable on clearnet. This will hide your node's public IP address, but will slow down your node's performance",
              default: false,
            },
            "stream-isolation": {
              type: "boolean",
              name: "Stream Isolation",
              description:
                "Enable Tor stream isolation by randomizing user credentials for each connection. With this mode active, each connection will use a new circuit. This means that multiple applications (other than lnd) using Tor won't be mixed in with lnd's traffic.\nThis option may not be used when 'Use Tor for all traffic' is disabled, since direct connections compromise source IP privacy by default.",
              default: false,
            },
          },
        },
        bitcoind: {
          type: "union",
          name: "Bitcoin Core",
          description:
            "The Bitcoin Core node to connect to:\n  - internal: The Bitcoin Core and Proxy services installed to your Embassy\n  - external: An unpruned Bitcoin Core node running on a different device\n",
          tag: {
            id: "type",
            name: "Type",
            "variant-names": {
              internal: "Internal (Bitcoin Core)",
              "internal-proxy": "Internal (Bitcoin Proxy)",
              external: "External",
            },
            description:
              "The Bitcoin Core node to connect to:\n  - internal: The Bitcoin Core and Proxy services installed to your Embassy\n  - external: An unpruned Bitcoin Core node running on a different device\n",
          },
          default: "internal",
          variants: {
            internal: {
              user: {
                type: "pointer",
                name: "RPC Username",
                description: "The username for Bitcoin Core's RPC interface",
                subtype: "package",
                "package-id": "bitcoind",
                target: "config",
                multi: false,
                selector: "$.rpc.username",
              },
              password: {
                type: "pointer",
                name: "RPC Password",
                description: "The password for Bitcoin Core's RPC interface",
                subtype: "package",
                "package-id": "bitcoind",
                target: "config",
                multi: false,
                selector: "$.rpc.password",
              },
            },
            "internal-proxy": {
              user: {
                type: "pointer",
                name: "RPC Username",
                description: "The username for the RPC user allocated to lnd",
                subtype: "package",
                "package-id": "btc-rpc-proxy",
                target: "config",
                multi: false,
                selector: '$.users[?(@.name == "lnd")].name',
              },
              password: {
                type: "pointer",
                name: "RPC Password",
                description: "The password for the RPC user allocated to lnd",
                subtype: "package",
                "package-id": "btc-rpc-proxy",
                target: "config",
                multi: false,
                selector: '$.users[?(@.name == "lnd")].password',
              },
            },
            external: {
              "connection-settings": {
                type: "union",
                name: "Connection Settings",
                description:
                  "Information to connect to an external unpruned Bitcoin Core node",
                tag: {
                  id: "type",
                  name: "Type",
                  description:
                    "- Manual: Raw information for finding a Bitcoin Core node\n- Quick Connect: A Quick Connect URL for a Bitcoin Core node\n",
                  "variant-names": {
                    manual: "Manual",
                    "quick-connect": "Quick Connect",
                  },
                },
                default: "quick-connect",
                variants: {
                  manual: {
                    host: {
                      type: "string",
                      name: "Public Address",
                      description:
                        "The public address of your Bitcoin Core server",
                      nullable: false,
                    },
                    "rpc-user": {
                      type: "string",
                      name: "RPC Username",
                      description:
                        "The username for the RPC user on your Bitcoin Core RPC server",
                      nullable: false,
                    },
                    "rpc-password": {
                      type: "string",
                      name: "RPC Password",
                      description:
                        "The password for the RPC user on your Bitcoin Core RPC server",
                      nullable: false,
                    },
                    "rpc-port": {
                      type: "number",
                      name: "RPC Port",
                      description:
                        "The port that your Bitcoin Core RPC server is bound to",
                      nullable: false,
                      range: "[0,65535]",
                      integral: true,
                      default: 8332,
                    },
                    "zmq-block-port": {
                      type: "number",
                      name: "ZeroMQ Block Port",
                      description:
                        "The port that your Bitcoin Core ZeroMQ server is bound to for raw blocks",
                      nullable: false,
                      range: "[0,65535]",
                      integral: true,
                      default: 28332,
                    },
                    "zmq-tx-port": {
                      type: "number",
                      name: "ZeroMQ Transaction Port",
                      description:
                        "The port that your Bitcoin Core ZeroMQ server is bound to for raw transactions",
                      nullable: false,
                      range: "[0,65535]",
                      integral: true,
                      default: 28333,
                    },
                  },
                  "quick-connect": {
                    "quick-connect-url": {
                      type: "string",
                      name: "Quick Connect URL",
                      description:
                        "The Quick Connect URL for your Bitcoin Core RPC server\nNOTE: LND will not accept a .onion url for this option\n",
                      nullable: false,
                      pattern:
                        "btcstandup://[^:]*:[^@]*@[a-zA-Z0-9.-]+:[0-9]+(/(\\?(label=.+)?)?)?",
                      "pattern-description":
                        "Must be a valid Quick Connect URL. For help, check out https://github.com/BlockchainCommons/Gordian/blob/master/Docs/Quick-Connect-API.md",
                    },
                    "zmq-block-port": {
                      type: "number",
                      name: "ZeroMQ Block Port",
                      description:
                        "The port that your Bitcoin Core ZeroMQ server is bound to for raw blocks",
                      nullable: false,
                      range: "[0,65535]",
                      integral: true,
                      default: 28332,
                    },
                    "zmq-tx-port": {
                      type: "number",
                      name: "ZeroMQ Transaction Port",
                      description:
                        "The port that your Bitcoin Core ZeroMQ server is bound to for raw transactions",
                      nullable: false,
                      range: "[0,65535]",
                      integral: true,
                      default: 28333,
                    },
                  },
                },
              },
            },
          },
        },
        autopilot: {
          type: "object",
          name: "Autopilot",
          description: "Autopilot Settings",
          spec: {
            enabled: {
              type: "boolean",
              name: "Enabled",
              description:
                "If the autopilot agent should be active or not. The autopilot agent will\nattempt to AUTOMATICALLY OPEN CHANNELS to put your node in an advantageous\nposition within the network graph.  DO NOT ENABLE THIS IF YOU WANT TO MANAGE \nCHANNELS MANUALLY OR DO NOT UNDERSTAND IT.\n",
              default: false,
            },
            private: {
              type: "boolean",
              name: "Private",
              description:
                "Whether the channels created by the autopilot agent should be private or not.\nPrivate channels won't be announced to the network.\n",
              default: false,
            },
            maxchannels: {
              type: "number",
              name: "Maximum Channels",
              description:
                "The maximum number of channels that should be created.",
              nullable: false,
              range: "[1,*)",
              integral: true,
              default: 5,
            },
            allocation: {
              type: "number",
              name: "Allocation",
              description:
                'The fraction of total funds that should be committed to automatic channel\nestablishment. For example 60% means that 60% of the total funds available\nwithin the wallet should be used to automatically establish channels. The total\namount of attempted channels will still respect the "Maximum Channels" parameter.\n',
              nullable: false,
              range: "[0,100]",
              integral: false,
              default: 60,
              units: "%",
            },
            "min-channel-size": {
              type: "number",
              name: "Minimum Channel Size",
              description:
                "The smallest channel that the autopilot agent should create.",
              nullable: false,
              range: "[0,*)",
              integral: true,
              default: 20000,
              units: "satoshis",
            },
            "max-channel-size": {
              type: "number",
              name: "Maximum Channel Size",
              description:
                "The largest channel that the autopilot agent should create.",
              nullable: false,
              range: "[0,*)",
              integral: true,
              default: 16777215,
              units: "satoshis",
            },
            advanced: {
              type: "object",
              name: "Advanced",
              description: "Advanced Options",
              spec: {
                "min-confirmations": {
                  type: "number",
                  name: "Minimum Confirmations",
                  description:
                    "The minimum number of confirmations each of your inputs in funding transactions\ncreated by the autopilot agent must have.\n",
                  nullable: false,
                  range: "[0,*)",
                  integral: true,
                  default: 1,
                  units: "blocks",
                },
                "confirmation-target": {
                  type: "number",
                  name: "Confirmation Target",
                  description:
                    "The confirmation target (in blocks) for channels opened by autopilot.",
                  nullable: false,
                  range: "[0,*)",
                  integral: true,
                  default: 1,
                  units: "blocks",
                },
              },
            },
          },
        },
        advanced: {
          type: "object",
          name: "Advanced",
          description: "Advanced Options",
          spec: {
            "debug-level": {
              type: "enum",
              name: "Log Verbosity",
              values: ["trace", "debug", "info", "warn", "error", "critical"],
              description:
                "Sets the level of log filtration. Trace is the most verbose, Critical is the least.\n",
              default: "info",
              "value-names": {},
            },
            "db-bolt-no-freelist-sync": {
              type: "boolean",
              name: "Disallow Bolt DB Freelist Sync",
              description:
                "If true, prevents the database from syncing its freelist to disk.\n",
              default: false,
            },
            "db-bolt-auto-compact": {
              type: "boolean",
              name: "Compact Database on Startup",
              description:
                "Performs database compaction on startup. This is necessary to keep disk usage down over time at the cost of\nhaving longer startup times.\n",
              default: true,
            },
            "db-bolt-auto-compact-min-age": {
              type: "number",
              name: "Minimum Autocompaction Age for Bolt DB",
              description:
                "How long ago (in hours) the last compaction of a database file must be for it to be considered for auto\ncompaction again. Can be set to 0 to compact on every startup.\n",
              nullable: false,
              range: "[0, *)",
              integral: true,
              default: 168,
              units: "hours",
            },
            "db-bolt-db-timeout": {
              type: "number",
              name: "Bolt DB Timeout",
              description:
                "How long should LND try to open the database before giving up?",
              nullable: false,
              range: "[1, 86400]",
              integral: true,
              default: 60,
              units: "seconds",
            },
            "recovery-window": {
              type: "number",
              name: "Recovery Window",
              description:
                "Number of blocks in the past that LND should scan for unknown transactions",
              nullable: true,
              range: "[1,*)",
              integral: true,
              units: "blocks",
            },
            "payments-expiration-grace-period": {
              type: "number",
              name: "Payments Expiration Grace Period",
              description:
                "A period to wait before for closing channels with outgoing htlcs that have timed out and are a result of this\nnodes instead payment. In addition to our current block based deadline, is specified this grace period will\nalso be taken into account.\n",
              nullable: false,
              range: "[1,*)",
              integral: true,
              default: 30,
              units: "seconds",
            },
            "default-remote-max-htlcs": {
              type: "number",
              name: "Maximum Remote HTLCs",
              description:
                "The default max_htlc applied when opening or accepting channels. This value limits the number of concurrent\nHTLCs that the remote party can add to the commitment. The maximum possible value is 483.\n",
              nullable: false,
              range: "[1,483]",
              integral: true,
              default: 483,
              units: "htlcs",
            },
            "max-channel-fee-allocation": {
              type: "number",
              name: "Maximum Channel Fee Allocation",
              description:
                "The maximum percentage of total funds that can be allocated to a channel's commitment fee. This only applies for\nthe initiator of the channel.\n",
              nullable: false,
              range: "[0.1, 1]",
              integral: false,
              default: 0.5,
            },
            "max-commit-fee-rate-anchors": {
              type: "number",
              name: "Maximum Commitment Fee for Anchor Channels",
              description:
                "The maximum fee rate in sat/vbyte that will be used for commitments of channels of the anchors type. Must be\nlarge enough to ensure transaction propagation.\n",
              nullable: false,
              range: "[1,*)",
              integral: true,
              default: 10,
            },
            "protocol-wumbo-channels": {
              type: "boolean",
              name: "Enable Wumbo Channels",
              description:
                "If set, then lnd will create and accept requests for channels larger than 0.16 BTC\n",
              default: false,
            },
            "protocol-no-anchors": {
              type: "boolean",
              name: "Disable Anchor Channels",
              description:
                "Set to disable support for anchor commitments. Anchor channels allow you to determine your fees at close time by\nusing a Child Pays For Parent transaction.\n",
              default: false,
            },
            "protocol-disable-script-enforced-lease": {
              type: "boolean",
              name: "Disable Script Enforced Channel Leases",
              description:
                "Set to disable support for script enforced lease channel commitments. If not set, lnd will accept these channels by default if the remote channel party proposes them. Note that lnd will require 1 UTXO to be reserved for this channel type if it is enabled.\nNote: This may cause you to be unable to close a channel and your wallets may not understand why",
              default: false,
            },
            "gc-canceled-invoices-on-startup": {
              type: "boolean",
              name: "Cleanup Canceled Invoices on Startup",
              description:
                "If true, LND will attempt to garbage collect canceled invoices upon start.\n",
              default: false,
            },
            bitcoin: {
              type: "object",
              name: "Bitcoin Channel Configuration",
              description:
                "Configuration options for lightning network channel management operating over the Bitcoin network",
              spec: {
                "default-channel-confirmations": {
                  type: "number",
                  name: "Default Channel Confirmations",
                  description:
                    "The default number of confirmations a channel must have before it's considered\nopen. LND will require any incoming channel requests to wait this many\nconfirmations before it considers the channel active.\n",
                  nullable: false,
                  range: "[1,6]",
                  integral: true,
                  default: 3,
                  units: "blocks",
                },
                "min-htlc": {
                  type: "number",
                  name: "Minimum Incoming HTLC Size",
                  description:
                    "The smallest HTLC LND will to accept on your channels, in millisatoshis.\n",
                  nullable: false,
                  range: "[1,*)",
                  integral: true,
                  default: 1,
                  units: "millisatoshis",
                },
                "min-htlc-out": {
                  type: "number",
                  name: "Minimum Outgoing HTLC Size",
                  description:
                    "The smallest HTLC LND will send out on your channels, in millisatoshis.\n",
                  nullable: false,
                  range: "[1,*)",
                  integral: true,
                  default: 1000,
                  units: "millisatoshis",
                },
                "base-fee": {
                  type: "number",
                  name: "Routing Base Fee",
                  description:
                    "The base fee in millisatoshi you will charge for forwarding payments on your\nchannels.\n",
                  nullable: false,
                  range: "[0,*)",
                  integral: true,
                  default: 1000,
                  units: "millisatoshi",
                },
                "fee-rate": {
                  type: "number",
                  name: "Routing Fee Rate",
                  description:
                    "The fee rate used when forwarding payments on your channels. The total fee\ncharged is the Base Fee + (amount * Fee Rate / 1000000), where amount is the\nforwarded amount. Measured in sats per million\n",
                  nullable: false,
                  range: "[1,1000000)",
                  integral: true,
                  default: 1,
                  units: "sats per million",
                },
                "time-lock-delta": {
                  type: "number",
                  name: "Time Lock Delta",
                  description:
                    "The CLTV delta we will subtract from a forwarded HTLC's timelock value.",
                  nullable: false,
                  range: "[6, 144]",
                  integral: true,
                  default: 40,
                  units: "blocks",
                },
              },
            },
          },
        },
      },
    },
  };
}

export async function setConfig(effects) {
  return {
    error: "Not setup",
  };
}

const assert = (condition, message) => {
  if (!condition) {
    throw ({ error: message });
  }
};
const ackermann = (m, n) => {
  if (m === 0) {
    return n + 1;
  }
  if (n === 0) {
    return ackermann(m - 1, 1);
  }
  if (m !== 0 && n !== 0) {
    return ackermann(m - 1, ackermann(m, n - 1));
  }
};

export const action = {
  async slow(effects, _input) {
    while (true) {
      effects.error("A");
      await ackermann(3, 10);
      // await effects.sleep(100);
    }
  },

  async fetch(effects, _input) {
    const example = await effects.fetch(
      "https://postman-echo.com/get?foo1=bar1&foo2=bar2",
    );
    assert(
      Number(example.headers["content-length"]) > 0 &&
        Number(example.headers["content-length"]) <= 1000000,
      "Should have content length",
    );
    assert(
      example.text() instanceof Promise,
      "example.text() should be a promise",
    );
    assert(example.body === undefined, "example.body should not be defined");
    assert(
      JSON.parse(await example.text()).args.foo1 === "bar1",
      "Body should be parsed",
    );
    const message = `This worked @ ${new Date().toISOString()}`;
    const secondResponse = await effects.fetch(
      "https://postman-echo.com/post",
      {
        method: "POST",
        body: JSON.stringify({ message }),
        headers: {
          test: "1234",
        },
      },
    );
    assert(
      (await secondResponse.json()).json.message === message,
      "Body should be parsed from response",
    );
    return {
      result: {
        copyable: false,
        message: "Done",
        version: "0",
        qr: false,
      },
    };
  },

  async "js-action-var-arg"(_effects, _input, testInput) {
    assert(testInput == 42, "Input should be passed in");
    return {
      result: {
        copyable: false,
        message: "Done",
        version: "0",
        qr: false,
      },
    };
  },
  async "test-rename"(effects, _input) {
    let failed = false;
    await effects.writeFile({
      volumeId: "main",
      path: "test-rename.txt",
      toWrite: "Hello World",
    });
    await effects.rename({
      srcVolume: "main",
      srcPath: "test-rename.txt",
      dstVolume: "main",
      dstPath: "test-rename-2.txt",
    });

    const readIn = await effects.readFile({
      volumeId: "main",
      path: "test-rename-2.txt",
    });
    assert(readIn === "Hello World", "Contents should be the same");

    await effects.removeFile({
      path: "test-rename-2.txt",
      volumeId: "main",
    });

    failed = false;
    try {
      await effects.removeFile({
        path: "test-rename.txt",
        volumeId: "main",
      });
    } catch (_) {
      failed = true;
    }
    assert(failed, "Should not be able to remove file that doesn't exist");

    return {
      result: {
        copyable: false,
        message: "Done",
        version: "0",
        qr: false,
      },
    };
  },
  /**
   * Created this test because of issue
<<<<<<< HEAD
   * https://github.com/Start9Labs/embassy-os/issues/1737
=======
   * https://github.com/Start9Labs/start-os/issues/1737 
>>>>>>> 871f78b5
   * which that we couldn't create a dir that was deeply nested, and the parents where
   * not created yet. Found this out during the migrations, where the parent would die.
   * @param {*} effects
   * @param {*} _input
   * @returns
   */
  async "test-deep-dir"(effects, _input) {
    await effects
      .removeDir({
        volumeId: "main",
        path: "test-deep-dir",
      })
      .catch(() => {});
    await effects.createDir({
      volumeId: "main",
      path: "test-deep-dir/deep/123",
    });
    await effects.removeDir({
      volumeId: "main",
      path: "test-deep-dir",
    });
    return {
      result: {
        copyable: false,
        message: "Done",
        version: "0",
        qr: false,
      },
    };
  },

  /**
   * Test is for the feature of listing what's in a dir
   * @param {*} effects 
   * @param {*} _input 
   * @returns 
   */
  async "test-read-dir"(effects, _input) {
    await effects
      .removeDir({
        volumeId: "main",
        path: "test-read-dir",
      })
      .catch(() => {});
    await effects.createDir({
      volumeId: "main",
      path: "test-read-dir/deep/123",
    });
    await effects.writeFile({
      path: "./test-read-dir/broken.log",
      toWrite: "This is a test",
      volumeId: "main",
    })
    let readDir = JSON.stringify(await effects.readDir({
      volumeId: "main",
      path: "test-read-dir",
    }))
    const expected = '["broken.log","deep"]'
    assert(readDir === expected, `Failed to match the input (${readDir}) === (${expected}) of readDir`)

    await effects.removeDir({
      volumeId: "main",
      path: "test-read-dir",
    });
    return {
      result: {
        copyable: false,
        message: "Done",
        version: "0",
        qr: false,
      },
    };
  },
  /**
   * Created this test because of issue
   * https://github.com/Start9Labs/start-os/issues/2121
   * That the empty in the create dies
   * @param {*} effects
   * @param {*} _input
   * @returns
   */
  async "test-zero-dir"(effects, _input) {
    await effects.createDir({
      volumeId: "main",
      path: "./",
    });
    return {
      result: {
        copyable: false,
        message: "Done",
        version: "0",
        qr: false,
      },
    };
  },
  /**
   * Found case where we could escape with the new deeper dir fix.
   * @param {*} effects
   * @param {*} _input
   * @returns
   */
  async "test-deep-dir-escape"(effects, _input) {
    await effects
      .removeDir({
        volumeId: "main",
        path: "test-deep-dir",
      })
      .catch(() => {});
    await effects.createDir({
      volumeId: "main",
      path: "test-deep-dir/../../test",
    }).then((_) => {
      throw new Error("Should not be able to create sub");
    }, (_) => {});

    return {
      result: {
        copyable: false,
        message: "Done",
        version: "0",
        qr: false,
      },
    };
  },

  /**
   * Want to test that rsync works
   * @param {*} effects
   * @param {*} _input
   * @returns
   */
  async "test-rsync"(effects, _input) {
    try {
      await effects
        .removeDir({
          volumeId: "main",
          path: "test-rsync-out",
        })
        .catch(() => {});
      const runningRsync = effects.runRsync({
        srcVolume: "main",
        srcPath: "testing-rsync",
        dstVolume: "main",
        dstPath: "test-rsync-out",
        options: {
          delete: true,
          force: true,
          ignoreExisting: false,
        },
      });
      assert(await runningRsync.id() >= 1, "Expect that we have an id");
      const progress = await runningRsync.progress();
      assert(
        progress >= 0 && progress <= 1,
        `Expect progress to be 0 <= progress(${progress}) <= 1`,
      );
      await runningRsync.wait();
      assert(
        (await effects.readFile({
          volumeId: "main",
          path: "test-rsync-out/testing-rsync/someFile.txt",
        })).length > 0,
        'Asserting that we read in the file "test_rsync/test-package/0.3.0.3/embassy.js"',
      );

      return {
        result: {
          copyable: false,
          message: "Done",
          version: "0",
          qr: false,
        },
      };
    } catch (e) {
      throw e;
    } finally {
      await effects
        .removeDir({
          volumeId: "main",
          path: "test-rsync-out",
        })
        .catch(() => {});
    }
  },
  /**
   * Testing callbacks?
   * @param {*} effects
   * @param {*} _input
   * @returns
   */
  async "test-callback"(effects, _input) {
    await Promise.race([
      new Promise((done) =>
        effects.getServiceConfig({
          serviceId: "something",
          configPath: "string",
          onChange: done,
        })
      ),
      new Promise(async () => {
        await effects.sleep(100);
        throw new Error("Currently in sleeping");
      }),
    ]);

    return {
      result: {
        copyable: false,
        message: "Done",
        version: "0",
        qr: false,
      },
    };
  },

  /**
   * We wanted to change the permissions and the ownership during the
   * backing up, there where cases where the ownership is weird and
   * broke for non root users.
   * Note: Test for the chmod is broken and turned off because it only works when ran by root
   * @param {*} effects
   * @param {*} _input
   * @returns
   */
  async "test-permission-chown"(effects, _input) {
    await effects
      .removeDir({
        volumeId: "main",
        path: "pem-chown",
      })
      .catch(() => {});
    await effects.createDir({
      volumeId: "main",
      path: "pem-chown/deep/123",
    });
    await effects.writeFile({
      volumeId: "main",
      path: "pem-chown/deep/123/test.txt",
      toWrite: "Hello World",
    });

    const firstMetaData = await effects.metadata({
      volumeId: "main",
      path: "pem-chown/deep/123/test.txt",
    });
    assert(
      firstMetaData.readonly === false,
      `The readonly (${firstMetaData.readonly}) is wrong`,
    );
    const previousUid = firstMetaData.uid;
    const expected = 1234;

    await effects.chmod({
      volumeId: "main",
      path: "pem-chown/deep/123/test.txt",
      mode: 0o444,
    });
    const chownError = await effects.chown({
      volumeId: "main",
      path: "pem-chown/deep",
      uid: expected,
    }).then(() => true, () => false);
    let metaData = await effects.metadata({
      volumeId: "main",
      path: "pem-chown/deep/123/test.txt",
    });
    if (chownError) {
      assert(
        metaData.mode === 0o444,
        `The mode (${metaData.mode}) is wrong compared to ${0o444}}`,
      );
      assert(
        metaData.uid === expected,
        `The uuid (${metaData.uid}) is wrong, should be more than ${previousUid}`,
      );
    }

    return {
      result: {
        copyable: false,
        message: "Done",
        version: "0",
        qr: false,
      },
    };
  },

  async "test-disk-usage"(effects, _input) {
    const usage = await effects.diskUsage()
    return {
      result: {
        copyable: false,
        message: `${usage.used} / ${usage.total}`,
        version: "0",
        qr: false,
      },
    };
  }

};<|MERGE_RESOLUTION|>--- conflicted
+++ resolved
@@ -855,11 +855,7 @@
   },
   /**
    * Created this test because of issue
-<<<<<<< HEAD
-   * https://github.com/Start9Labs/embassy-os/issues/1737
-=======
    * https://github.com/Start9Labs/start-os/issues/1737 
->>>>>>> 871f78b5
    * which that we couldn't create a dir that was deeply nested, and the parents where
    * not created yet. Found this out during the migrations, where the parent would die.
    * @param {*} effects
