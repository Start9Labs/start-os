--- conflicted
+++ resolved
@@ -51,11 +51,7 @@
 base64 = "0.13.0"
 base64ct = "1.5.1"
 basic-cookies = "0.1.4"
-<<<<<<< HEAD
 bimap = { version = "0.6.2", features = ["serde"] }
-bollard = "0.13.0"
-=======
->>>>>>> f5da5f4e
 bytes = "1"
 chrono = { version = "0.4.19", features = ["serde"] }
 clap = "3.2.8"
