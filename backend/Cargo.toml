--- conflicted
+++ resolved
@@ -82,21 +82,14 @@
 helpers = { path = "../libs/helpers" }
 hex = "0.4.3"
 hmac = "0.12.1"
-<<<<<<< HEAD
-http = "0.2.8"
-hyper = { version = "0.14.20", features = ["full"] }
-hyper-ws-listener = "0.2.0"
+http = "0.2.9"
+hyper = { version = "0.14.27", features = ["full"] }
+hyper-ws-listener = "0.3.0"
 id-pool = { version = "0.2.2", features = [
   "u16",
   "serde",
 ], default-features = false }
-imbl = "2.0.0"
-=======
-http = "0.2.9"
-hyper = { version = "0.14.27", features = ["full"] }
-hyper-ws-listener = "0.3.0"
 imbl = "2.0.2"
->>>>>>> 58bb7880
 imbl-value = { git = "https://github.com/Start9Labs/imbl-value.git" }
 include_dir = "0.7.3"
 indexmap = { version = "2.0.2", features = ["serde"] }
@@ -140,21 +133,12 @@
 rpc-toolkit = "0.2.2"
 rust-argon2 = "2.0.0"
 scopeguard = "1.1" # because avahi-sys fucks your shit up
-<<<<<<< HEAD
-serde = { version = "1.0.139", features = ["derive", "rc"] }
-serde_cbor = { package = "ciborium", version = "0.2.0" }
-serde_json = "1.0.93"
-serde_toml = { package = "toml", version = "0.5.9" }
-serde_with = { version = "2.0.1", features = ["macros", "json"] }
-serde_yaml = "0.9.11"
-=======
 serde = { version = "1.0", features = ["derive", "rc"] }
 serde_cbor = { package = "ciborium", version = "0.2.1" }
 serde_json = "1.0"
 serde_toml = { package = "toml", version = "0.8.2" }
 serde_with = { version = "3.4.0", features = ["macros", "json"] }
 serde_yaml = "0.9.25"
->>>>>>> 58bb7880
 sha2 = "0.10.2"
 simple-logging = "2.0.2"
 sqlx = { version = "0.7.2", features = [
