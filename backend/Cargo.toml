--- conflicted
+++ resolved
@@ -26,14 +26,14 @@
 
 [features]
 avahi = ["avahi-sys"]
+avahi-alias = ["avahi"]
+cli = []
+daemon = []
 default = ["cli", "sdk", "daemon", "js_engine"]
 dev = []
+podman = []
+sdk = []
 unstable = ["console-subscriber", "tokio/tracing"]
-avahi-alias = ["avahi"]
-cli = []
-sdk = []
-daemon = []
-podman = []
 
 [dependencies]
 aes = { version = "0.7.5", features = ["ctr"] }
@@ -52,20 +52,13 @@
 base64ct = "1.6.0"
 basic-cookies = "0.1.4"
 bytes = "1"
-<<<<<<< HEAD
 chrono = { version = "0.4.31", features = ["serde"] }
 clap = "3.2.25"
 color-eyre = "0.6.2"
+console = "0.15.7"
+console-subscriber = { version = "0.2", optional = true }
 cookie = "0.18.0"
 cookie_store = "0.20.0"
-=======
-chrono = { version = "0.4.19", features = ["serde"] }
-clap = "3.2.8"
-color-eyre = "0.6.1"
-console-subscriber = { version = "0.2", optional = true }
-cookie = "0.16.2"
-cookie_store = "0.19.0"
->>>>>>> 24672799
 current_platform = "0.2.0"
 digest = "0.10.7"
 divrem = "1.0.0"
@@ -77,6 +70,7 @@
   "rand_core",
   "digest",
 ] }
+embassy_container_init = { path = "../libs/embassy_container_init" }
 emver = { version = "0.1.7", git = "https://github.com/Start9Labs/emver-rs.git", features = [
   "serde",
 ] }
@@ -85,7 +79,6 @@
 git-version = "0.3.5"
 gpt = "3.1.0"
 helpers = { path = "../libs/helpers" }
-embassy_container_init = { path = "../libs/embassy_container_init" }
 hex = "0.4.3"
 hmac = "0.12.1"
 http = "0.2.9"
@@ -95,6 +88,7 @@
 imbl-value = { git = "https://github.com/Start9Labs/imbl-value.git" }
 include_dir = "0.7.3"
 indexmap = { version = "2.0.2", features = ["serde"] }
+indicatif = { version = "0.17.7", features = ["tokio"] }
 ipnet = { version = "2.8.0", features = ["serde"] }
 iprange = { version = "0.6.7", features = ["serde"] }
 isocountry = "0.3.2"
@@ -116,10 +110,10 @@
 num_enum = "0.7.0"
 openssh-keys = "0.6.2"
 openssl = { version = "0.10.57", features = ["vendored"] }
+p256 = { version = "0.13.2", features = ["pem"] }
 patch-db = { version = "*", path = "../patch-db/patch-db", features = [
   "trace",
 ] }
-p256 = { version = "0.13.2", features = ["pem"] }
 pbkdf2 = "0.12.2"
 pin-project = "1.1.3"
 pkcs8 = { version = "0.10.2", features = ["std"] }
@@ -134,7 +128,6 @@
 rpc-toolkit = "0.2.2"
 rust-argon2 = "2.0.0"
 scopeguard = "1.1" # because avahi-sys fucks your shit up
-sscanf = "0.4.1"
 serde = { version = "1.0", features = ["derive", "rc"] }
 serde_cbor = { package = "ciborium", version = "0.2.1" }
 serde_json = "1.0"
@@ -148,16 +141,17 @@
   "runtime-tokio-rustls",
   "postgres",
 ] }
+sscanf = "0.4.1"
 ssh-key = { version = "0.6.2", features = ["ed25519"] }
 stderrlog = "0.5.4"
 tar = "0.4.40"
 thiserror = "1.0.31"
 tokio = { version = "1", features = ["full"] }
+tokio-rustls = "0.24.1"
+tokio-socks = "0.5.1"
 tokio-stream = { version = "0.1.14", features = ["io-util", "sync", "net"] }
 tokio-tar = { git = "https://github.com/dr-bonez/tokio-tar.git" }
 tokio-tungstenite = { version = "0.20.1", features = ["native-tls"] }
-tokio-rustls = "0.24.1"
-tokio-socks = "0.5.1"
 tokio-util = { version = "0.7.9", features = ["io"] }
 torut = "0.2.1"
 tracing = "0.1.39"
@@ -170,8 +164,6 @@
 urlencoding = "2.1.3"
 uuid = { version = "1.4.1", features = ["v4"] }
 zeroize = "1.6.0"
-indicatif = { version = "0.17.7", features = ["tokio"] }
-console = "0.15.7"
 
 [profile.test]
 opt-level = 3
