--- conflicted
+++ resolved
@@ -9,64 +9,6 @@
 use crate::util::display_none;
 use crate::Error;
 
-<<<<<<< HEAD
-#[derive(Clone)]
-pub struct StartReceipts {
-    dependency_receipt: DependencyReceipt,
-    status: LockReceipt<MainStatus, ()>,
-    version: LockReceipt<crate::util::Version, ()>,
-}
-
-impl StartReceipts {
-    pub async fn new(db: &mut impl DbHandle, id: &PackageId) -> Result<Self, Error> {
-        let mut locks = Vec::new();
-
-        let setup = Self::setup(&mut locks, id);
-        setup(&db.lock_all(locks).await?)
-    }
-
-    pub fn setup(
-        locks: &mut Vec<patch_db::LockTargetId>,
-        id: &PackageId,
-    ) -> impl FnOnce(&patch_db::Verifier) -> Result<Self, Error> {
-        let dependency_receipt = DependencyReceipt::setup(locks);
-        let status = crate::db::DatabaseModel::new()
-            .package_data()
-            .idx_model(id)
-            .and_then(|x| x.installed())
-            .map(|x| x.status().main())
-            .make_locker(LockType::Write)
-            .add_to_keys(locks);
-        let version = crate::db::DatabaseModel::new()
-            .package_data()
-            .idx_model(id)
-            .and_then(|x| x.installed())
-            .map(|x| x.manifest().version())
-            .make_locker(LockType::Read)
-            .add_to_keys(locks);
-        move |skeleton_key| {
-            Ok(Self {
-                dependency_receipt: dependency_receipt(skeleton_key)?,
-                status: status.verify(skeleton_key)?,
-                version: version.verify(skeleton_key)?,
-            })
-        }
-    }
-}
-
-#[command(display(display_none), metadata(sync_db = true))]
-#[instrument(skip_all)]
-pub async fn start(#[context] ctx: RpcContext, #[arg] id: PackageId) -> Result<(), Error> {
-    let mut db = ctx.db.handle();
-    let mut tx = db.begin().await?;
-    let receipts = StartReceipts::new(&mut tx, &id).await?;
-    let version = receipts.version.get(&mut tx).await?;
-    receipts.status.set(&mut tx, MainStatus::Starting).await?;
-    heal_all_dependents_transitive(&ctx, &mut tx, &id, &receipts.dependency_receipt).await?;
-
-    tx.commit().await?;
-    drop(receipts);
-=======
 #[command(display(display_none), metadata(sync_db = true))]
 #[instrument(skip_all)]
 pub async fn start(#[context] ctx: RpcContext, #[arg] id: PackageId) -> Result<(), Error> {
@@ -80,7 +22,6 @@
         .as_manifest()
         .as_version()
         .de()?;
->>>>>>> f5da5f4e
 
     ctx.managers
         .get(&(id, version))
@@ -90,114 +31,6 @@
 
     Ok(())
 }
-<<<<<<< HEAD
-#[derive(Clone)]
-pub struct StopReceipts {
-    breaks: crate::dependencies::BreakTransitiveReceipts,
-    status: LockReceipt<MainStatus, ()>,
-}
-
-impl StopReceipts {
-    pub async fn new<'a>(db: &'a mut impl DbHandle, id: &PackageId) -> Result<Self, Error> {
-        let mut locks = Vec::new();
-
-        let setup = Self::setup(&mut locks, id);
-        setup(&db.lock_all(locks).await?)
-    }
-
-    pub fn setup(
-        locks: &mut Vec<patch_db::LockTargetId>,
-        id: &PackageId,
-    ) -> impl FnOnce(&patch_db::Verifier) -> Result<Self, Error> {
-        let breaks = crate::dependencies::BreakTransitiveReceipts::setup(locks);
-        let status = crate::db::DatabaseModel::new()
-            .package_data()
-            .idx_model(id)
-            .and_then(|x| x.installed())
-            .map(|x| x.status().main())
-            .make_locker(LockType::Write)
-            .add_to_keys(locks);
-        move |skeleton_key| {
-            Ok(Self {
-                breaks: breaks(skeleton_key)?,
-                status: status.verify(skeleton_key)?,
-            })
-        }
-    }
-}
-
-#[instrument(skip_all)]
-pub async fn stop_common<Db: DbHandle>(
-    db: &mut Db,
-    id: &PackageId,
-    breakages: &mut BTreeMap<PackageId, TaggedDependencyError>,
-) -> Result<MainStatus, Error> {
-    let mut tx = db.begin().await?;
-    let receipts = StopReceipts::new(&mut tx, id).await?;
-    let last_status = receipts.status.get(&mut tx).await?;
-    receipts.status.set(&mut tx, MainStatus::Stopping).await?;
-
-    tx.save().await?;
-    break_all_dependents_transitive(
-        db,
-        id,
-        DependencyError::NotRunning,
-        breakages,
-        &receipts.breaks,
-    )
-    .await?;
-
-    Ok(last_status)
-}
-
-#[command(
-    subcommands(self(stop_impl(async)), stop_dry),
-    display(display_none),
-    metadata(sync_db = true)
-)]
-pub fn stop(#[arg] id: PackageId) -> Result<PackageId, Error> {
-    Ok(id)
-}
-
-#[command(rename = "dry", display(display_serializable))]
-#[instrument(skip_all)]
-pub async fn stop_dry(
-    #[context] ctx: RpcContext,
-    #[parent_data] id: PackageId,
-) -> Result<BreakageRes, Error> {
-    let mut db = ctx.db.handle();
-    let mut tx = db.begin().await?;
-
-    let mut breakages = BTreeMap::new();
-    stop_common(&mut tx, &id, &mut breakages).await?;
-
-    tx.abort().await?;
-
-    Ok(BreakageRes(breakages))
-}
-
-#[instrument(skip_all)]
-pub async fn stop_impl(ctx: RpcContext, id: PackageId) -> Result<MainStatus, Error> {
-    let mut db = ctx.db.handle();
-    let mut tx = db.begin().await?;
-    let version = crate::db::DatabaseModel::new()
-        .package_data()
-        .idx_model(&id)
-        .expect(&mut tx)
-        .await?
-        .installed()
-        .expect(&mut tx)
-        .await?
-        .manifest()
-        .version()
-        .get(&mut tx)
-        .await?
-        .clone();
-
-    let last_statuts = stop_common(&mut tx, &id, &mut BTreeMap::new()).await?;
-
-    tx.commit().await?;
-=======
 
 #[command(display(display_none), metadata(sync_db = true))]
 pub async fn stop(#[context] ctx: RpcContext, #[arg] id: PackageId) -> Result<MainStatus, Error> {
@@ -225,7 +58,6 @@
         })
         .await?;
 
->>>>>>> f5da5f4e
     ctx.managers
         .get(&(id, version))
         .await
@@ -237,25 +69,6 @@
 
 #[command(display(display_none), metadata(sync_db = true))]
 pub async fn restart(#[context] ctx: RpcContext, #[arg] id: PackageId) -> Result<(), Error> {
-<<<<<<< HEAD
-    let mut db = ctx.db.handle();
-    let mut tx = db.begin().await?;
-    let version = crate::db::DatabaseModel::new()
-        .package_data()
-        .idx_model(&id)
-        .expect(&mut tx)
-        .await?
-        .installed()
-        .expect(&mut tx)
-        .await?
-        .manifest()
-        .version()
-        .get(&mut tx)
-        .await?
-        .clone();
-
-    tx.commit().await?;
-=======
     let peek = ctx.db.peek().await?;
     let version = peek
         .as_package_data()
@@ -271,14 +84,6 @@
         .await
         .ok_or_else(|| Error::new(eyre!("Manager not found"), crate::ErrorKind::InvalidRequest))?
         .restart();
->>>>>>> f5da5f4e
-
-    ctx.managers
-        .get(&(id, version))
-        .await
-        .ok_or_else(|| Error::new(eyre!("Manager not found"), crate::ErrorKind::InvalidRequest))?
-        .restart()
-        .await;
 
     Ok(())
 }