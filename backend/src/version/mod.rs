use std::cmp::Ordering;

use async_trait::async_trait;
use color_eyre::eyre::eyre;
use rpc_toolkit::command;
use sqlx::PgPool;

use crate::prelude::*;
use crate::Error;

<<<<<<< HEAD
mod v0_3_5;
mod v0_4_0;

pub type Current = v0_4_0::Version;
=======
mod v0_3_4;
mod v0_3_4_1;
mod v0_3_4_2;
mod v0_3_4_3;
mod v0_3_4_4;
mod v0_3_5;

pub type Current = v0_3_5::Version;
>>>>>>> 58bb7880

#[derive(serde::Serialize, serde::Deserialize, Debug, Clone)]
#[serde(untagged)]
enum Version {
<<<<<<< HEAD
    LT0_3_4_3(LTWrapper<v0_3_5::Version>),
    V0_3_4_3(Wrapper<v0_3_5::Version>),
    V0_4_0(Wrapper<v0_4_0::Version>),
=======
    V0_3_4(Wrapper<v0_3_4::Version>),
    V0_3_4_1(Wrapper<v0_3_4_1::Version>),
    V0_3_4_2(Wrapper<v0_3_4_2::Version>),
    V0_3_4_3(Wrapper<v0_3_4_3::Version>),
    V0_3_4_4(Wrapper<v0_3_4_4::Version>),
    V0_3_5(Wrapper<v0_3_5::Version>),
>>>>>>> 58bb7880
    Other(emver::Version),
}

impl Version {
    fn from_util_version(version: crate::util::Version) -> Self {
        serde_json::to_value(version.clone())
            .and_then(serde_json::from_value)
            .unwrap_or_else(|_e| {
                tracing::warn!("Can't deserialize: {:?} and falling back to other", version);
                Version::Other(version.into_version())
            })
    }
    #[cfg(test)]
    fn as_sem_ver(&self) -> emver::Version {
        match self {
            Version::LT0_3_4_3(LTWrapper(_, x)) => x.clone(),
            Version::V0_3_4_3(Wrapper(x)) => x.semver(),
<<<<<<< HEAD
            Version::V0_4_0(Wrapper(x)) => x.semver(),
=======
            Version::V0_3_4_4(Wrapper(x)) => x.semver(),
            Version::V0_3_5(Wrapper(x)) => x.semver(),
>>>>>>> 58bb7880
            Version::Other(x) => x.clone(),
        }
    }
}

#[async_trait]
pub trait VersionT
where
    Self: Sized + Send + Sync,
{
    type Previous: VersionT;
    fn new() -> Self;
    fn semver(&self) -> emver::Version;
    fn compat(&self) -> &'static emver::VersionRange;
    async fn up(&self, db: &PatchDb, secrets: &PgPool) -> Result<(), Error>;
    async fn down(&self, db: &PatchDb, secrets: &PgPool) -> Result<(), Error>;
    async fn commit(&self, db: &PatchDb) -> Result<(), Error> {
        let semver = self.semver().into();
        let compat = self.compat().clone();
        db.mutate(|d| {
            d.as_server_info_mut().as_version_mut().ser(&semver)?;
            d.as_server_info_mut()
                .as_eos_version_compat_mut()
                .ser(&compat)?;
            Ok(())
        })
        .await?;
        Ok(())
    }
    async fn migrate_to<V: VersionT>(
        &self,
        version: &V,
        db: &PatchDb,
        secrets: &PgPool,
    ) -> Result<(), Error> {
        match self.semver().cmp(&version.semver()) {
            Ordering::Greater => self.rollback_to_unchecked(version, db, secrets).await,
            Ordering::Less => version.migrate_from_unchecked(self, db, secrets).await,
            Ordering::Equal => Ok(()),
        }
    }
    async fn migrate_from_unchecked<V: VersionT>(
        &self,
        version: &V,
        db: &PatchDb,
        secrets: &PgPool,
    ) -> Result<(), Error> {
        let previous = Self::Previous::new();
        if version.semver() < previous.semver() {
            previous
                .migrate_from_unchecked(version, db, secrets)
                .await?;
        } else if version.semver() > previous.semver() {
            return Err(Error::new(
                eyre!(
                    "NO PATH FROM {}, THIS IS LIKELY A MISTAKE IN THE VERSION DEFINITION",
                    version.semver()
                ),
                crate::ErrorKind::MigrationFailed,
            ));
        }
        tracing::info!("{} -> {}", previous.semver(), self.semver(),);
        self.up(db, secrets).await?;
        self.commit(db).await?;
        Ok(())
    }
    async fn rollback_to_unchecked<V: VersionT>(
        &self,
        version: &V,
        db: &PatchDb,
        secrets: &PgPool,
    ) -> Result<(), Error> {
        let previous = Self::Previous::new();
        tracing::info!("{} -> {}", self.semver(), previous.semver(),);
        self.down(db, secrets).await?;
        previous.commit(db).await?;
        if version.semver() < previous.semver() {
            previous.rollback_to_unchecked(version, db, secrets).await?;
        } else if version.semver() > previous.semver() {
            return Err(Error::new(
                eyre!(
                    "NO PATH TO {}, THIS IS LIKELY A MISTAKE IN THE VERSION DEFINITION",
                    version.semver()
                ),
                crate::ErrorKind::MigrationFailed,
            ));
        }
        Ok(())
    }
}

#[derive(Debug, Clone)]
struct LTWrapper<T>(T, emver::Version);
impl<T> serde::Serialize for LTWrapper<T>
where
    T: VersionT,
{
    fn serialize<S: serde::Serializer>(&self, serializer: S) -> Result<S::Ok, S::Error> {
        self.0.semver().serialize(serializer)
    }
}
impl<'de, T> serde::Deserialize<'de> for LTWrapper<T>
where
    T: VersionT,
{
    fn deserialize<D: serde::Deserializer<'de>>(deserializer: D) -> Result<Self, D::Error> {
        let v = crate::util::Version::deserialize(deserializer)?;
        let version = T::new();
        if *v < version.semver() {
            Ok(Self(version, v.into_version()))
        } else {
            Err(serde::de::Error::custom("Mismatched Version"))
        }
    }
}

#[derive(Debug, Clone)]
struct Wrapper<T>(T);
impl<T> serde::Serialize for Wrapper<T>
where
    T: VersionT,
{
    fn serialize<S: serde::Serializer>(&self, serializer: S) -> Result<S::Ok, S::Error> {
        self.0.semver().serialize(serializer)
    }
}
impl<'de, T> serde::Deserialize<'de> for Wrapper<T>
where
    T: VersionT,
{
    fn deserialize<D: serde::Deserializer<'de>>(deserializer: D) -> Result<Self, D::Error> {
        let v = crate::util::Version::deserialize(deserializer)?;
        let version = T::new();
        if *v == version.semver() {
            Ok(Self(version))
        } else {
            Err(serde::de::Error::custom("Mismatched Version"))
        }
    }
}

pub async fn init(db: &PatchDb, secrets: &PgPool) -> Result<(), Error> {
    let version = Version::from_util_version(db.peek().await.as_server_info().as_version().de()?);

    match version {
<<<<<<< HEAD
        Version::LT0_3_4_3(_) => {
            return Err(Error::new(
                eyre!("Cannot migrate from pre-0.3.4. Please update to v0.3.4 first."),
                crate::ErrorKind::MigrationFailed,
            ));
        }
        Version::V0_3_4_3(v) => v.0.migrate_to(&Current::new(), db, secrets).await?,
        Version::V0_4_0(v) => v.0.migrate_to(&Current::new(), db, secrets).await?,
=======
        Version::V0_3_4(v) => v.0.migrate_to(&Current::new(), db.clone(), secrets).await?,
        Version::V0_3_4_1(v) => v.0.migrate_to(&Current::new(), db.clone(), secrets).await?,
        Version::V0_3_4_2(v) => v.0.migrate_to(&Current::new(), db.clone(), secrets).await?,
        Version::V0_3_4_3(v) => v.0.migrate_to(&Current::new(), db.clone(), secrets).await?,
        Version::V0_3_4_4(v) => v.0.migrate_to(&Current::new(), db.clone(), secrets).await?,
        Version::V0_3_5(v) => v.0.migrate_to(&Current::new(), db.clone(), secrets).await?,
>>>>>>> 58bb7880
        Version::Other(_) => {
            return Err(Error::new(
                eyre!("Cannot downgrade"),
                crate::ErrorKind::InvalidRequest,
            ))
        }
    }
    Ok(())
}

pub const COMMIT_HASH: &str =
    git_version::git_version!(args = ["--always", "--abbrev=40", "--dirty=-modified"]);

#[command(rename = "git-info", local, metadata(authenticated = false))]
pub fn git_info() -> Result<&'static str, Error> {
    Ok(COMMIT_HASH)
}

#[cfg(test)]
mod tests {
    use proptest::prelude::*;

    use super::*;

    fn em_version() -> impl Strategy<Value = emver::Version> {
        any::<(usize, usize, usize, usize)>().prop_map(|(major, minor, patch, super_minor)| {
            emver::Version::new(major, minor, patch, super_minor)
        })
    }

    fn versions() -> impl Strategy<Value = Version> {
        prop_oneof![
            em_version().prop_map(|v| if v < v0_3_5::Version::new().semver() {
                Version::LT0_3_4_3(LTWrapper(v0_3_5::Version::new(), v))
            } else {
                Version::LT0_3_4_3(LTWrapper(
                    v0_3_5::Version::new(),
                    emver::Version::new(0, 3, 0, 0),
                ))
            }),
            Just(Version::V0_3_4_3(Wrapper(v0_3_5::Version::new()))),
            Just(Version::V0_4_0(Wrapper(v0_4_0::Version::new()))),
            em_version().prop_map(Version::Other),
        ]
    }

    proptest! {
        #[test]
        fn emversion_isomorphic_version(original in em_version()) {
            let version = Version::from_util_version(original.clone().into());
            let back = version.as_sem_ver();
            prop_assert_eq!(original, back, "All versions should round trip");
        }
        #[test]
        fn version_isomorphic_em_version(version in versions()) {
            let sem_ver = version.as_sem_ver();
            let back = Version::from_util_version(sem_ver.into());
            prop_assert_eq!(format!("{:?}",version), format!("{:?}", back), "All versions should round trip");
        }
    }
}<|MERGE_RESOLUTION|>--- conflicted
+++ resolved
@@ -8,37 +8,17 @@
 use crate::prelude::*;
 use crate::Error;
 
-<<<<<<< HEAD
 mod v0_3_5;
 mod v0_4_0;
 
 pub type Current = v0_4_0::Version;
-=======
-mod v0_3_4;
-mod v0_3_4_1;
-mod v0_3_4_2;
-mod v0_3_4_3;
-mod v0_3_4_4;
-mod v0_3_5;
-
-pub type Current = v0_3_5::Version;
->>>>>>> 58bb7880
 
 #[derive(serde::Serialize, serde::Deserialize, Debug, Clone)]
 #[serde(untagged)]
 enum Version {
-<<<<<<< HEAD
-    LT0_3_4_3(LTWrapper<v0_3_5::Version>),
-    V0_3_4_3(Wrapper<v0_3_5::Version>),
+    LT0_3_5(LTWrapper<v0_3_5::Version>),
+    V0_3_5(Wrapper<v0_3_5::Version>),
     V0_4_0(Wrapper<v0_4_0::Version>),
-=======
-    V0_3_4(Wrapper<v0_3_4::Version>),
-    V0_3_4_1(Wrapper<v0_3_4_1::Version>),
-    V0_3_4_2(Wrapper<v0_3_4_2::Version>),
-    V0_3_4_3(Wrapper<v0_3_4_3::Version>),
-    V0_3_4_4(Wrapper<v0_3_4_4::Version>),
-    V0_3_5(Wrapper<v0_3_5::Version>),
->>>>>>> 58bb7880
     Other(emver::Version),
 }
 
@@ -54,14 +34,9 @@
     #[cfg(test)]
     fn as_sem_ver(&self) -> emver::Version {
         match self {
-            Version::LT0_3_4_3(LTWrapper(_, x)) => x.clone(),
-            Version::V0_3_4_3(Wrapper(x)) => x.semver(),
-<<<<<<< HEAD
+            Version::LT0_3_5(LTWrapper(_, x)) => x.clone(),
+            Version::V0_3_5(Wrapper(x)) => x.semver(),
             Version::V0_4_0(Wrapper(x)) => x.semver(),
-=======
-            Version::V0_3_4_4(Wrapper(x)) => x.semver(),
-            Version::V0_3_5(Wrapper(x)) => x.semver(),
->>>>>>> 58bb7880
             Version::Other(x) => x.clone(),
         }
     }
@@ -207,23 +182,14 @@
     let version = Version::from_util_version(db.peek().await.as_server_info().as_version().de()?);
 
     match version {
-<<<<<<< HEAD
-        Version::LT0_3_4_3(_) => {
-            return Err(Error::new(
-                eyre!("Cannot migrate from pre-0.3.4. Please update to v0.3.4 first."),
+        Version::LT0_3_5(_) => {
+            return Err(Error::new(
+                eyre!("Cannot migrate from pre-0.3.5. Please update to v0.3.5 first."),
                 crate::ErrorKind::MigrationFailed,
             ));
         }
-        Version::V0_3_4_3(v) => v.0.migrate_to(&Current::new(), db, secrets).await?,
+        Version::V0_3_5(v) => v.0.migrate_to(&Current::new(), db, secrets).await?,
         Version::V0_4_0(v) => v.0.migrate_to(&Current::new(), db, secrets).await?,
-=======
-        Version::V0_3_4(v) => v.0.migrate_to(&Current::new(), db.clone(), secrets).await?,
-        Version::V0_3_4_1(v) => v.0.migrate_to(&Current::new(), db.clone(), secrets).await?,
-        Version::V0_3_4_2(v) => v.0.migrate_to(&Current::new(), db.clone(), secrets).await?,
-        Version::V0_3_4_3(v) => v.0.migrate_to(&Current::new(), db.clone(), secrets).await?,
-        Version::V0_3_4_4(v) => v.0.migrate_to(&Current::new(), db.clone(), secrets).await?,
-        Version::V0_3_5(v) => v.0.migrate_to(&Current::new(), db.clone(), secrets).await?,
->>>>>>> 58bb7880
         Version::Other(_) => {
             return Err(Error::new(
                 eyre!("Cannot downgrade"),
@@ -257,14 +223,14 @@
     fn versions() -> impl Strategy<Value = Version> {
         prop_oneof![
             em_version().prop_map(|v| if v < v0_3_5::Version::new().semver() {
-                Version::LT0_3_4_3(LTWrapper(v0_3_5::Version::new(), v))
+                Version::LT0_3_5(LTWrapper(v0_3_5::Version::new(), v))
             } else {
-                Version::LT0_3_4_3(LTWrapper(
+                Version::LT0_3_5(LTWrapper(
                     v0_3_5::Version::new(),
                     emver::Version::new(0, 3, 0, 0),
                 ))
             }),
-            Just(Version::V0_3_4_3(Wrapper(v0_3_5::Version::new()))),
+            Just(Version::V0_3_5(Wrapper(v0_3_5::Version::new()))),
             Just(Version::V0_4_0(Wrapper(v0_4_0::Version::new()))),
             em_version().prop_map(Version::Other),
         ]
