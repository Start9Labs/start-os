--- conflicted
+++ resolved
@@ -8,13 +8,7 @@
 use crate::prelude::*;
 use crate::Error;
 
-<<<<<<< HEAD
-=======
-mod v0_3_4;
-mod v0_3_4_1;
-mod v0_3_4_2;
->>>>>>> f5da5f4e
-mod v0_3_4_3;
+mod v0_3_5;
 mod v0_4_0;
 
 pub type Current = v0_4_0::Version;
@@ -22,14 +16,8 @@
 #[derive(serde::Serialize, serde::Deserialize, Debug, Clone)]
 #[serde(untagged)]
 enum Version {
-<<<<<<< HEAD
-    LT0_3_4_3(LTWrapper<v0_3_4_3::Version>),
-=======
-    V0_3_4(Wrapper<v0_3_4::Version>),
-    V0_3_4_1(Wrapper<v0_3_4_1::Version>),
-    V0_3_4_2(Wrapper<v0_3_4_2::Version>),
->>>>>>> f5da5f4e
-    V0_3_4_3(Wrapper<v0_3_4_3::Version>),
+    LT0_3_4_3(LTWrapper<v0_3_5::Version>),
+    V0_3_4_3(Wrapper<v0_3_5::Version>),
     V0_4_0(Wrapper<v0_4_0::Version>),
     Other(emver::Version),
 }
@@ -46,13 +34,7 @@
     #[cfg(test)]
     fn as_sem_ver(&self) -> emver::Version {
         match self {
-<<<<<<< HEAD
             Version::LT0_3_4_3(LTWrapper(_, x)) => x.clone(),
-=======
-            Version::V0_3_4(Wrapper(x)) => x.semver(),
-            Version::V0_3_4_1(Wrapper(x)) => x.semver(),
-            Version::V0_3_4_2(Wrapper(x)) => x.semver(),
->>>>>>> f5da5f4e
             Version::V0_3_4_3(Wrapper(x)) => x.semver(),
             Version::V0_4_0(Wrapper(x)) => x.semver(),
             Version::Other(x) => x.clone(),
@@ -69,9 +51,9 @@
     fn new() -> Self;
     fn semver(&self) -> emver::Version;
     fn compat(&self) -> &'static emver::VersionRange;
-    async fn up(&self, db: PatchDb, secrets: &PgPool) -> Result<(), Error>;
-    async fn down(&self, db: PatchDb, secrets: &PgPool) -> Result<(), Error>;
-    async fn commit(&self, db: PatchDb) -> Result<(), Error> {
+    async fn up(&self, db: &PatchDb, secrets: &PgPool) -> Result<(), Error>;
+    async fn down(&self, db: &PatchDb, secrets: &PgPool) -> Result<(), Error>;
+    async fn commit(&self, db: &PatchDb) -> Result<(), Error> {
         let semver = self.semver().into();
         let compat = self.compat().clone();
         db.mutate(|d| {
@@ -87,7 +69,7 @@
     async fn migrate_to<V: VersionT>(
         &self,
         version: &V,
-        db: PatchDb,
+        db: &PatchDb,
         secrets: &PgPool,
     ) -> Result<(), Error> {
         match self.semver().cmp(&version.semver()) {
@@ -99,13 +81,13 @@
     async fn migrate_from_unchecked<V: VersionT>(
         &self,
         version: &V,
-        db: PatchDb,
+        db: &PatchDb,
         secrets: &PgPool,
     ) -> Result<(), Error> {
         let previous = Self::Previous::new();
         if version.semver() < previous.semver() {
             previous
-                .migrate_from_unchecked(version, db.clone(), secrets)
+                .migrate_from_unchecked(version, db, secrets)
                 .await?;
         } else if version.semver() > previous.semver() {
             return Err(Error::new(
@@ -117,20 +99,20 @@
             ));
         }
         tracing::info!("{} -> {}", previous.semver(), self.semver(),);
-        self.up(db.clone(), secrets).await?;
+        self.up(db, secrets).await?;
         self.commit(db).await?;
         Ok(())
     }
     async fn rollback_to_unchecked<V: VersionT>(
         &self,
         version: &V,
-        db: PatchDb,
+        db: &PatchDb,
         secrets: &PgPool,
     ) -> Result<(), Error> {
         let previous = Self::Previous::new();
         tracing::info!("{} -> {}", self.semver(), previous.semver(),);
-        self.down(db.clone(), secrets).await?;
-        previous.commit(db.clone()).await?;
+        self.down(db, secrets).await?;
+        previous.commit(db).await?;
         if version.semver() < previous.semver() {
             previous.rollback_to_unchecked(version, db, secrets).await?;
         } else if version.semver() > previous.semver() {
@@ -200,28 +182,14 @@
     let version = Version::from_util_version(db.peek().await?.as_server_info().as_version().de()?);
 
     match version {
-<<<<<<< HEAD
         Version::LT0_3_4_3(_) => {
             return Err(Error::new(
                 eyre!("Cannot migrate from pre-0.3.4. Please update to v0.3.4 first."),
                 crate::ErrorKind::MigrationFailed,
             ));
         }
-        Version::V0_3_4_3(v) => {
-            v.0.migrate_to(&Current::new(), db, secrets, receipts)
-                .await?
-        }
-        Version::V0_4_0(v) => {
-            v.0.migrate_to(&Current::new(), db, secrets, receipts)
-                .await?
-        }
-=======
-        Version::V0_3_4(v) => v.0.migrate_to(&Current::new(), db.clone(), secrets).await?,
-        Version::V0_3_4_1(v) => v.0.migrate_to(&Current::new(), db.clone(), secrets).await?,
-        Version::V0_3_4_2(v) => v.0.migrate_to(&Current::new(), db.clone(), secrets).await?,
-        Version::V0_3_4_3(v) => v.0.migrate_to(&Current::new(), db.clone(), secrets).await?,
-        Version::V0_3_4_4(v) => v.0.migrate_to(&Current::new(), db.clone(), secrets).await?,
->>>>>>> f5da5f4e
+        Version::V0_3_4_3(v) => v.0.migrate_to(&Current::new(), db, secrets).await?,
+        Version::V0_4_0(v) => v.0.migrate_to(&Current::new(), db, secrets).await?,
         Version::Other(_) => {
             return Err(Error::new(
                 eyre!("Cannot downgrade"),
@@ -254,21 +222,15 @@
 
     fn versions() -> impl Strategy<Value = Version> {
         prop_oneof![
-<<<<<<< HEAD
-            em_version().prop_map(|v| if v < v0_3_4_3::Version::new().semver() {
-                Version::LT0_3_4_3(LTWrapper(v0_3_4_3::Version::new(), v))
+            em_version().prop_map(|v| if v < v0_3_5::Version::new().semver() {
+                Version::LT0_3_4_3(LTWrapper(v0_3_5::Version::new(), v))
             } else {
                 Version::LT0_3_4_3(LTWrapper(
-                    v0_3_4_3::Version::new(),
+                    v0_3_5::Version::new(),
                     emver::Version::new(0, 3, 0, 0),
                 ))
             }),
-=======
-            Just(Version::V0_3_4(Wrapper(v0_3_4::Version::new()))),
-            Just(Version::V0_3_4_1(Wrapper(v0_3_4_1::Version::new()))),
-            Just(Version::V0_3_4_2(Wrapper(v0_3_4_2::Version::new()))),
->>>>>>> f5da5f4e
-            Just(Version::V0_3_4_3(Wrapper(v0_3_4_3::Version::new()))),
+            Just(Version::V0_3_4_3(Wrapper(v0_3_5::Version::new()))),
             Just(Version::V0_4_0(Wrapper(v0_4_0::Version::new()))),
             em_version().prop_map(Version::Other),
         ]
