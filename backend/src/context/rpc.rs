--- conflicted
+++ resolved
@@ -124,9 +124,7 @@
     pub rpc_stream_continuations: Mutex<BTreeMap<RequestGuid, RpcContinuation>>,
     pub wifi_manager: Option<Arc<RwLock<WpaCli>>>,
     pub current_secret: Arc<Jwk>,
-<<<<<<< HEAD
     pub config_hooks: Mutex<BTreeMap<PackageId, Vec<ConfigHook>>>,
-=======
     pub client: Client,
     pub hardware: Hardware,
 }
@@ -134,7 +132,6 @@
 pub struct Hardware {
     pub devices: Vec<LshwDevice>,
     pub ram: u64,
->>>>>>> 55f53298
 }
 
 pub struct RpcCleanReceipts {
@@ -253,9 +250,7 @@
                     )
                 })?,
             ),
-<<<<<<< HEAD
             config_hooks: Mutex::new(BTreeMap::new()),
-=======
             client: Client::builder()
                 .proxy(Proxy::custom(move |url| {
                     if url.host_str().map_or(false, |h| h.ends_with(".onion")) {
@@ -267,7 +262,6 @@
                 .build()
                 .with_kind(crate::ErrorKind::ParseUrl)?,
             hardware: Hardware { devices, ram },
->>>>>>> 55f53298
         });
 
         let res = Self(seed);
