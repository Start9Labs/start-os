use std::collections::{BTreeMap, VecDeque};
use std::net::{IpAddr, Ipv4Addr, SocketAddr, SocketAddrV4};
use std::ops::Deref;
use std::path::{Path, PathBuf};
use std::sync::atomic::{AtomicBool, Ordering};
use std::sync::Arc;
use std::time::Duration;

use bollard::Docker;
use helpers::to_tmp_path;
use patch_db::json_ptr::JsonPointer;
use patch_db::{DbHandle, LockReceipt, LockType, PatchDb, Revision};
use reqwest::Url;
use rpc_toolkit::url::Host;
use rpc_toolkit::Context;
use serde::Deserialize;
use sqlx::postgres::PgConnectOptions;
use sqlx::PgPool;
use tokio::process::Command;
use tokio::sync::{broadcast, oneshot, Mutex, RwLock};
use tracing::instrument;

use crate::context::SetupContext;
use crate::core::rpc_continuations::{RequestGuid, RestHandler, RpcContinuation};
use crate::db::model::{Database, InstalledPackageDataEntry, PackageDataEntry};
use crate::disk::OsPartitionInfo;
use crate::hostname::HostNameReceipt;
use crate::init::{init_postgres, pgloader};
use crate::install::cleanup::{cleanup_failed, uninstall, CleanupFailedReceipts};
use crate::manager::ManagerMap;
use crate::middleware::auth::HashSessionToken;
use crate::net::net_controller::NetController;
use crate::net::tor::os_key;
use crate::net::wifi::WpaCli;
use crate::notifications::NotificationManager;
use crate::setup::password_hash;
use crate::shutdown::Shutdown;
use crate::status::{MainStatus, Status};
use crate::util::config::load_config_from_paths;
<<<<<<< HEAD
=======
use crate::util::Invoke;
>>>>>>> a5eb3ad9
use crate::{Error, ErrorKind, ResultExt};

#[derive(Debug, Default, Deserialize)]
#[serde(rename_all = "kebab-case")]
pub struct RpcContextConfig {
    pub wifi_interface: Option<String>,
    pub ethernet_interface: String,
    pub os_partitions: OsPartitionInfo,
    pub migration_batch_rows: Option<usize>,
    pub migration_prefetch_rows: Option<usize>,
    pub bind_rpc: Option<SocketAddr>,
    pub tor_control: Option<SocketAddr>,
    pub tor_socks: Option<SocketAddr>,
    pub dns_bind: Option<Vec<SocketAddr>>,
    pub revision_cache_size: Option<usize>,
    pub datadir: Option<PathBuf>,
    pub log_server: Option<Url>,
}
impl RpcContextConfig {
    pub async fn load<P: AsRef<Path> + Send + 'static>(path: Option<P>) -> Result<Self, Error> {
        tokio::task::spawn_blocking(move || {
            load_config_from_paths(
                path.as_ref()
                    .into_iter()
                    .map(|p| p.as_ref())
                    .chain(std::iter::once(Path::new(
                        "/media/embassy/config/config.yaml",
                    )))
                    .chain(std::iter::once(Path::new(crate::util::config::CONFIG_PATH))),
            )
        })
        .await
        .unwrap()
    }
    pub fn datadir(&self) -> &Path {
        self.datadir
            .as_deref()
            .unwrap_or_else(|| Path::new("/embassy-data"))
    }
    pub async fn db(&self, secret_store: &PgPool) -> Result<PatchDb, Error> {
        let db_path = self.datadir().join("main").join("embassy.db");
        let db = PatchDb::open(&db_path)
            .await
            .with_ctx(|_| (crate::ErrorKind::Filesystem, db_path.display().to_string()))?;
        if !db.exists(&<JsonPointer>::default()).await {
            db.put(
                &<JsonPointer>::default(),
                &Database::init(
                    &os_key(&mut secret_store.acquire().await?).await?,
                    password_hash(&mut secret_store.acquire().await?).await?,
                ),
            )
            .await?;
        }
        Ok(db)
    }
    #[instrument]
    pub async fn secret_store(&self) -> Result<PgPool, Error> {
        init_postgres(self.datadir()).await?;
        let secret_store =
            PgPool::connect_with(PgConnectOptions::new().database("secrets").username("root"))
                .await?;
        sqlx::migrate!()
            .run(&secret_store)
            .await
            .with_kind(crate::ErrorKind::Database)?;
        let old_db_path = self.datadir().join("main/secrets.db");
        if tokio::fs::metadata(&old_db_path).await.is_ok() {
            pgloader(
                &old_db_path,
                self.migration_batch_rows.unwrap_or(25000),
                self.migration_prefetch_rows.unwrap_or(100_000),
            )
            .await?;
        }
        Ok(secret_store)
    }
}

pub struct RpcContextSeed {
    is_closed: AtomicBool,
    pub os_partitions: OsPartitionInfo,
    pub wifi_interface: Option<String>,
    pub ethernet_interface: String,
    pub bind_rpc: SocketAddr,
    pub datadir: PathBuf,
    pub disk_guid: Arc<String>,
    pub db: PatchDb,
    pub secret_store: PgPool,
    pub docker: Docker,
    pub net_controller: NetController,
    pub managers: ManagerMap,
    pub revision_cache_size: usize,
    pub revision_cache: RwLock<VecDeque<Arc<Revision>>>,
    pub metrics_cache: RwLock<Option<crate::system::Metrics>>,
    pub shutdown: broadcast::Sender<Option<Shutdown>>,
    pub tor_socks: SocketAddr,
    pub notification_manager: NotificationManager,
    pub open_authed_websockets: Mutex<BTreeMap<HashSessionToken, Vec<oneshot::Sender<()>>>>,
    pub rpc_stream_continuations: Mutex<BTreeMap<RequestGuid, RpcContinuation>>,
    pub wifi_manager: Option<Arc<RwLock<WpaCli>>>,
}

pub struct RpcCleanReceipts {
    cleanup_receipts: CleanupFailedReceipts,
    packages: LockReceipt<crate::db::model::AllPackageData, ()>,
    package: LockReceipt<crate::db::model::PackageDataEntry, String>,
}

impl RpcCleanReceipts {
    pub async fn new<'a>(db: &'a mut impl DbHandle) -> Result<Self, Error> {
        let mut locks = Vec::new();

        let setup = Self::setup(&mut locks);
        Ok(setup(&db.lock_all(locks).await?)?)
    }

    pub fn setup(
        locks: &mut Vec<patch_db::LockTargetId>,
    ) -> impl FnOnce(&patch_db::Verifier) -> Result<Self, Error> {
        let cleanup_receipts = CleanupFailedReceipts::setup(locks);

        let packages = crate::db::DatabaseModel::new()
            .package_data()
            .make_locker(LockType::Write)
            .add_to_keys(locks);
        let package = crate::db::DatabaseModel::new()
            .package_data()
            .star()
            .make_locker(LockType::Write)
            .add_to_keys(locks);
        move |skeleton_key| {
            Ok(Self {
                cleanup_receipts: cleanup_receipts(skeleton_key)?,
                packages: packages.verify(skeleton_key)?,
                package: package.verify(skeleton_key)?,
            })
        }
    }
}

<<<<<<< HEAD
pub struct RpcSetHostNameReceipts {
=======
pub struct RpcSetNginxReceipts {
>>>>>>> a5eb3ad9
    pub hostname_receipts: HostNameReceipt,
    server_info: LockReceipt<crate::db::model::ServerInfo, ()>,
}

impl RpcSetHostNameReceipts {
    pub async fn new(db: &'_ mut impl DbHandle) -> Result<Self, Error> {
        let mut locks = Vec::new();

        let setup = Self::setup(&mut locks);
        Ok(setup(&db.lock_all(locks).await?)?)
    }

    pub fn setup(
        locks: &mut Vec<patch_db::LockTargetId>,
    ) -> impl FnOnce(&patch_db::Verifier) -> Result<Self, Error> {
        let hostname_receipts = HostNameReceipt::setup(locks);
        let server_info = crate::db::DatabaseModel::new()
            .server_info()
            .make_locker(LockType::Read)
            .add_to_keys(locks);
        move |skeleton_key| {
            Ok(Self {
                hostname_receipts: hostname_receipts(skeleton_key)?,
                server_info: server_info.verify(skeleton_key)?,
            })
        }
    }
}

#[derive(Clone)]
pub struct RpcContext(Arc<RpcContextSeed>);
impl RpcContext {
    #[instrument(skip(cfg_path))]
    pub async fn init<P: AsRef<Path> + Send + 'static>(
        cfg_path: Option<P>,
        disk_guid: Arc<String>,
    ) -> Result<Self, Error> {
        let base = RpcContextConfig::load(cfg_path).await?;
        tracing::info!("Loaded Config");
        let tor_proxy = base.tor_socks.unwrap_or(SocketAddr::V4(SocketAddrV4::new(
            Ipv4Addr::new(127, 0, 0, 1),
            9050,
        )));
        let (shutdown, _) = tokio::sync::broadcast::channel(1);
        let secret_store = base.secret_store().await?;
        tracing::info!("Opened Pg DB");
        let db = base.db(&secret_store).await?;
        tracing::info!("Opened PatchDB");
        let mut docker = Docker::connect_with_unix_defaults()?;
        docker.set_timeout(Duration::from_secs(600));
        tracing::info!("Connected to Docker");
        let net_controller = NetController::init(
            ([0, 0, 0, 0], 80).into(),
            crate::net::tor::os_key(&mut secret_store.acquire().await?).await?,
            base.tor_control
                .unwrap_or(SocketAddr::from(([127, 0, 0, 1], 9051))),
            base.dns_bind
                .as_ref()
                .map(|v| v.as_slice())
                .unwrap_or(&[SocketAddr::from(([127, 0, 0, 1], 53))]),
            secret_store.clone(),
            &mut db.handle(),
            None,
        )
        .await?;
        tracing::info!("Initialized Net Controller");
        let managers = ManagerMap::default();
        let metrics_cache = RwLock::new(None);
        let notification_manager = NotificationManager::new(secret_store.clone());
        tracing::info!("Initialized Notification Manager");
        let seed = Arc::new(RpcContextSeed {
            is_closed: AtomicBool::new(false),
<<<<<<< HEAD
            bind_rpc: base
                .bind_rpc
                .unwrap_or_else(|| ([127, 0, 0, 1], 5959).into()),
=======
>>>>>>> a5eb3ad9
            datadir: base.datadir().to_path_buf(),
            os_partitions: base.os_partitions,
            wifi_interface: base.wifi_interface.clone(),
            ethernet_interface: base.ethernet_interface,
<<<<<<< HEAD
=======
            bind_rpc: base.bind_rpc.unwrap_or(([127, 0, 0, 1], 5959).into()),
            bind_ws: base.bind_ws.unwrap_or(([127, 0, 0, 1], 5960).into()),
            bind_static: base.bind_static.unwrap_or(([127, 0, 0, 1], 5961).into()),
>>>>>>> a5eb3ad9
            disk_guid,
            db,
            secret_store,
            docker,
            net_controller,
            managers,
            revision_cache_size: base.revision_cache_size.unwrap_or(512),
            revision_cache: RwLock::new(VecDeque::new()),
            metrics_cache,
            shutdown,
            tor_socks: tor_proxy,
            notification_manager,
            open_authed_websockets: Mutex::new(BTreeMap::new()),
            rpc_stream_continuations: Mutex::new(BTreeMap::new()),
            wifi_manager: base
                .wifi_interface
                .map(|i| Arc::new(RwLock::new(WpaCli::init(i)))),
        });

        let res = Self(seed);
        res.cleanup().await?;
        tracing::info!("Cleaned up transient states");
        res.managers
            .init(
                &res,
                &mut res.db.handle(),
                &mut res.secret_store.acquire().await?,
            )
            .await?;
        tracing::info!("Initialized Package Managers");
        Ok(res)
    }

    #[instrument(skip(self))]
    pub async fn shutdown(self) -> Result<(), Error> {
        self.managers.empty().await?;
        self.secret_store.close().await;
        self.is_closed.store(true, Ordering::SeqCst);
        Ok(())
    }

    #[instrument(skip(self))]
    pub async fn cleanup(&self) -> Result<(), Error> {
        let mut db = self.db.handle();
        let receipts = RpcCleanReceipts::new(&mut db).await?;
        for (package_id, package) in receipts.packages.get(&mut db).await?.0 {
            if let Err(e) = async {
                match package {
                    PackageDataEntry::Installing { .. }
                    | PackageDataEntry::Restoring { .. }
                    | PackageDataEntry::Updating { .. } => {
                        cleanup_failed(self, &mut db, &package_id, &receipts.cleanup_receipts)
                            .await?;
                    }
                    PackageDataEntry::Removing { .. } => {
                        uninstall(
                            self,
                            &mut db,
                            &mut self.secret_store.acquire().await?,
                            &package_id,
                        )
                        .await?;
                    }
                    PackageDataEntry::Installed {
                        installed,
                        static_files,
                        manifest,
                    } => {
                        for (volume_id, volume_info) in &*manifest.volumes {
                            let tmp_path = to_tmp_path(volume_info.path_for(
                                &self.datadir,
                                &package_id,
                                &manifest.version,
                                &volume_id,
                            ))
                            .with_kind(ErrorKind::Filesystem)?;
                            if tokio::fs::metadata(&tmp_path).await.is_ok() {
                                tokio::fs::remove_dir_all(&tmp_path).await?;
                            }
                        }
                        let status = installed.status;
                        let main = match status.main {
                            MainStatus::BackingUp { started, .. } => {
                                if let Some(_) = started {
                                    MainStatus::Starting { restarting: false }
                                } else {
                                    MainStatus::Stopped
                                }
                            }
                            MainStatus::Running { .. } => {
                                MainStatus::Starting { restarting: false }
                            }
                            a => a.clone(),
                        };
                        let new_package = PackageDataEntry::Installed {
                            installed: InstalledPackageDataEntry {
                                status: Status { main, ..status },
                                ..installed
                            },
                            static_files,
                            manifest,
                        };
                        receipts
                            .package
                            .set(&mut db, new_package, &package_id)
                            .await?;
                    }
                }
                Ok::<_, Error>(())
            }
            .await
            {
                tracing::error!("Failed to clean up package {}: {}", package_id, e);
                tracing::debug!("{:?}", e);
            }
        }
        Ok(())
    }

    #[instrument(skip(self))]
    pub async fn clean_continuations(&self) {
        let mut continuations = self.rpc_stream_continuations.lock().await;
        let mut to_remove = Vec::new();
        for (guid, cont) in &*continuations {
            if cont.is_timed_out() {
                to_remove.push(guid.clone());
            }
        }
        for guid in to_remove {
            continuations.remove(&guid);
        }
    }

    #[instrument(skip(self, handler))]
    pub async fn add_continuation(&self, guid: RequestGuid, handler: RpcContinuation) {
        self.clean_continuations().await;
        self.rpc_stream_continuations
            .lock()
            .await
            .insert(guid, handler);
    }

    pub async fn get_continuation_handler(&self, guid: &RequestGuid) -> Option<RestHandler> {
        let mut continuations = self.rpc_stream_continuations.lock().await;
        if let Some(cont) = continuations.remove(guid) {
            cont.into_handler().await
        } else {
            None
        }
    }

    pub async fn get_ws_continuation_handler(&self, guid: &RequestGuid) -> Option<RestHandler> {
        let continuations = self.rpc_stream_continuations.lock().await;
        if matches!(continuations.get(guid), Some(RpcContinuation::WebSocket(_))) {
            drop(continuations);
            self.get_continuation_handler(guid).await
        } else {
            None
        }
    }

    pub async fn get_rest_continuation_handler(&self, guid: &RequestGuid) -> Option<RestHandler> {
        let continuations = self.rpc_stream_continuations.lock().await;
        if matches!(continuations.get(guid), Some(RpcContinuation::Rest(_))) {
            drop(continuations);
            self.get_continuation_handler(guid).await
        } else {
            None
        }
    }
}
impl Context for RpcContext {
    fn host(&self) -> Host<&str> {
        match self.0.bind_rpc.ip() {
            IpAddr::V4(a) => Host::Ipv4(a),
            IpAddr::V6(a) => Host::Ipv6(a),
        }
    }
    fn port(&self) -> u16 {
        self.0.bind_rpc.port()
    }
}
impl Deref for RpcContext {
    type Target = RpcContextSeed;
    fn deref(&self) -> &Self::Target {
        #[cfg(feature = "unstable")]
        if self.0.is_closed.load(Ordering::SeqCst) {
            panic!(
                "RpcContext used after shutdown! {}",
                tracing_error::SpanTrace::capture()
            );
        }
        &*self.0
    }
}
impl Drop for RpcContext {
    fn drop(&mut self) {
        #[cfg(feature = "unstable")]
        if self.0.is_closed.load(Ordering::SeqCst) {
            tracing::info!(
                "RpcContext dropped. {} left.",
                Arc::strong_count(&self.0) - 1
            );
        }
    }
}<|MERGE_RESOLUTION|>--- conflicted
+++ resolved
@@ -37,10 +37,6 @@
 use crate::shutdown::Shutdown;
 use crate::status::{MainStatus, Status};
 use crate::util::config::load_config_from_paths;
-<<<<<<< HEAD
-=======
-use crate::util::Invoke;
->>>>>>> a5eb3ad9
 use crate::{Error, ErrorKind, ResultExt};
 
 #[derive(Debug, Default, Deserialize)]
@@ -182,11 +178,7 @@
     }
 }
 
-<<<<<<< HEAD
 pub struct RpcSetHostNameReceipts {
-=======
-pub struct RpcSetNginxReceipts {
->>>>>>> a5eb3ad9
     pub hostname_receipts: HostNameReceipt,
     server_info: LockReceipt<crate::db::model::ServerInfo, ()>,
 }
@@ -259,22 +251,13 @@
         tracing::info!("Initialized Notification Manager");
         let seed = Arc::new(RpcContextSeed {
             is_closed: AtomicBool::new(false),
-<<<<<<< HEAD
             bind_rpc: base
                 .bind_rpc
                 .unwrap_or_else(|| ([127, 0, 0, 1], 5959).into()),
-=======
->>>>>>> a5eb3ad9
             datadir: base.datadir().to_path_buf(),
             os_partitions: base.os_partitions,
             wifi_interface: base.wifi_interface.clone(),
             ethernet_interface: base.ethernet_interface,
-<<<<<<< HEAD
-=======
-            bind_rpc: base.bind_rpc.unwrap_or(([127, 0, 0, 1], 5959).into()),
-            bind_ws: base.bind_ws.unwrap_or(([127, 0, 0, 1], 5960).into()),
-            bind_static: base.bind_static.unwrap_or(([127, 0, 0, 1], 5961).into()),
->>>>>>> a5eb3ad9
             disk_guid,
             db,
             secret_store,
