--- conflicted
+++ resolved
@@ -147,16 +147,12 @@
             .with_kind(crate::ErrorKind::Database)?;
         let old_db_path = self.datadir.join("main/secrets.db");
         if tokio::fs::metadata(&old_db_path).await.is_ok() {
-<<<<<<< HEAD
-            pgloader(&old_db_path).await?;
-=======
             pgloader(
                 &old_db_path,
                 self.migration_batch_rows,
                 self.migration_prefetch_rows,
             )
             .await?;
->>>>>>> f6325cea
         }
         Ok(secret_store)
     }
