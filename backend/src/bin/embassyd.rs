--- conflicted
+++ resolved
@@ -40,12 +40,10 @@
         .await?;
         dbg!("am i stopping here");
         let host_name = rpc_ctx.net_controller.proxy.get_hostname().await;
-        
+
         let handler: HttpHandler =
             embassy::net::static_server::file_server_router(rpc_ctx.clone()).await?;
 
-
-        
         rpc_ctx
             .net_controller
             .proxy
@@ -96,17 +94,11 @@
                 .expect("send shutdown signal");
         });
 
-<<<<<<< HEAD
         {
             let mut db = rpc_ctx.db.handle();
             let receipts = embassy::context::rpc::RpcSetHostNameReceipts::new(&mut db).await?;
             embassy::hostname::sync_hostname(&mut db, &receipts.hostname_receipts).await?;
         }
-=======
-        let mut db = rpc_ctx.db.handle();
-        let receipts = embassy::context::rpc::RpcSetNginxReceipts::new(&mut db).await?;
-        embassy::hostname::sync_hostname(&mut db, &receipts.hostname_receipts).await?;
->>>>>>> e06f904d
 
         // let auth = auth(rpc_ctx.clone());
         // let db_middleware = db_middleware(rpc_ctx.clone());
