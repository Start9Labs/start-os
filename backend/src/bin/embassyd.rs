--- conflicted
+++ resolved
@@ -41,7 +41,6 @@
         )
         .await?;
         NetController::setup_embassy_ui(rpc_ctx.clone()).await?;
-        
 
         let mut shutdown_recv = rpc_ctx.shutdown.subscribe();
 
@@ -73,128 +72,10 @@
                 .expect("send shutdown signal");
         });
 
-<<<<<<< HEAD
         {
             let mut db = rpc_ctx.db.handle();
             let receipts = embassy::context::rpc::RpcSetHostNameReceipts::new(&mut db).await?;
             embassy::hostname::sync_hostname(&mut db, &receipts.hostname_receipts).await?;
-=======
-        let mut db = rpc_ctx.db.handle();
-        let receipts = embassy::context::rpc::RpcSetNginxReceipts::new(&mut db).await?;
-        embassy::hostname::sync_hostname(&mut db, &receipts.hostname_receipts).await?;
-
-        rpc_ctx.set_nginx_conf(&mut db, receipts).await?;
-        drop(db);
-        let auth = auth(rpc_ctx.clone());
-        let db_middleware = db_middleware(rpc_ctx.clone());
-        let ctx = rpc_ctx.clone();
-        let server = rpc_server!({
-            command: embassy::main_api,
-            context: ctx,
-            status: status_fn,
-            middleware: [
-                cors,
-                auth,
-                db_middleware,
-            ]
-        })
-        .with_graceful_shutdown({
-            let mut shutdown = rpc_ctx.shutdown.subscribe();
-            async move {
-                shutdown.recv().await.expect("context dropped");
-            }
-        });
-
-        let metrics_ctx = rpc_ctx.clone();
-        let metrics_task = tokio::spawn(async move {
-            launch_metrics_task(&metrics_ctx.metrics_cache, || {
-                metrics_ctx.shutdown.subscribe()
-            })
-            .await
-        });
-
-        let ws_ctx = rpc_ctx.clone();
-        let ws_server = {
-            let builder = Server::bind(&ws_ctx.bind_ws);
-
-            let make_svc = ::rpc_toolkit::hyper::service::make_service_fn(move |_| {
-                let ctx = ws_ctx.clone();
-                async move {
-                    Ok::<_, ::rpc_toolkit::hyper::Error>(::rpc_toolkit::hyper::service::service_fn(
-                        move |req| {
-                            let ctx = ctx.clone();
-                            async move {
-                                tracing::debug!("Request to {}", req.uri().path());
-                                match req.uri().path() {
-                                    "/ws/db" => {
-                                        Ok(subscribe(ctx, req).await.unwrap_or_else(err_to_500))
-                                    }
-                                    path if path.starts_with("/ws/rpc/") => {
-                                        match RequestGuid::from(
-                                            path.strip_prefix("/ws/rpc/").unwrap(),
-                                        ) {
-                                            None => {
-                                                tracing::debug!("No Guid Path");
-                                                Response::builder()
-                                                    .status(StatusCode::BAD_REQUEST)
-                                                    .body(Body::empty())
-                                            }
-                                            Some(guid) => {
-                                                match ctx.get_ws_continuation_handler(&guid).await {
-                                                    Some(cont) => match cont(req).await {
-                                                        Ok(r) => Ok(r),
-                                                        Err(e) => Response::builder()
-                                                            .status(
-                                                                StatusCode::INTERNAL_SERVER_ERROR,
-                                                            )
-                                                            .body(Body::from(format!("{}", e))),
-                                                    },
-                                                    _ => Response::builder()
-                                                        .status(StatusCode::NOT_FOUND)
-                                                        .body(Body::empty()),
-                                                }
-                                            }
-                                        }
-                                    }
-                                    path if path.starts_with("/rest/rpc/") => {
-                                        match RequestGuid::from(
-                                            path.strip_prefix("/rest/rpc/").unwrap(),
-                                        ) {
-                                            None => {
-                                                tracing::debug!("No Guid Path");
-                                                Response::builder()
-                                                    .status(StatusCode::BAD_REQUEST)
-                                                    .body(Body::empty())
-                                            }
-                                            Some(guid) => {
-                                                match ctx.get_rest_continuation_handler(&guid).await
-                                                {
-                                                    None => Response::builder()
-                                                        .status(StatusCode::NOT_FOUND)
-                                                        .body(Body::empty()),
-                                                    Some(cont) => match cont(req).await {
-                                                        Ok(r) => Ok(r),
-                                                        Err(e) => Response::builder()
-                                                            .status(
-                                                                StatusCode::INTERNAL_SERVER_ERROR,
-                                                            )
-                                                            .body(Body::from(format!("{}", e))),
-                                                    },
-                                                }
-                                            }
-                                        }
-                                    }
-                                    _ => Response::builder()
-                                        .status(StatusCode::NOT_FOUND)
-                                        .body(Body::empty()),
-                                }
-                            }
-                        },
-                    ))
-                }
-            });
-            builder.serve(make_svc)
->>>>>>> a5eb3ad9
         }
 
         // let auth = auth(rpc_ctx.clone());
