use std::sync::Arc;
use std::time::Duration;
use std::{
    path::{Path, PathBuf},
    process::Stdio,
};

use color_eyre::eyre::eyre;
<<<<<<< HEAD
use color_eyre::Report;
use embassy_container_init::{ProcessGroupId, SignalGroup, SignalGroupParams};
use helpers::{Address, AddressSchemaLocal, AddressSchemaOnion, Callback, OsApi, UnixRpcClient};
pub use js_engine::JsError;
use js_engine::{JsExecutionEnvironment, PathForVolumeId};
use models::{ErrorKind, InterfaceId, VolumeId};
=======
use embassy_container_init::ProcessGroupId;
use helpers::UnixRpcClient;
pub use js_engine::JsError;
use js_engine::{JsExecutionEnvironment, PathForVolumeId};
use models::VolumeId;
>>>>>>> 58bb7880
use serde::de::DeserializeOwned;
use serde::{Deserialize, Serialize};
use tokio::process::Command;
use tracing::instrument;

use super::ProcedureName;
use crate::prelude::*;
use crate::s9pk::manifest::PackageId;
use crate::util::io::to_json_async_writer;
use crate::util::Version;
use crate::volume::Volumes;

#[derive(Debug, Serialize, Deserialize, Clone)]
#[serde(rename_all = "kebab-case")]

enum ErrorValue {
    Error(String),
    ErrorCode((i32, String)),
    Result(serde_json::Value),
}

impl PathForVolumeId for Volumes {
    fn path_for(
        &self,
        data_dir: &Path,
        package_id: &PackageId,
        version: &Version,
        volume_id: &VolumeId,
    ) -> Option<PathBuf> {
        let volume = self.get(volume_id)?;
        Some(volume.path_for(data_dir, package_id, version, volume_id))
    }

    fn readonly(&self, volume_id: &VolumeId) -> bool {
        self.get(volume_id).map(|x| x.readonly()).unwrap_or(false)
    }
}

<<<<<<< HEAD
struct SandboxOsApi {
    _ctx: RpcContext,
}
#[async_trait::async_trait]
impl OsApi for SandboxOsApi {
    #[allow(unused_variables)]
    async fn get_service_config(
        &self,
        id: PackageId,
        path: &str,
        callback: Option<Callback>,
    ) -> Result<Vec<serde_json::Value>, Report> {
        Err(eyre!("Operation not permitted"))
    }
    #[allow(unused_variables)]
    async fn bind_local(
        &self,
        internal_port: u16,
        address_schema: AddressSchemaLocal,
    ) -> Result<Address, Report> {
        Err(eyre!("Operation not permitted"))
    }
    #[allow(unused_variables)]
    async fn bind_onion(
        &self,
        internal_port: u16,
        address_schema: AddressSchemaOnion,
    ) -> Result<Address, Report> {
        Err(eyre!("Operation not permitted"))
    }
    #[allow(unused_variables)]
    async fn unbind_local(&self, id: InterfaceId, external: u16) -> Result<(), Report> {
        Err(eyre!("Operation not permitted"))
    }
    #[allow(unused_variables)]
    async fn unbind_onion(&self, id: InterfaceId, external: u16) -> Result<(), Report> {
        Err(eyre!("Operation not permitted"))
    }
    fn set_started(&self) -> Result<(), Report> {
        Err(eyre!("Operation not permitted"))
    }
    async fn restart(&self) -> Result<(), Report> {
        Err(eyre!("Operation not permitted"))
    }
    async fn start(&self) -> Result<(), Report> {
        Err(eyre!("Operation not permitted"))
    }
    async fn stop(&self) -> Result<(), Report> {
        Err(eyre!("Operation not permitted"))
    }
=======
#[derive(Clone, Debug, Deserialize, Serialize)]
pub struct ExecuteArgs {
    pub procedure: JsProcedure,
    pub directory: PathBuf,
    pub pkg_id: PackageId,
    pub pkg_version: Version,
    pub name: ProcedureName,
    pub volumes: Volumes,
    pub input: Option<serde_json::Value>,
>>>>>>> 58bb7880
}

#[derive(Clone, Debug, Default, Deserialize, Serialize)]
#[serde(rename_all = "kebab-case")]
pub struct JsProcedure {
    #[serde(default)]
    args: Vec<serde_json::Value>,
}

impl JsProcedure {
    pub fn validate(&self, _volumes: &Volumes) -> Result<(), color_eyre::eyre::Report> {
        Ok(())
    }

    #[instrument(skip_all)]
    pub async fn execute<I: Serialize, O: DeserializeOwned>(
        &self,
        directory: &PathBuf,
        pkg_id: &PackageId,
        pkg_version: &Version,
        name: ProcedureName,
        volumes: &Volumes,
        input: Option<I>,
        timeout: Option<Duration>,
<<<<<<< HEAD
        gid: ProcessGroupId,
        rpc_client: Option<Arc<UnixRpcClient>>,
        os: Arc<dyn OsApi>,
=======
        _gid: ProcessGroupId,
        _rpc_client: Option<Arc<UnixRpcClient>>,
    ) -> Result<Result<O, (i32, String)>, Error> {
        let runner_argument = ExecuteArgs {
            procedure: self.clone(),
            directory: directory.clone(),
            pkg_id: pkg_id.clone(),
            pkg_version: pkg_version.clone(),
            name,
            volumes: volumes.clone(),
            input: input.and_then(|x| serde_json::to_value(x).ok()),
        };
        let mut runner = Command::new("start-deno")
            .arg("execute")
            .stdin(Stdio::piped())
            .stdout(Stdio::piped())
            .stderr(Stdio::piped())
            .kill_on_drop(true)
            .spawn()?;
        to_json_async_writer(
            &mut runner.stdin.take().or_not_found("stdin")?,
            &runner_argument,
        )
        .await?;

        let res = if let Some(timeout) = timeout {
            tokio::time::timeout(timeout, runner.wait_with_output())
                .await
                .with_kind(ErrorKind::Timeout)??
        } else {
            runner.wait_with_output().await?
        };

        if res.status.success() {
            serde_json::from_str::<Result<O, (i32, String)>>(std::str::from_utf8(&res.stdout)?)
                .with_kind(ErrorKind::Deserialization)
        } else {
            Err(Error::new(
                eyre!("{}", String::from_utf8(res.stderr)?),
                ErrorKind::Javascript,
            ))
        }
    }

    #[instrument(skip_all)]
    pub async fn sandboxed<I: Serialize, O: DeserializeOwned>(
        &self,
        directory: &PathBuf,
        pkg_id: &PackageId,
        pkg_version: &Version,
        volumes: &Volumes,
        input: Option<I>,
        timeout: Option<Duration>,
        name: ProcedureName,
    ) -> Result<Result<O, (i32, String)>, Error> {
        let runner_argument = ExecuteArgs {
            procedure: self.clone(),
            directory: directory.clone(),
            pkg_id: pkg_id.clone(),
            pkg_version: pkg_version.clone(),
            name,
            volumes: volumes.clone(),
            input: input.and_then(|x| serde_json::to_value(x).ok()),
        };
        let mut runner = Command::new("start-deno")
            .arg("sandbox")
            .stdin(Stdio::piped())
            .stdout(Stdio::piped())
            .stderr(Stdio::piped())
            .kill_on_drop(true)
            .spawn()?;
        to_json_async_writer(
            &mut runner.stdin.take().or_not_found("stdin")?,
            &runner_argument,
        )
        .await?;

        let res = if let Some(timeout) = timeout {
            tokio::time::timeout(timeout, runner.wait_with_output())
                .await
                .with_kind(ErrorKind::Timeout)??
        } else {
            runner.wait_with_output().await?
        };

        if res.status.success() {
            serde_json::from_str::<Result<O, (i32, String)>>(std::str::from_utf8(&res.stdout)?)
                .with_kind(ErrorKind::Deserialization)
        } else {
            Err(Error::new(
                eyre!("{}", String::from_utf8(res.stderr)?),
                ErrorKind::Javascript,
            ))
        }
    }

    #[instrument(skip_all)]
    pub async fn execute_impl<I: Serialize, O: DeserializeOwned>(
        &self,
        directory: &PathBuf,
        pkg_id: &PackageId,
        pkg_version: &Version,
        name: ProcedureName,
        volumes: &Volumes,
        input: Option<I>,
>>>>>>> 58bb7880
    ) -> Result<Result<O, (i32, String)>, Error> {
        let res = async move {
            let running_action = JsExecutionEnvironment::load_from_package(
                os,
                directory,
                pkg_id,
                pkg_version,
                Box::new(volumes.clone()),
            )
            .await?
            .run_action(name, input, self.args.clone());
            let output: Option<ErrorValue> = running_action.await?;
            let output: O = unwrap_known_error(output)?;
            Ok(output)
        }
        .await
        .map_err(|(error, message)| (error.as_code_num(), message));

        Ok(res)
    }

    #[instrument(skip_all)]
    pub async fn sandboxed_impl<I: Serialize, O: DeserializeOwned>(
        &self,
        directory: &PathBuf,
        pkg_id: &PackageId,
        pkg_version: &Version,
        volumes: &Volumes,
        input: Option<I>,
        name: ProcedureName,
    ) -> Result<Result<O, (i32, String)>, Error> {
        Ok(async move {
            let running_action = JsExecutionEnvironment::load_from_package(
<<<<<<< HEAD
                Arc::new(SandboxOsApi { _ctx: ctx.clone() }),
                &ctx.datadir,
=======
                directory,
>>>>>>> 58bb7880
                pkg_id,
                pkg_version,
                Box::new(volumes.clone()),
            )
            .await?
            .read_only_effects()
            .run_action(name, input, self.args.clone());
            let output: Option<ErrorValue> = running_action.await?;
            let output: O = unwrap_known_error(output)?;
            Ok(output)
        }
        .await
        .map_err(|(error, message)| (error.as_code_num(), message)))
    }
}

fn unwrap_known_error<O: DeserializeOwned>(
    error_value: Option<ErrorValue>,
) -> Result<O, (JsError, String)> {
    let error_value = error_value.unwrap_or_else(|| ErrorValue::Result(serde_json::Value::Null));
    match error_value {
        ErrorValue::Error(error) => Err((JsError::Javascript, error)),
        ErrorValue::ErrorCode((code, message)) => Err((JsError::Code(code), message)),
        ErrorValue::Result(ref value) => match serde_json::from_value(value.clone()) {
            Ok(a) => Ok(a),
            Err(err) => {
                tracing::error!("{}", err);
                tracing::debug!("{:?}", err);
                Err((
                    JsError::BoundryLayerSerDe,
                    format!(
                        "Couldn't convert output = {:#?} to the correct type",
                        serde_json::to_string_pretty(&error_value).unwrap_or_default()
                    ),
                ))
            }
        },
    }
}

#[cfg(test)]
mod tests {
    use super::*;
    use helpers::{Address, AddressSchemaLocal, AddressSchemaOnion, Callback, OsApi};
    use serde_json::{json, Value};
    use tokio::sync::watch;

    struct OsApiMock {
        config_callbacks: watch::Sender<Vec<Callback>>,
    }
    impl Default for OsApiMock {
        fn default() -> Self {
            Self {
                config_callbacks: watch::channel(Vec::new()).0,
            }
        }
    }

    #[async_trait::async_trait]
    impl OsApi for OsApiMock {
        #[allow(unused_variables)]
        async fn get_service_config(
            &self,
            id: PackageId,
            path: &str,
            callback: Option<Callback>,
        ) -> Result<Vec<serde_json::Value>, Report> {
            if let Some(callback) = callback {
                println!("Adding callback");
                self.config_callbacks.send_modify(|x| x.push(callback));
            }
            Ok(vec![Value::Null])
        }
        #[allow(unused_variables)]
        async fn bind_local(
            &self,
            internal_port: u16,
            address_schema: AddressSchemaLocal,
        ) -> Result<Address, Report> {
            unimplemented!()
        }
        #[allow(unused_variables)]
        async fn bind_onion(
            &self,
            internal_port: u16,
            address_schema: AddressSchemaOnion,
        ) -> Result<Address, Report> {
            unimplemented!()
        }
        #[allow(unused_variables)]
        async fn unbind_local(&self, id: InterfaceId, external: u16) -> Result<(), Report> {
            unimplemented!()
        }
        #[allow(unused_variables)]
        async fn unbind_onion(&self, id: InterfaceId, external: u16) -> Result<(), Report> {
            unimplemented!()
        }
        fn set_started(&self) -> Result<(), Report> {
            unimplemented!()
        }
        async fn restart(&self) -> Result<(), Report> {
            unimplemented!()
        }
        async fn start(&self) -> Result<(), Report> {
            unimplemented!()
        }
        async fn stop(&self) -> Result<(), Report> {
            unimplemented!()
        }
    }
    #[tokio::test]
    async fn js_action_execute() {
        let js_action = JsProcedure { args: vec![] };
        let path: PathBuf = "test/js_action_execute/"
            .parse::<PathBuf>()
            .unwrap()
            .canonicalize()
            .unwrap();
        let package_id = "test-package".parse().unwrap();
        let package_version: Version = "0.3.0.3".parse().unwrap();
        let name = ProcedureName::GetConfig;
        let volumes: Volumes = serde_json::from_value(json!({
            "main": {
                "type": "data"
            },
            "compat": {
                "type": "assets"
            },
            "filebrowser" :{
                "package-id": "filebrowser",
                "path": "data",
                "readonly": true,
                "type": "pointer",
                "volume-id": "main",
            }
        }))
        .unwrap();
        let input: Option<serde_json::Value> = Some(json!({"test":123}));
        let timeout = Some(Duration::from_secs(10));
        let _output: crate::config::action::ConfigRes = js_action
            .execute(
                &path,
                &package_id,
                &package_version,
                name,
                &volumes,
                input,
                timeout,
                ProcessGroupId(0),
                None,
                Arc::new(OsApiMock::default()),
            )
            .await
            .unwrap()
            .unwrap();
        assert_eq!(
            &std::fs::read_to_string(
                "test/js_action_execute/package-data/volumes/test-package/data/main/test.log"
            )
            .unwrap(),
            "This is a test"
        );
        std::fs::remove_file(
            "test/js_action_execute/package-data/volumes/test-package/data/main/test.log",
        )
        .unwrap();
    }

    #[tokio::test]
    async fn js_action_execute_error() {
        let js_action = JsProcedure { args: vec![] };
        let path: PathBuf = "test/js_action_execute/"
            .parse::<PathBuf>()
            .unwrap()
            .canonicalize()
            .unwrap();
        let package_id = "test-package".parse().unwrap();
        let package_version: Version = "0.3.0.3".parse().unwrap();
        let name = ProcedureName::SetConfig;
        let volumes: Volumes = serde_json::from_value(json!({
            "main": {
                "type": "data"
            },
            "compat": {
                "type": "assets"
            },
            "filebrowser" :{
                "package-id": "filebrowser",
                "path": "data",
                "readonly": true,
                "type": "pointer",
                "volume-id": "main",
            }
        }))
        .unwrap();
        let input: Option<serde_json::Value> = None;
        let timeout = Some(Duration::from_secs(10));
        let output: Result<serde_json::Value, _> = js_action
            .execute(
                &path,
                &package_id,
                &package_version,
                name,
                &volumes,
                input,
                timeout,
                ProcessGroupId(0),
                None,
                Arc::new(OsApiMock::default()),
            )
            .await
            .unwrap();
        assert_eq!("Err((2, \"Not setup\"))", &format!("{:?}", output));
    }

    #[tokio::test]
    async fn js_action_fetch() {
        let js_action = JsProcedure { args: vec![] };
        let path: PathBuf = "test/js_action_execute/"
            .parse::<PathBuf>()
            .unwrap()
            .canonicalize()
            .unwrap();
        let package_id = "test-package".parse().unwrap();
        let package_version: Version = "0.3.0.3".parse().unwrap();
        let name = ProcedureName::Action("fetch".parse().unwrap());
        let volumes: Volumes = serde_json::from_value(json!({
            "main": {
                "type": "data"
            },
            "compat": {
                "type": "assets"
            },
            "filebrowser" :{
                "package-id": "filebrowser",
                "path": "data",
                "readonly": true,
                "type": "pointer",
                "volume-id": "main",
            }
        }))
        .unwrap();
        let input: Option<serde_json::Value> = None;
        let timeout = Some(Duration::from_secs(10));
        js_action
            .execute::<serde_json::Value, serde_json::Value>(
                &path,
                &package_id,
                &package_version,
                name,
                &volumes,
                input,
                timeout,
                ProcessGroupId(0),
                None,
                Arc::new(OsApiMock::default()),
            )
            .await
            .unwrap()
            .unwrap();
    }

    #[tokio::test]
    async fn js_test_slow() {
        let js_action = JsProcedure { args: vec![] };
        let path: PathBuf = "test/js_action_execute/"
            .parse::<PathBuf>()
            .unwrap()
            .canonicalize()
            .unwrap();
        let package_id = "test-package".parse().unwrap();
        let package_version: Version = "0.3.0.3".parse().unwrap();
        let name = ProcedureName::Action("slow".parse().unwrap());
        let volumes: Volumes = serde_json::from_value(json!({
            "main": {
                "type": "data"
            },
            "compat": {
                "type": "assets"
            },
            "filebrowser" :{
                "package-id": "filebrowser",
                "path": "data",
                "readonly": true,
                "type": "pointer",
                "volume-id": "main",
            }
        }))
        .unwrap();
        let input: Option<serde_json::Value> = None;
        let timeout = Some(Duration::from_secs(10));
        tracing::debug!("testing start");
        tokio::select! {
            a = js_action
                .execute::<serde_json::Value, serde_json::Value>(
                    &path,
                    &package_id,
                    &package_version,
                    name,
                    &volumes,
                    input,
                    timeout,
                    ProcessGroupId(0),
                    None,
                    Arc::new(OsApiMock::default())
                ) => { a.unwrap().unwrap(); },
            _ = tokio::time::sleep(Duration::from_secs(1)) => ()
        }
        tracing::debug!("testing end should");
        tokio::time::sleep(Duration::from_secs(2)).await;
        tracing::debug!("Done");
    }
    #[tokio::test]
    async fn js_action_var_arg() {
        let js_action = JsProcedure {
            args: vec![42.into()],
        };
        let path: PathBuf = "test/js_action_execute/"
            .parse::<PathBuf>()
            .unwrap()
            .canonicalize()
            .unwrap();
        let package_id = "test-package".parse().unwrap();
        let package_version: Version = "0.3.0.3".parse().unwrap();
        let name = ProcedureName::Action("js-action-var-arg".parse().unwrap());
        let volumes: Volumes = serde_json::from_value(json!({
            "main": {
                "type": "data"
            },
            "compat": {
                "type": "assets"
            },
            "filebrowser" :{
                "package-id": "filebrowser",
                "path": "data",
                "readonly": true,
                "type": "pointer",
                "volume-id": "main",
            }
        }))
        .unwrap();
        let input: Option<serde_json::Value> = None;
        let timeout = Some(Duration::from_secs(10));
        js_action
            .execute::<serde_json::Value, serde_json::Value>(
                &path,
                &package_id,
                &package_version,
                name,
                &volumes,
                input,
                timeout,
                ProcessGroupId(0),
                None,
                Arc::new(OsApiMock::default()),
            )
            .await
            .unwrap()
            .unwrap();
    }

    #[tokio::test]
    async fn js_action_test_rename() {
        let js_action = JsProcedure { args: vec![] };
        let path: PathBuf = "test/js_action_execute/"
            .parse::<PathBuf>()
            .unwrap()
            .canonicalize()
            .unwrap();
        let package_id = "test-package".parse::<PackageId>().unwrap();
        let package_version: Version = "0.3.0.3".parse().unwrap();
        let name = ProcedureName::Action("test-rename".parse().unwrap());
        let volumes: Volumes = serde_json::from_value(json!({
            "main": {
                "type": "data"
            },
            "compat": {
                "type": "assets"
            },
            "filebrowser" :{
                "package-id": "filebrowser",
                "path": "data",
                "readonly": true,
                "type": "pointer",
                "volume-id": "main",
            }
        }))
        .unwrap();
        let package_id = "test-package".parse().unwrap();
        let package_version: Version = "0.3.0.3".parse().unwrap();
        let name = ProcedureName::Action("test-deep-dir".parse().unwrap());
        let volumes: Volumes = serde_json::from_value(serde_json::json!({
            "main": {
                "type": "data"
            },
            "compat": {
                "type": "assets"
            },
            "filebrowser" :{
                "package-id": "filebrowser",
                "path": "data",
                "readonly": true,
                "type": "pointer",
                "volume-id": "main",
            }
        }))
        .unwrap();
        let input: Option<serde_json::Value> = None;
        let timeout = Some(Duration::from_secs(10));
        js_action
            .execute::<serde_json::Value, serde_json::Value>(
                &path,
                &package_id,
                &package_version,
                name,
                &volumes,
                input,
                timeout,
                ProcessGroupId(0),
                None,
                Arc::new(OsApiMock::default()),
            )
            .await
            .unwrap()
            .unwrap();
    }
    #[tokio::test]
    async fn js_action_test_deep_dir_escape() {
        let js_action = JsProcedure { args: vec![] };
        let path: PathBuf = "test/js_action_execute/"
            .parse::<PathBuf>()
            .unwrap()
            .canonicalize()
            .unwrap();
        let package_id = "test-package".parse().unwrap();
        let package_version: Version = "0.3.0.3".parse().unwrap();
        let name = ProcedureName::Action("test-deep-dir-escape".parse().unwrap());
        let volumes: Volumes = serde_json::from_value(serde_json::json!({
            "main": {
                "type": "data"
            },
            "compat": {
                "type": "assets"
            },
            "filebrowser" :{
                "package-id": "filebrowser",
                "path": "data",
                "readonly": true,
                "type": "pointer",
                "volume-id": "main",
            }
        }))
        .unwrap();
        let input: Option<serde_json::Value> = None;
        let timeout = Some(Duration::from_secs(10));
        js_action
            .execute::<serde_json::Value, serde_json::Value>(
                &path,
                &package_id,
                &package_version,
                name,
                &volumes,
                input,
                timeout,
                ProcessGroupId(0),
                None,
                Arc::new(OsApiMock::default()),
            )
            .await
            .unwrap()
            .unwrap();
    }
    #[tokio::test]
    async fn js_action_test_zero_dir() {
        let js_action = JsProcedure { args: vec![] };
        let path: PathBuf = "test/js_action_execute/"
            .parse::<PathBuf>()
            .unwrap()
            .canonicalize()
            .unwrap();
        let package_id = "test-package".parse().unwrap();
        let package_version: Version = "0.3.0.3".parse().unwrap();
        let name = ProcedureName::Action("test-zero-dir".parse().unwrap());
        let volumes: Volumes = serde_json::from_value(serde_json::json!({
            "main": {
                "type": "data"
            },
            "compat": {
                "type": "assets"
            },
            "filebrowser" :{
                "package-id": "filebrowser",
                "path": "data",
                "readonly": true,
                "type": "pointer",
                "volume-id": "main",
            }
        }))
        .unwrap();
        let input: Option<serde_json::Value> = None;
        let timeout = Some(Duration::from_secs(10));
        js_action
            .execute::<serde_json::Value, serde_json::Value>(
                &path,
                &package_id,
                &package_version,
                name,
                &volumes,
                input,
                timeout,
                ProcessGroupId(0),
                None,
                Arc::new(OsApiMock::default()),
            )
            .await
            .unwrap()
            .unwrap();
    }
    #[tokio::test]
    async fn js_action_test_read_dir() {
        let js_action = JsProcedure { args: vec![] };
        let path: PathBuf = "test/js_action_execute/"
            .parse::<PathBuf>()
            .unwrap()
            .canonicalize()
            .unwrap();
        let package_id = "test-package".parse().unwrap();
        let package_version: Version = "0.3.0.3".parse().unwrap();
        let name = ProcedureName::Action("test-read-dir".parse().unwrap());
        let volumes: Volumes = serde_json::from_value(serde_json::json!({
            "main": {
                "type": "data"
            },
            "compat": {
                "type": "assets"
            },
            "filebrowser" :{
                "package-id": "filebrowser",
                "path": "data",
                "readonly": true,
                "type": "pointer",
                "volume-id": "main",
            }
        }))
        .unwrap();
        let input: Option<serde_json::Value> = None;
        let timeout = Some(Duration::from_secs(10));
        js_action
            .execute::<serde_json::Value, serde_json::Value>(
                &path,
                &package_id,
                &package_version,
                name,
                &volumes,
                input,
                timeout,
                ProcessGroupId(0),
                None,
                Arc::new(OsApiMock::default()),
            )
            .await
            .unwrap()
            .unwrap();
    }

    #[tokio::test]
    async fn js_action_test_deep_dir() {
        let js_action = JsProcedure { args: vec![] };
        let path: PathBuf = "test/js_action_execute/"
            .parse::<PathBuf>()
            .unwrap()
            .canonicalize()
            .unwrap();
        let package_id = "test-package".parse().unwrap();
        let package_version: Version = "0.3.0.3".parse().unwrap();
        let name = ProcedureName::Action("test-deep-dir".parse().unwrap());
        let volumes: Volumes = serde_json::from_value(json!({
            "main": {
                "type": "data"
            },
            "compat": {
                "type": "assets"
            },
            "filebrowser" :{
                "package-id": "filebrowser",
                "path": "data",
                "readonly": true,
                "type": "pointer",
                "volume-id": "main",
            }
        }))
        .unwrap();
        let input: Option<serde_json::Value> = None;
        let timeout = Some(Duration::from_secs(10));
        js_action
            .execute::<serde_json::Value, serde_json::Value>(
                &path,
                &package_id,
                &package_version,
                name,
                &volumes,
                input,
                timeout,
                ProcessGroupId(0),
                None,
                Arc::new(OsApiMock::default()),
            )
            .await
            .unwrap()
            .unwrap();
    }
    #[tokio::test]
    async fn js_permissions_and_own() {
        let js_action = JsProcedure { args: vec![] };
        let path: PathBuf = "test/js_action_execute/"
            .parse::<PathBuf>()
            .unwrap()
            .canonicalize()
            .unwrap();
        let package_id = "test-package".parse().unwrap();
        let package_version: Version = "0.3.0.3".parse().unwrap();
        let name = ProcedureName::Action("test-permission-chown".parse().unwrap());
        let volumes: Volumes = serde_json::from_value(json!({
            "main": {
                "type": "data"
            },
            "compat": {
                "type": "assets"
            },
            "filebrowser" :{
                "package-id": "filebrowser",
                "path": "data",
                "readonly": true,
                "type": "pointer",
                "volume-id": "main",
            }
        }))
        .unwrap();
        let input: Option<serde_json::Value> = None;
        let timeout = Some(Duration::from_secs(10));
        js_action
            .execute::<serde_json::Value, serde_json::Value>(
                &path,
                &package_id,
                &package_version,
                name,
                &volumes,
                input,
                timeout,
                ProcessGroupId(0),
                None,
                Arc::new(OsApiMock::default()),
            )
            .await
            .unwrap()
            .unwrap();
    }

    #[tokio::test]
    async fn js_rsync() {
        let js_action = JsProcedure { args: vec![] };
        let path: PathBuf = "test/js_action_execute/"
            .parse::<PathBuf>()
            .unwrap()
            .canonicalize()
            .unwrap();
        let package_id = "test-package".parse().unwrap();
        let package_version: Version = "0.3.0.3".parse().unwrap();
        let name = ProcedureName::Action("test-rsync".parse().unwrap());
        let volumes: Volumes = serde_json::from_value(json!({
            "main": {
                "type": "data"
            },
            "compat": {
                "type": "assets"
            },
            "filebrowser" :{
                "package-id": "filebrowser",
                "path": "data",
                "readonly": true,
                "type": "pointer",
                "volume-id": "main",
            }
        }))
        .unwrap();
        let input: Option<serde_json::Value> = None;
        let timeout = Some(Duration::from_secs(10));
        js_action
            .execute::<serde_json::Value, serde_json::Value>(
                &path,
                &package_id,
                &package_version,
                name,
                &volumes,
                input,
                timeout,
                ProcessGroupId(0),
                None,
                Arc::new(OsApiMock::default()),
            )
            .await
            .unwrap()
            .unwrap();
    }
    #[tokio::test]
    async fn test_callback() {
        let api = Arc::new(OsApiMock::default());
        let action_api = api.clone();
        let spawned = tokio::spawn(async move {
            let mut watching = api.config_callbacks.subscribe();
            loop {
                if watching.borrow().is_empty() {
                    watching.changed().await.unwrap();
                    continue;
                }
                api.config_callbacks.send_modify(|x| {
                    x[0].call(vec![json!("This is something across the wire!")])
                        .map_err(|e| format!("Failed call"))
                        .unwrap();
                });
                break;
            }
        });
        let js_action = JsProcedure { args: vec![] };
        let path: PathBuf = "test/js_action_execute/"
            .parse::<PathBuf>()
            .unwrap()
            .canonicalize()
            .unwrap();
        let package_id = "test-package".parse().unwrap();
        let package_version: Version = "0.3.0.3".parse().unwrap();
        let name = ProcedureName::Action("test-callback".parse().unwrap());
        let volumes: Volumes = serde_json::from_value(json!({
            "main": {
                "type": "data"
            },
            "compat": {
                "type": "assets"
            },
            "filebrowser" :{
                "package-id": "filebrowser",
                "path": "data",
                "readonly": true,
                "type": "pointer",
                "volume-id": "main",
            }
        }))
        .unwrap();
        let input: Option<serde_json::Value> = None;
        let timeout = Some(Duration::from_secs(10));
        js_action
            .execute::<serde_json::Value, serde_json::Value>(
                &path,
                &package_id,
                &package_version,
                name,
                &volumes,
                input,
                timeout,
                ProcessGroupId(0),
                None,
                action_api,
            )
            .await
            .unwrap()
            .unwrap();
        spawned.await.unwrap();
    }

    #[tokio::test]
    async fn js_disk_usage() {
        let js_action = JsProcedure { args: vec![] };
        let path: PathBuf = "test/js_action_execute/"
            .parse::<PathBuf>()
            .unwrap()
            .canonicalize()
            .unwrap();
        let package_id = "test-package".parse().unwrap();
        let package_version: Version = "0.3.0.3".parse().unwrap();
        let name = ProcedureName::Action("test-disk-usage".parse().unwrap());
        let volumes: Volumes = serde_json::from_value(serde_json::json!({
            "main": {
                "type": "data"
            },
            "compat": {
                "type": "assets"
            },
            "filebrowser" :{
                "package-id": "filebrowser",
                "path": "data",
                "readonly": true,
                "type": "pointer",
                "volume-id": "main",
            }
        }))
        .unwrap();
<<<<<<< HEAD
        let input: Option<serde_json::Value> = None;
        let timeout = Some(Duration::from_secs(10));
        dbg!(js_action
            .execute::<serde_json::Value, serde_json::Value>(
                &path,
                &package_id,
                &package_version,
                name,
                &volumes,
                input,
                timeout,
                ProcessGroupId(0),
                None,
                Arc::new(OsApiMock::default()),
            )
            .await
            .unwrap()
            .unwrap());
    }
=======
    let package_id = "test-package".parse().unwrap();
    let package_version: Version = "0.3.0.3".parse().unwrap();
    let name = ProcedureName::Action("test-disk-usage".parse().unwrap());
    let volumes: Volumes = serde_json::from_value(serde_json::json!({
        "main": {
            "type": "data"
        },
        "compat": {
            "type": "assets"
        },
        "filebrowser" :{
            "package-id": "filebrowser",
            "path": "data",
            "readonly": true,
            "type": "pointer",
            "volume-id": "main",
        }
    }))
    .unwrap();
    let input: Option<serde_json::Value> = None;
    let timeout = Some(Duration::from_secs(10));
    js_action
        .execute::<serde_json::Value, serde_json::Value>(
            &path,
            &package_id,
            &package_version,
            name,
            &volumes,
            input,
            timeout,
            ProcessGroupId(0),
            None,
        )
        .await
        .unwrap()
        .unwrap();
>>>>>>> 58bb7880
}<|MERGE_RESOLUTION|>--- conflicted
+++ resolved
@@ -6,20 +6,11 @@
 };
 
 use color_eyre::eyre::eyre;
-<<<<<<< HEAD
-use color_eyre::Report;
-use embassy_container_init::{ProcessGroupId, SignalGroup, SignalGroupParams};
-use helpers::{Address, AddressSchemaLocal, AddressSchemaOnion, Callback, OsApi, UnixRpcClient};
-pub use js_engine::JsError;
-use js_engine::{JsExecutionEnvironment, PathForVolumeId};
-use models::{ErrorKind, InterfaceId, VolumeId};
-=======
 use embassy_container_init::ProcessGroupId;
 use helpers::UnixRpcClient;
 pub use js_engine::JsError;
 use js_engine::{JsExecutionEnvironment, PathForVolumeId};
 use models::VolumeId;
->>>>>>> 58bb7880
 use serde::de::DeserializeOwned;
 use serde::{Deserialize, Serialize};
 use tokio::process::Command;
@@ -58,58 +49,6 @@
     }
 }
 
-<<<<<<< HEAD
-struct SandboxOsApi {
-    _ctx: RpcContext,
-}
-#[async_trait::async_trait]
-impl OsApi for SandboxOsApi {
-    #[allow(unused_variables)]
-    async fn get_service_config(
-        &self,
-        id: PackageId,
-        path: &str,
-        callback: Option<Callback>,
-    ) -> Result<Vec<serde_json::Value>, Report> {
-        Err(eyre!("Operation not permitted"))
-    }
-    #[allow(unused_variables)]
-    async fn bind_local(
-        &self,
-        internal_port: u16,
-        address_schema: AddressSchemaLocal,
-    ) -> Result<Address, Report> {
-        Err(eyre!("Operation not permitted"))
-    }
-    #[allow(unused_variables)]
-    async fn bind_onion(
-        &self,
-        internal_port: u16,
-        address_schema: AddressSchemaOnion,
-    ) -> Result<Address, Report> {
-        Err(eyre!("Operation not permitted"))
-    }
-    #[allow(unused_variables)]
-    async fn unbind_local(&self, id: InterfaceId, external: u16) -> Result<(), Report> {
-        Err(eyre!("Operation not permitted"))
-    }
-    #[allow(unused_variables)]
-    async fn unbind_onion(&self, id: InterfaceId, external: u16) -> Result<(), Report> {
-        Err(eyre!("Operation not permitted"))
-    }
-    fn set_started(&self) -> Result<(), Report> {
-        Err(eyre!("Operation not permitted"))
-    }
-    async fn restart(&self) -> Result<(), Report> {
-        Err(eyre!("Operation not permitted"))
-    }
-    async fn start(&self) -> Result<(), Report> {
-        Err(eyre!("Operation not permitted"))
-    }
-    async fn stop(&self) -> Result<(), Report> {
-        Err(eyre!("Operation not permitted"))
-    }
-=======
 #[derive(Clone, Debug, Deserialize, Serialize)]
 pub struct ExecuteArgs {
     pub procedure: JsProcedure,
@@ -119,7 +58,6 @@
     pub name: ProcedureName,
     pub volumes: Volumes,
     pub input: Option<serde_json::Value>,
->>>>>>> 58bb7880
 }
 
 #[derive(Clone, Debug, Default, Deserialize, Serialize)]
@@ -144,11 +82,6 @@
         volumes: &Volumes,
         input: Option<I>,
         timeout: Option<Duration>,
-<<<<<<< HEAD
-        gid: ProcessGroupId,
-        rpc_client: Option<Arc<UnixRpcClient>>,
-        os: Arc<dyn OsApi>,
-=======
         _gid: ProcessGroupId,
         _rpc_client: Option<Arc<UnixRpcClient>>,
     ) -> Result<Result<O, (i32, String)>, Error> {
@@ -254,11 +187,9 @@
         name: ProcedureName,
         volumes: &Volumes,
         input: Option<I>,
->>>>>>> 58bb7880
     ) -> Result<Result<O, (i32, String)>, Error> {
         let res = async move {
             let running_action = JsExecutionEnvironment::load_from_package(
-                os,
                 directory,
                 pkg_id,
                 pkg_version,
@@ -288,12 +219,7 @@
     ) -> Result<Result<O, (i32, String)>, Error> {
         Ok(async move {
             let running_action = JsExecutionEnvironment::load_from_package(
-<<<<<<< HEAD
-                Arc::new(SandboxOsApi { _ctx: ctx.clone() }),
-                &ctx.datadir,
-=======
                 directory,
->>>>>>> 58bb7880
                 pkg_id,
                 pkg_version,
                 Box::new(volumes.clone()),
@@ -979,138 +905,6 @@
             }
         }))
         .unwrap();
-        let input: Option<serde_json::Value> = None;
-        let timeout = Some(Duration::from_secs(10));
-        js_action
-            .execute::<serde_json::Value, serde_json::Value>(
-                &path,
-                &package_id,
-                &package_version,
-                name,
-                &volumes,
-                input,
-                timeout,
-                ProcessGroupId(0),
-                None,
-                Arc::new(OsApiMock::default()),
-            )
-            .await
-            .unwrap()
-            .unwrap();
-    }
-    #[tokio::test]
-    async fn test_callback() {
-        let api = Arc::new(OsApiMock::default());
-        let action_api = api.clone();
-        let spawned = tokio::spawn(async move {
-            let mut watching = api.config_callbacks.subscribe();
-            loop {
-                if watching.borrow().is_empty() {
-                    watching.changed().await.unwrap();
-                    continue;
-                }
-                api.config_callbacks.send_modify(|x| {
-                    x[0].call(vec![json!("This is something across the wire!")])
-                        .map_err(|e| format!("Failed call"))
-                        .unwrap();
-                });
-                break;
-            }
-        });
-        let js_action = JsProcedure { args: vec![] };
-        let path: PathBuf = "test/js_action_execute/"
-            .parse::<PathBuf>()
-            .unwrap()
-            .canonicalize()
-            .unwrap();
-        let package_id = "test-package".parse().unwrap();
-        let package_version: Version = "0.3.0.3".parse().unwrap();
-        let name = ProcedureName::Action("test-callback".parse().unwrap());
-        let volumes: Volumes = serde_json::from_value(json!({
-            "main": {
-                "type": "data"
-            },
-            "compat": {
-                "type": "assets"
-            },
-            "filebrowser" :{
-                "package-id": "filebrowser",
-                "path": "data",
-                "readonly": true,
-                "type": "pointer",
-                "volume-id": "main",
-            }
-        }))
-        .unwrap();
-        let input: Option<serde_json::Value> = None;
-        let timeout = Some(Duration::from_secs(10));
-        js_action
-            .execute::<serde_json::Value, serde_json::Value>(
-                &path,
-                &package_id,
-                &package_version,
-                name,
-                &volumes,
-                input,
-                timeout,
-                ProcessGroupId(0),
-                None,
-                action_api,
-            )
-            .await
-            .unwrap()
-            .unwrap();
-        spawned.await.unwrap();
-    }
-
-    #[tokio::test]
-    async fn js_disk_usage() {
-        let js_action = JsProcedure { args: vec![] };
-        let path: PathBuf = "test/js_action_execute/"
-            .parse::<PathBuf>()
-            .unwrap()
-            .canonicalize()
-            .unwrap();
-        let package_id = "test-package".parse().unwrap();
-        let package_version: Version = "0.3.0.3".parse().unwrap();
-        let name = ProcedureName::Action("test-disk-usage".parse().unwrap());
-        let volumes: Volumes = serde_json::from_value(serde_json::json!({
-            "main": {
-                "type": "data"
-            },
-            "compat": {
-                "type": "assets"
-            },
-            "filebrowser" :{
-                "package-id": "filebrowser",
-                "path": "data",
-                "readonly": true,
-                "type": "pointer",
-                "volume-id": "main",
-            }
-        }))
-        .unwrap();
-<<<<<<< HEAD
-        let input: Option<serde_json::Value> = None;
-        let timeout = Some(Duration::from_secs(10));
-        dbg!(js_action
-            .execute::<serde_json::Value, serde_json::Value>(
-                &path,
-                &package_id,
-                &package_version,
-                name,
-                &volumes,
-                input,
-                timeout,
-                ProcessGroupId(0),
-                None,
-                Arc::new(OsApiMock::default()),
-            )
-            .await
-            .unwrap()
-            .unwrap());
-    }
-=======
     let package_id = "test-package".parse().unwrap();
     let package_version: Version = "0.3.0.3".parse().unwrap();
     let name = ProcedureName::Action("test-disk-usage".parse().unwrap());
@@ -1147,5 +941,4 @@
         .await
         .unwrap()
         .unwrap();
->>>>>>> 58bb7880
 }