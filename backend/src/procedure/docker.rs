use std::borrow::Cow;
use std::collections::{BTreeMap, BTreeSet, VecDeque};
use std::ffi::{OsStr, OsString};
use std::net::Ipv4Addr;
use std::os::unix::prelude::FileTypeExt;
use std::path::{Path, PathBuf};
use std::time::Duration;

use async_stream::stream;
<<<<<<< HEAD
=======
use bollard::container::RemoveContainerOptions;
>>>>>>> d6eaf8d3
use color_eyre::eyre::eyre;
use color_eyre::Report;
use futures::future::{BoxFuture, Either as EitherFuture};
use futures::{FutureExt, TryStreamExt};
use helpers::{NonDetachingJoinHandle, UnixRpcClient};
use models::{Id, ImageId};
use nix::sys::signal;
use nix::unistd::Pid;
use serde::de::DeserializeOwned;
use serde::{Deserialize, Serialize};
use serde_json::Value;
use tokio::io::{AsyncBufRead, AsyncBufReadExt, BufReader};
use tokio::time::timeout;
use tracing::instrument;

use super::ProcedureName;
use crate::context::RpcContext;
use crate::s9pk::manifest::{PackageId, SYSTEM_PACKAGE_ID};
use crate::util::docker::{remove_container, CONTAINER_TOOL};
use crate::util::serde::{Duration as SerdeDuration, IoFormat};
use crate::util::Version;
use crate::volume::{VolumeId, Volumes};
use crate::{Error, ResultExt, HOST_IP};

pub const NET_TLD: &str = "embassy";

lazy_static::lazy_static! {
    pub static ref SYSTEM_IMAGES: BTreeSet<ImageId> = {
        let mut set = BTreeSet::new();

        set.insert("compat".parse().unwrap());
        set.insert("utils".parse().unwrap());

        set
    };
}

#[derive(Clone, Debug, Deserialize, Serialize, patch_db::HasModel)]
#[serde(rename_all = "kebab-case")]
pub struct DockerContainers {
    pub main: DockerContainer,
    // #[serde(default)]
    // pub aux: BTreeMap<String, DockerContainer>,
}

/// This is like the docker procedures of the past designs,
/// but this time all the entrypoints and args are not
/// part of this struct by choice. Used for the times that we are creating our own entry points
#[derive(Clone, Debug, Deserialize, Serialize, patch_db::HasModel)]
#[serde(rename_all = "kebab-case")]
pub struct DockerContainer {
    pub image: ImageId,
    #[serde(default)]
    pub mounts: BTreeMap<VolumeId, PathBuf>,
    #[serde(default)]
    pub shm_size_mb: Option<usize>, // TODO: use postfix sizing? like 1k vs 1m vs 1g
    #[serde(default)]
    pub sigterm_timeout: Option<SerdeDuration>,
    #[serde(default)]
    pub system: bool,
    #[serde(default)]
    pub gpu_acceleration: bool,
}

impl DockerContainer {
    /// We created a new exec runner, where we are going to be passing the commands for it to run.
    /// Idea is that we are going to send it command and get the inputs be filtered back from the manager.
    /// Then we could in theory run commands without the cost of running the docker exec which is known to have
    /// a dely of > 200ms which is not acceptable.
    #[instrument(skip_all)]
    pub async fn long_running_execute(
        &self,
        ctx: &RpcContext,
        pkg_id: &PackageId,
        pkg_version: &Version,
        volumes: &Volumes,
    ) -> Result<(LongRunning, UnixRpcClient), Error> {
        let container_name = DockerProcedure::container_name(pkg_id, None);

        let socket_path =
            Path::new("/tmp/embassy/containers").join(format!("{pkg_id}_{pkg_version}"));
        if tokio::fs::metadata(&socket_path).await.is_ok() {
            tokio::fs::remove_dir_all(&socket_path).await?;
        }
        tokio::fs::create_dir_all(&socket_path).await?;

        let mut cmd = LongRunning::setup_long_running_docker_cmd(
            self,
            ctx,
            &container_name,
            volumes,
            pkg_id,
            pkg_version,
            &socket_path,
        )
        .await?;

        let mut handle = cmd.spawn().with_kind(crate::ErrorKind::Docker)?;

        let client = UnixRpcClient::new(socket_path.join("rpc.sock"));

        let running_output = NonDetachingJoinHandle::from(tokio::spawn(async move {
            if let Err(err) = handle
                .wait()
                .await
                .map_err(|e| eyre!("Runtime error: {e:?}"))
            {
                tracing::error!("{}", err);
                tracing::debug!("{:?}", err);
            }
        }));

        {
            let socket = socket_path.join("rpc.sock");
            if let Err(_err) = timeout(Duration::from_secs(1), async move {
                while tokio::fs::metadata(&socket).await.is_err() {
                    tokio::time::sleep(Duration::from_millis(10)).await;
                }
            })
            .await
            {
                tracing::error!("Timed out waiting for init to create socket");
            }
        }

        Ok((LongRunning { running_output }, client))
    }
}

#[derive(Clone, Debug, Deserialize, Serialize)]
#[serde(rename_all = "kebab-case")]
pub struct DockerProcedure {
    pub image: ImageId,
    #[serde(default)]
    pub system: bool,
    pub entrypoint: String,
    #[serde(default)]
    pub args: Vec<String>,
    #[serde(default)]
    pub inject: bool,
    #[serde(default)]
    pub mounts: BTreeMap<VolumeId, PathBuf>,
    #[serde(default)]
    pub io_format: Option<IoFormat>,
    #[serde(default)]
    pub sigterm_timeout: Option<SerdeDuration>,
    #[serde(default)]
    pub shm_size_mb: Option<usize>, // TODO: use postfix sizing? like 1k vs 1m vs 1g
    #[serde(default)]
    pub gpu_acceleration: bool,
}

#[derive(Clone, Debug, Deserialize, Serialize, Default)]
#[serde(rename_all = "kebab-case")]
pub struct DockerInject {
    #[serde(default)]
    pub system: bool,
    pub entrypoint: String,
    #[serde(default)]
    pub args: Vec<String>,
    #[serde(default)]
    pub io_format: Option<IoFormat>,
    #[serde(default)]
    pub sigterm_timeout: Option<SerdeDuration>,
}
impl DockerProcedure {
    pub fn main_docker_procedure(
        container: &DockerContainer,
        injectable: &DockerInject,
    ) -> DockerProcedure {
        DockerProcedure {
            image: container.image.clone(),
            system: injectable.system,
            entrypoint: injectable.entrypoint.clone(),
            args: injectable.args.clone(),
            inject: false,
            mounts: container.mounts.clone(),
            io_format: injectable.io_format,
            sigterm_timeout: injectable.sigterm_timeout,
            shm_size_mb: container.shm_size_mb,
            gpu_acceleration: container.gpu_acceleration,
        }
    }

    pub fn validate(
        &self,
        _eos_version: &Version,
        volumes: &Volumes,
        image_ids: &BTreeSet<ImageId>,
        expected_io: bool,
    ) -> Result<(), color_eyre::eyre::Report> {
        for volume in self.mounts.keys() {
            if !volumes.contains_key(volume) && !matches!(&volume, &VolumeId::Backup) {
                color_eyre::eyre::bail!("unknown volume: {}", volume);
            }
        }
        if self.system {
            if !SYSTEM_IMAGES.contains(&self.image) {
                color_eyre::eyre::bail!("unknown system image: {}", self.image);
            }
        } else if !image_ids.contains(&self.image) {
            color_eyre::eyre::bail!("image for {} not contained in package", self.image);
        }
        if expected_io && self.io_format.is_none() {
            color_eyre::eyre::bail!("expected io-format");
        }
        Ok(())
    }

    #[instrument(skip_all)]
    pub async fn execute<I: Serialize, O: DeserializeOwned>(
        &self,
        ctx: &RpcContext,
        pkg_id: &PackageId,
        pkg_version: &Version,
        name: ProcedureName,
        volumes: &Volumes,
        input: Option<I>,
        timeout: Option<Duration>,
    ) -> Result<Result<O, (i32, String)>, Error> {
        let name = name.docker_name();
<<<<<<< HEAD
        let name: Option<&str> = name.as_ref().map(|x| &**x);
        let mut cmd = tokio::process::Command::new(CONTAINER_TOOL);
=======
        let name: Option<&str> = name.as_deref();
        let mut cmd = tokio::process::Command::new("docker");
>>>>>>> d6eaf8d3
        let container_name = Self::container_name(pkg_id, name);
        cmd.arg("run")
            .arg("--rm")
            .arg("--network=start9")
            .arg(format!("--add-host=embassy:{}", Ipv4Addr::from(HOST_IP)))
            .arg("--name")
            .arg(&container_name)
            .arg(format!("--hostname={}", &container_name))
            .arg("--no-healthcheck")
            .kill_on_drop(true);
        remove_container(&container_name, true).await?;
        cmd.args(self.docker_args(ctx, pkg_id, pkg_version, volumes).await?);
        let input_buf = if let (Some(input), Some(format)) = (&input, &self.io_format) {
            cmd.stdin(std::process::Stdio::piped());
            Some(format.to_vec(input)?)
        } else {
            None
        };
        cmd.stdout(std::process::Stdio::piped());
        cmd.stderr(std::process::Stdio::piped());
        tracing::trace!(
            "{}",
            format!("{:?}", cmd)
                .split(r#"" ""#)
                .collect::<Vec<&str>>()
                .join(" ")
        );
        let mut handle = cmd.spawn().with_kind(crate::ErrorKind::Docker)?;
        let id = handle.id();
        let timeout_fut = if let Some(timeout) = timeout {
            EitherFuture::Right(async move {
                tokio::time::sleep(timeout).await;

                Ok(())
            })
        } else {
            EitherFuture::Left(futures::future::pending::<Result<_, Error>>())
        };
        if let (Some(input), Some(mut stdin)) = (&input_buf, handle.stdin.take()) {
            use tokio::io::AsyncWriteExt;
            stdin
                .write_all(input)
                .await
                .with_kind(crate::ErrorKind::Docker)?;
            stdin.flush().await?;
            stdin.shutdown().await?;
            drop(stdin);
        }
        enum Race<T> {
            Done(T),
            TimedOut,
        }

        let io_format = self.io_format;
        let mut output = BufReader::new(
            handle
                .stdout
                .take()
                .ok_or_else(|| eyre!("Can't takeout stdout in execute"))
                .with_kind(crate::ErrorKind::Docker)?,
        );
        let output = NonDetachingJoinHandle::from(tokio::spawn(async move {
            match async {
                if let Some(format) = io_format {
                    return match max_by_lines(&mut output, None).await {
                        MaxByLines::Done(buffer) => {
                            Ok::<Value, Error>(
                                match format.from_slice(buffer.as_bytes()) {
                                    Ok(a) => a,
                                    Err(e) => {
                                        tracing::trace!(
                                        "Failed to deserialize stdout from {}: {}, falling back to UTF-8 string.",
                                        format,
                                        e
                                    );
                                        Value::String(buffer)
                                    }
                                },
                            )
                        },
                        MaxByLines::Error(e) => Err(e),
                        MaxByLines::Overflow(buffer) => Ok(Value::String(buffer))
                    }
                }

                let lines = buf_reader_to_lines(&mut output, 1000).await?;
                if lines.is_empty() {
                    return Ok(Value::Null);
                }

                let joined_output = lines.join("\n");
                Ok(Value::String(joined_output))
            }.await {
                Ok(a) => Ok((a, output)),
                Err(e) => Err((e, output))
            }
        }));
        let err_output = BufReader::new(
            handle
                .stderr
                .take()
                .ok_or_else(|| eyre!("Can't takeout std err"))
                .with_kind(crate::ErrorKind::Docker)?,
        );

        let err_output = NonDetachingJoinHandle::from(tokio::spawn(async move {
            let lines = buf_reader_to_lines(err_output, 1000).await?;
            let joined_output = lines.join("\n");
            Ok::<_, Error>(joined_output)
        }));

        let res = tokio::select! {
            res = handle.wait() => Race::Done(res.with_kind(crate::ErrorKind::Docker)?),
            res = timeout_fut => {
                res?;
                Race::TimedOut
            },
        };
        let exit_status = match res {
            Race::Done(x) => x,
            Race::TimedOut => {
                if let Some(id) = id {
                    signal::kill(Pid::from_raw(id as i32), signal::SIGKILL)
                        .with_kind(crate::ErrorKind::Docker)?;
                }
                return Ok(Err((143, "Timed out. Retrying soon...".to_owned())));
            }
        };
        Ok(
            if exit_status.success() || exit_status.code() == Some(143) {
                Ok(serde_json::from_value(
                    output
                        .await
                        .with_kind(crate::ErrorKind::Unknown)?
                        .map(|(v, _)| v)
                        .map_err(|(e, _)| tracing::warn!("{}", e))
                        .unwrap_or_default(),
                )
                .with_kind(crate::ErrorKind::Deserialization)?)
            } else {
                Err((
                    exit_status.code().unwrap_or_default(),
                    err_output.await.with_kind(crate::ErrorKind::Unknown)??,
                ))
            },
        )
    }

    #[instrument(skip_all)]
    pub async fn inject<I: Serialize, O: DeserializeOwned>(
        &self,
        _ctx: &RpcContext,
        pkg_id: &PackageId,
        pkg_version: &Version,
        name: ProcedureName,
        volumes: &Volumes,
        input: Option<I>,
        timeout: Option<Duration>,
    ) -> Result<Result<O, (i32, String)>, Error> {
<<<<<<< HEAD
        let name = name.docker_name();
        let name: Option<&str> = name.as_deref();
        let mut cmd = tokio::process::Command::new(CONTAINER_TOOL);
=======
        let mut cmd = tokio::process::Command::new("docker");
>>>>>>> d6eaf8d3

        cmd.arg("exec");

        cmd.args(self.docker_args_inject(pkg_id).await?);
        let input_buf = if let (Some(input), Some(format)) = (&input, &self.io_format) {
            cmd.stdin(std::process::Stdio::piped());
            Some(format.to_vec(input)?)
        } else {
            None
        };
        cmd.stdout(std::process::Stdio::piped());
        cmd.stderr(std::process::Stdio::piped());
        tracing::trace!(
            "{}",
            format!("{:?}", cmd)
                .split(r#"" ""#)
                .collect::<Vec<&str>>()
                .join(" ")
        );
        let mut handle = cmd.spawn().with_kind(crate::ErrorKind::Docker)?;
        let id = handle.id();
        let timeout_fut = if let Some(timeout) = timeout {
            EitherFuture::Right(async move {
                tokio::time::sleep(timeout).await;

                Ok(())
            })
        } else {
            EitherFuture::Left(futures::future::pending::<Result<_, Error>>())
        };
        if let (Some(input), Some(mut stdin)) = (&input_buf, handle.stdin.take()) {
            use tokio::io::AsyncWriteExt;
            stdin
                .write_all(input)
                .await
                .with_kind(crate::ErrorKind::Docker)?;
            stdin.flush().await?;
            stdin.shutdown().await?;
            drop(stdin);
        }
        enum Race<T> {
            Done(T),
            TimedOut,
        }

        let io_format = self.io_format;
        let mut output = BufReader::new(
            handle
                .stdout
                .take()
                .ok_or_else(|| eyre!("Can't takeout stdout in inject"))
                .with_kind(crate::ErrorKind::Docker)?,
        );
        let output = NonDetachingJoinHandle::from(tokio::spawn(async move {
            match async {
                if let Some(format) = io_format {
                    return match max_by_lines(&mut output, None).await {
                        MaxByLines::Done(buffer) => {
                            Ok::<Value, Error>(
                                match format.from_slice(buffer.as_bytes()) {
                                    Ok(a) => a,
                                    Err(e) => {
                                        tracing::trace!(
                                        "Failed to deserialize stdout from {}: {}, falling back to UTF-8 string.",
                                        format,
                                        e
                                    );
                                        Value::String(buffer)
                                    }
                                },
                            )
                        },
                        MaxByLines::Error(e) => Err(e),
                        MaxByLines::Overflow(buffer) => Ok(Value::String(buffer))
                    }
                }

                let lines = buf_reader_to_lines(&mut output, 1000).await?;
                if lines.is_empty() {
                    return Ok(Value::Null);
                }

                let joined_output = lines.join("\n");
                Ok(Value::String(joined_output))
            }.await {
                Ok(a) => Ok((a, output)),
                Err(e) => Err((e, output))
            }
        }));
        let err_output = BufReader::new(
            handle
                .stderr
                .take()
                .ok_or_else(|| eyre!("Can't takeout std err"))
                .with_kind(crate::ErrorKind::Docker)?,
        );

        let err_output = NonDetachingJoinHandle::from(tokio::spawn(async move {
            let lines = buf_reader_to_lines(err_output, 1000).await?;
            let joined_output = lines.join("\n");
            Ok::<_, Error>(joined_output)
        }));

        let res = tokio::select! {
            res = handle.wait() => Race::Done(res.with_kind(crate::ErrorKind::Docker)?),
            res = timeout_fut => {
                res?;
                Race::TimedOut
            },
        };
        let exit_status = match res {
            Race::Done(x) => x,
            Race::TimedOut => {
                if let Some(id) = id {
                    signal::kill(Pid::from_raw(id as i32), signal::SIGKILL)
                        .with_kind(crate::ErrorKind::Docker)?;
                }
                return Ok(Err((143, "Timed out. Retrying soon...".to_owned())));
            }
        };
        Ok(
            if exit_status.success() || exit_status.code() == Some(143) {
                Ok(serde_json::from_value(
                    output
                        .await
                        .with_kind(crate::ErrorKind::Unknown)?
                        .map(|(v, _)| v)
                        .map_err(|(e, _)| tracing::warn!("{}", e))
                        .unwrap_or_default(),
                )
                .with_kind(crate::ErrorKind::Deserialization)?)
            } else {
                Err((
                    exit_status.code().unwrap_or_default(),
                    err_output.await.with_kind(crate::ErrorKind::Unknown)??,
                ))
            },
        )
    }

    #[instrument(skip_all)]
    pub async fn sandboxed<I: Serialize, O: DeserializeOwned>(
        &self,
        ctx: &RpcContext,
        pkg_id: &PackageId,
        pkg_version: &Version,
        volumes: &Volumes,
        input: Option<I>,
        _timeout: Option<Duration>,
    ) -> Result<Result<O, (i32, String)>, Error> {
        let mut cmd = tokio::process::Command::new(CONTAINER_TOOL);
        cmd.arg("run").arg("--rm").arg("--network=none");
        cmd.args(
            self.docker_args(ctx, pkg_id, pkg_version, &volumes.to_readonly())
                .await?,
        );
        let input_buf = if let (Some(input), Some(format)) = (&input, &self.io_format) {
            cmd.stdin(std::process::Stdio::piped());
            Some(format.to_vec(input)?)
        } else {
            None
        };
        cmd.stdout(std::process::Stdio::piped());
        cmd.stderr(std::process::Stdio::piped());
        let mut handle = cmd.spawn().with_kind(crate::ErrorKind::Docker)?;
        if let (Some(input), Some(stdin)) = (&input_buf, &mut handle.stdin) {
            use tokio::io::AsyncWriteExt;
            stdin
                .write_all(input)
                .await
                .with_kind(crate::ErrorKind::Docker)?;
        }

        let err_output = BufReader::new(
            handle
                .stderr
                .take()
                .ok_or_else(|| eyre!("Can't takeout std err"))
                .with_kind(crate::ErrorKind::Docker)?,
        );
        let err_output = NonDetachingJoinHandle::from(tokio::spawn(async move {
            let lines = buf_reader_to_lines(err_output, 1000).await?;
            let joined_output = lines.join("\n");
            Ok::<_, Error>(joined_output)
        }));

        let io_format = self.io_format;
        let mut output = BufReader::new(
            handle
                .stdout
                .take()
                .ok_or_else(|| eyre!("Can't takeout stdout in sandboxed"))
                .with_kind(crate::ErrorKind::Docker)?,
        );
        let output = NonDetachingJoinHandle::from(tokio::spawn(async move {
            match async {
                if let Some(format) = io_format {
                    return match max_by_lines(&mut output, None).await {
                        MaxByLines::Done(buffer) => {
                            Ok::<Value, Error>(
                                match format.from_slice(buffer.as_bytes()) {
                                    Ok(a) => a,
                                    Err(e) => {
                                        tracing::trace!(
                                        "Failed to deserialize stdout from {}: {}, falling back to UTF-8 string.",
                                        format,
                                        e
                                    );
                                        Value::String(buffer)
                                    }
                                },
                            )
                        },
                        MaxByLines::Error(e) => Err(e),
                        MaxByLines::Overflow(buffer) => Ok(Value::String(buffer))
                    }
                }

                let lines = buf_reader_to_lines(&mut output, 1000).await?;
                if lines.is_empty() {
                    return Ok(Value::Null);
                }

                let joined_output = lines.join("\n");
                Ok(Value::String(joined_output))
            }.await {
                Ok(a) => Ok((a, output)),
                Err(e) => Err((e, output))
            }
        }));

        let handle = if let Some(dur) = timeout {
            async move {
                tokio::time::timeout(dur, handle.wait())
                    .await
                    .with_kind(crate::ErrorKind::Docker)?
                    .with_kind(crate::ErrorKind::Docker)
            }
            .boxed()
        } else {
            async { handle.wait().await.with_kind(crate::ErrorKind::Docker) }.boxed()
        };
        let exit_status = handle.await?;
        Ok(
            if exit_status.success() || exit_status.code() == Some(143) {
                Ok(serde_json::from_value(
                    output
                        .await
                        .with_kind(crate::ErrorKind::Unknown)?
                        .map(|(v, _)| v)
                        .map_err(|(e, _)| tracing::warn!("{}", e))
                        .unwrap_or_default(),
                )
                .with_kind(crate::ErrorKind::Deserialization)?)
            } else {
                Err((
                    exit_status.code().unwrap_or_default(),
                    err_output.await.with_kind(crate::ErrorKind::Unknown)??,
                ))
            },
        )
    }

    pub fn container_name(pkg_id: &PackageId, name: Option<&str>) -> String {
        if let Some(name) = name {
            format!("{}_{}.{}", pkg_id, name, NET_TLD)
        } else {
            format!("{}.{}", pkg_id, NET_TLD)
        }
    }

    pub fn uncontainer_name(name: &str) -> Option<(PackageId, Option<&str>)> {
        let (pre_tld, _) = name.split_once('.')?;
        if pre_tld.contains('_') {
            let (pkg, name) = name.split_once('_')?;
            Some((Id::try_from(pkg).ok()?.into(), Some(name)))
        } else {
            Some((Id::try_from(pre_tld).ok()?.into(), None))
        }
    }

    async fn docker_args(
        &self,
        ctx: &RpcContext,
        pkg_id: &PackageId,
        pkg_version: &Version,
        volumes: &Volumes,
    ) -> Result<Vec<Cow<'_, OsStr>>, Error> {
        let mut res = self.new_docker_args();
        for (volume_id, dst) in &self.mounts {
            let volume = if let Some(v) = volumes.get(volume_id) {
                v
            } else {
                continue;
            };
            let src = volume.path_for(&ctx.datadir, pkg_id, pkg_version, volume_id);
            if let Err(_e) = tokio::fs::metadata(&src).await {
                tokio::fs::create_dir_all(&src).await?;
            }
            res.push(OsStr::new("--mount").into());
            res.push(
                OsString::from(format!(
                    "type=bind,src={},dst={}{}",
                    src.display(),
                    dst.display(),
                    if volume.readonly() { ",readonly" } else { "" }
                ))
                .into(),
            );
        }
        if let Some(shm_size_mb) = self.shm_size_mb {
            res.push(OsStr::new("--shm-size").into());
            res.push(OsString::from(format!("{}m", shm_size_mb)).into());
        }
        if self.gpu_acceleration {
            fn get_devices<'a>(
                path: &'a Path,
                res: &'a mut Vec<PathBuf>,
            ) -> BoxFuture<'a, Result<(), Error>> {
                async move {
                    let mut read_dir = tokio::fs::read_dir(path).await?;
                    while let Some(entry) = read_dir.next_entry().await? {
                        let fty = entry.metadata().await?.file_type();
                        if fty.is_block_device() || fty.is_char_device() {
                            res.push(entry.path());
                        } else if fty.is_dir() {
                            get_devices(&entry.path(), res).await?;
                        }
                    }
                    Ok(())
                }
                .boxed()
            }
            let mut devices = Vec::new();
            get_devices(Path::new("/dev/dri"), &mut devices).await?;
            for device in devices {
                res.push(OsStr::new("--device").into());
                res.push(OsString::from(device).into());
            }
        }
        res.push(OsStr::new("--interactive").into());
        res.push(OsStr::new("--log-driver=journald").into());
        res.push(OsStr::new("--entrypoint").into());
        res.push(OsStr::new(&self.entrypoint).into());
        if self.system {
            res.push(OsString::from(self.image.for_package(&SYSTEM_PACKAGE_ID, None)).into());
        } else {
            res.push(OsString::from(self.image.for_package(pkg_id, Some(pkg_version))).into());
        }

        res.extend(self.args.iter().map(|s| OsStr::new(s).into()));

        Ok(res)
    }

    fn new_docker_args(&self) -> Vec<Cow<OsStr>> {
        Vec::with_capacity(
            (2 * self.mounts.len()) // --mount <MOUNT_ARG>
                + (2 * self.shm_size_mb.is_some() as usize) // --shm-size <SHM_SIZE>
                + 5 // --interactive --log-driver=journald --entrypoint <ENTRYPOINT> <IMAGE>
                + self.args.len(), // [ARG...]
        )
    }
    async fn docker_args_inject(&self, pkg_id: &PackageId) -> Result<Vec<Cow<'_, OsStr>>, Error> {
        let mut res = self.new_docker_args();
        if let Some(shm_size_mb) = self.shm_size_mb {
            res.push(OsStr::new("--shm-size").into());
            res.push(OsString::from(format!("{}m", shm_size_mb)).into());
        }
        res.push(OsStr::new("--interactive").into());

        res.push(OsString::from(Self::container_name(pkg_id, None)).into());
        res.push(OsStr::new(&self.entrypoint).into());

        res.extend(self.args.iter().map(|s| OsStr::new(s).into()));

        Ok(res)
    }
}

struct RingVec<T> {
    value: VecDeque<T>,
    capacity: usize,
}
impl<T> RingVec<T> {
    fn new(capacity: usize) -> Self {
        RingVec {
            value: VecDeque::with_capacity(capacity),
            capacity,
        }
    }
    fn push(&mut self, item: T) -> Option<T> {
        let popped_item = if self.value.len() == self.capacity {
            self.value.pop_front()
        } else {
            None
        };
        self.value.push_back(item);
        popped_item
    }
}

/// This is created when we wanted a long running docker executor that we could send commands to and get the responses back.
/// We wanted a long running since we want to be able to have the equivelent to the docker execute without the heavy costs of 400 + ms time lag.
/// Also the long running let's us have the ability to start/ end the services quicker.
pub struct LongRunning {
    pub running_output: NonDetachingJoinHandle<()>,
}

impl LongRunning {
    async fn setup_long_running_docker_cmd(
        docker: &DockerContainer,
        ctx: &RpcContext,
        container_name: &str,
        volumes: &Volumes,
        pkg_id: &PackageId,
        pkg_version: &Version,
        socket_path: &Path,
    ) -> Result<tokio::process::Command, Error> {
        const INIT_EXEC: &str = "/start9/bin/embassy_container_init";
        const BIND_LOCATION: &str = "/usr/lib/embassy/container/";
        tracing::trace!("setup_long_running_docker_cmd");

        remove_container(container_name, true).await?;

        let image_architecture = {
            let mut cmd = tokio::process::Command::new(CONTAINER_TOOL);
            cmd.arg("image")
                .arg("inspect")
                .arg("--format")
                .arg("'{{.Architecture}}'");

            if docker.system {
                cmd.arg(docker.image.for_package(&SYSTEM_PACKAGE_ID, None));
            } else {
                cmd.arg(docker.image.for_package(pkg_id, Some(pkg_version)));
            }
            let arch = String::from_utf8(cmd.output().await?.stdout)?;
            arch.replace('\'', "").trim().to_string()
        };

        let mut cmd = tokio::process::Command::new(CONTAINER_TOOL);
        cmd.arg("run")
            .arg("--network=start9")
            .arg(format!("--add-host=embassy:{}", Ipv4Addr::from(HOST_IP)))
            .arg("--mount")
            .arg(format!(
                "type=bind,src={BIND_LOCATION},dst=/start9/bin/,readonly"
            ))
            .arg("--mount")
            .arg(format!(
                "type=bind,src={input},dst=/start9/sockets/",
                input = socket_path.display()
            ))
            .arg("--name")
            .arg(container_name)
            .arg(format!("--hostname={}", &container_name))
            .arg("--entrypoint")
            .arg(format!("{INIT_EXEC}.{image_architecture}"))
            .arg("-i")
            .arg("--rm")
            .kill_on_drop(true);

        for (volume_id, dst) in &docker.mounts {
            let volume = if let Some(v) = volumes.get(volume_id) {
                v
            } else {
                continue;
            };
            let src = volume.path_for(&ctx.datadir, pkg_id, pkg_version, volume_id);
            if let Err(_e) = tokio::fs::metadata(&src).await {
                tokio::fs::create_dir_all(&src).await?;
            }
            cmd.arg("--mount").arg(format!(
                "type=bind,src={},dst={}{}",
                src.display(),
                dst.display(),
                if volume.readonly() { ",readonly" } else { "" }
            ));
        }
        if let Some(shm_size_mb) = docker.shm_size_mb {
            cmd.arg("--shm-size").arg(format!("{}m", shm_size_mb));
        }
        cmd.arg("--log-driver=journald");
        if docker.system {
            cmd.arg(docker.image.for_package(&SYSTEM_PACKAGE_ID, None));
        } else {
            cmd.arg(docker.image.for_package(pkg_id, Some(pkg_version)));
        }
        cmd.stdout(std::process::Stdio::piped());
        cmd.stderr(std::process::Stdio::inherit());
        cmd.stdin(std::process::Stdio::piped());
        Ok(cmd)
    }
}
async fn buf_reader_to_lines(
    reader: impl AsyncBufRead + Unpin,
    limit: impl Into<Option<usize>>,
) -> Result<Vec<String>, Error> {
    let lines = stream! {
        let mut lines = reader.lines();
        while let Some(line) = lines.next_line().await? {
            yield Ok::<_, Report>(line);
        }
    };
    let output: RingVec<String> = lines
        .try_fold(
            RingVec::new(limit.into().unwrap_or(1000)),
            |mut acc, line| async move {
                acc.push(line);
                Ok(acc)
            },
        )
        .await
        .with_kind(crate::ErrorKind::Unknown)?;
    let output: Vec<String> = output.value.into_iter().collect();
    Ok(output)
}

enum MaxByLines {
    Done(String),
    Overflow(String),
    Error(Error),
}

async fn max_by_lines(
    reader: impl AsyncBufRead + Unpin,
    max_items: impl Into<Option<usize>>,
) -> MaxByLines {
    let mut answer = String::new();

    let mut lines = reader.lines();
    let mut has_over_blown = false;
    let max_items = max_items.into().unwrap_or(10_000_000);

    while let Some(line) = {
        match lines.next_line().await {
            Ok(a) => a,
            Err(e) => return MaxByLines::Error(e.into()),
        }
    } {
        if has_over_blown {
            continue;
        }
        if !answer.is_empty() {
            answer.push('\n');
        }
        answer.push_str(&line);
        if answer.len() >= max_items {
            has_over_blown = true;
            tracing::warn!("Reading the buffer exceeding limits of {}", max_items);
        }
    }
    if has_over_blown {
        return MaxByLines::Overflow(answer);
    }
    MaxByLines::Done(answer)
}

#[cfg(test)]
mod tests {
    use super::*;
    /// Note, this size doesn't mean the vec will match. The vec will go to the next size, 0 -> 7 = 7 and so forth 7-15 = 15
    /// Just how the vec with capacity works.
    const CAPACITY_IN: usize = 7;
    #[test]
    fn default_capacity_is_set() {
        let ring: RingVec<usize> = RingVec::new(CAPACITY_IN);
        assert_eq!(CAPACITY_IN, ring.value.capacity());
        assert_eq!(0, ring.value.len());
    }
    #[test]
    fn capacity_can_not_be_exceeded() {
        let mut ring = RingVec::new(CAPACITY_IN);
        for i in 1..100usize {
            ring.push(i);
        }
        assert_eq!(CAPACITY_IN, ring.value.capacity());
        assert_eq!(CAPACITY_IN, ring.value.len());
    }
}<|MERGE_RESOLUTION|>--- conflicted
+++ resolved
@@ -7,10 +7,6 @@
 use std::time::Duration;
 
 use async_stream::stream;
-<<<<<<< HEAD
-=======
-use bollard::container::RemoveContainerOptions;
->>>>>>> d6eaf8d3
 use color_eyre::eyre::eyre;
 use color_eyre::Report;
 use futures::future::{BoxFuture, Either as EitherFuture};
@@ -232,13 +228,8 @@
         timeout: Option<Duration>,
     ) -> Result<Result<O, (i32, String)>, Error> {
         let name = name.docker_name();
-<<<<<<< HEAD
         let name: Option<&str> = name.as_ref().map(|x| &**x);
         let mut cmd = tokio::process::Command::new(CONTAINER_TOOL);
-=======
-        let name: Option<&str> = name.as_deref();
-        let mut cmd = tokio::process::Command::new("docker");
->>>>>>> d6eaf8d3
         let container_name = Self::container_name(pkg_id, name);
         cmd.arg("run")
             .arg("--rm")
@@ -398,13 +389,9 @@
         input: Option<I>,
         timeout: Option<Duration>,
     ) -> Result<Result<O, (i32, String)>, Error> {
-<<<<<<< HEAD
         let name = name.docker_name();
         let name: Option<&str> = name.as_deref();
         let mut cmd = tokio::process::Command::new(CONTAINER_TOOL);
-=======
-        let mut cmd = tokio::process::Command::new("docker");
->>>>>>> d6eaf8d3
 
         cmd.arg("exec");
 
@@ -553,7 +540,7 @@
         pkg_version: &Version,
         volumes: &Volumes,
         input: Option<I>,
-        _timeout: Option<Duration>,
+        timeout: Option<Duration>,
     ) -> Result<Result<O, (i32, String)>, Error> {
         let mut cmd = tokio::process::Command::new(CONTAINER_TOOL);
         cmd.arg("run").arg("--rm").arg("--network=none");
