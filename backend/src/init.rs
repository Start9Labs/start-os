use std::time::Duration;

use patch_db::{DbHandle, LockReceipt, LockType};
use tokio::process::Command;

use crate::context::rpc::RpcContextConfig;
use crate::db::model::ServerStatus;
use crate::install::PKG_DOCKER_DIR;
use crate::util::Invoke;
use crate::Error;

pub const SYSTEM_REBUILD_PATH: &str = "/embassy-os/system-rebuild";

pub async fn check_time_is_synchronized() -> Result<bool, Error> {
    Ok(String::from_utf8(
        Command::new("timedatectl")
            .arg("show")
            .arg("-p")
            .arg("NTPSynchronized")
            .invoke(crate::ErrorKind::Unknown)
            .await?,
    )?
    .trim()
        == "NTPSynchronized=yes")
}

pub struct InitReceipts {
    pub server_version: LockReceipt<crate::util::Version, ()>,
    pub version_range: LockReceipt<emver::VersionRange, ()>,
    pub last_wifi_region: LockReceipt<Option<isocountry::CountryCode>, ()>,
    pub status_info: LockReceipt<ServerStatus, ()>,
}
impl InitReceipts {
    pub async fn new(db: &mut impl DbHandle) -> Result<Self, Error> {
        let mut locks = Vec::new();

        let server_version = crate::db::DatabaseModel::new()
            .server_info()
            .version()
            .make_locker(LockType::Write)
            .add_to_keys(&mut locks);
        let version_range = crate::db::DatabaseModel::new()
            .server_info()
            .eos_version_compat()
            .make_locker(LockType::Write)
            .add_to_keys(&mut locks);
        let last_wifi_region = crate::db::DatabaseModel::new()
            .server_info()
            .last_wifi_region()
            .make_locker(LockType::Write)
            .add_to_keys(&mut locks);
        let status_info = crate::db::DatabaseModel::new()
            .server_info()
            .status_info()
            .into_model()
            .make_locker(LockType::Write)
            .add_to_keys(&mut locks);

        let skeleton_key = db.lock_all(locks).await?;
        Ok(Self {
            server_version: server_version.verify(&skeleton_key)?,
            version_range: version_range.verify(&skeleton_key)?,
            status_info: status_info.verify(&skeleton_key)?,
            last_wifi_region: last_wifi_region.verify(&skeleton_key)?,
        })
    }
}

pub async fn init(cfg: &RpcContextConfig, product_key: &str) -> Result<(), Error> {
    let should_rebuild = tokio::fs::metadata(SYSTEM_REBUILD_PATH).await.is_ok();
    let secret_store = cfg.secret_store().await?;
    let log_dir = cfg.datadir().join("main").join("logs");
    if tokio::fs::metadata(&log_dir).await.is_err() {
        tokio::fs::create_dir_all(&log_dir).await?;
    }
    crate::disk::mount::util::bind(&log_dir, "/var/log/journal", false).await?;
    Command::new("systemctl")
        .arg("restart")
        .arg("systemd-journald")
        .invoke(crate::ErrorKind::Journald)
        .await?;
    tracing::info!("Mounted Logs");
    let tmp_dir = cfg.datadir().join("package-data/tmp");
    if tokio::fs::metadata(&tmp_dir).await.is_err() {
        tokio::fs::create_dir_all(&tmp_dir).await?;
    }
    let tmp_docker = cfg.datadir().join("package-data/tmp/docker");
    let tmp_docker_exists = tokio::fs::metadata(&tmp_docker).await.is_ok();
    if should_rebuild || !tmp_docker_exists {
        if tmp_docker_exists {
            tokio::fs::remove_dir_all(&tmp_docker).await?;
        }
        Command::new("cp")
            .arg("-r")
            .arg("/var/lib/docker")
            .arg(&tmp_docker)
            .invoke(crate::ErrorKind::Filesystem)
            .await?;
    }
    Command::new("systemctl")
        .arg("stop")
        .arg("docker")
        .invoke(crate::ErrorKind::Docker)
        .await?;
    crate::disk::mount::util::bind(&tmp_docker, "/var/lib/docker", false).await?;
    Command::new("systemctl")
        .arg("reset-failed")
        .arg("docker")
        .invoke(crate::ErrorKind::Docker)
        .await?;
    Command::new("systemctl")
        .arg("start")
        .arg("docker")
        .invoke(crate::ErrorKind::Docker)
        .await?;
    tracing::info!("Mounted Docker Data");

    if should_rebuild || !tmp_docker_exists {
        tracing::info!("Loading System Docker Images");
        crate::install::load_images("/var/lib/embassy/system-images").await?;
        tracing::info!("Loaded System Docker Images");

        tracing::info!("Loading Package Docker Images");
        crate::install::load_images(cfg.datadir().join(PKG_DOCKER_DIR)).await?;
        tracing::info!("Loaded Package Docker Images");
    }

    crate::ssh::sync_keys_from_db(&secret_store, "/home/start9/.ssh/authorized_keys").await?;
    tracing::info!("Synced SSH Keys");
    let db = cfg.db(&secret_store, product_key).await?;

    let mut handle = db.handle();
    let receipts = InitReceipts::new(&mut handle).await?;

    crate::net::wifi::synchronize_wpa_supplicant_conf(
        &cfg.datadir().join("main"),
<<<<<<< HEAD
        &receipts.last_wifi_region.get(&mut handle).await?.flatten(),
=======
        &receipts.last_wifi_region.get(&mut handle).await?,
>>>>>>> 1d5ebd26
    )
    .await?;
    tracing::info!("Synchronized wpa_supplicant.conf");
    receipts
        .status_info
        .set(
            &mut handle,
            ServerStatus {
                backing_up: false,
                updated: false,
                update_progress: None,
            },
        )
        .await?;

    let mut warn_time_not_synced = true;
    for _ in 0..60 {
        if check_time_is_synchronized().await? {
            warn_time_not_synced = false;
            break;
        }
        tokio::time::sleep(Duration::from_secs(1)).await;
    }
    if warn_time_not_synced {
        tracing::warn!("Timed out waiting for system time to synchronize");
    }

    crate::version::init(&mut handle, &receipts).await?;

    if should_rebuild {
        tokio::fs::remove_file(SYSTEM_REBUILD_PATH).await?;
    }

    Ok(())
}<|MERGE_RESOLUTION|>--- conflicted
+++ resolved
@@ -134,11 +134,7 @@
 
     crate::net::wifi::synchronize_wpa_supplicant_conf(
         &cfg.datadir().join("main"),
-<<<<<<< HEAD
-        &receipts.last_wifi_region.get(&mut handle).await?.flatten(),
-=======
         &receipts.last_wifi_region.get(&mut handle).await?,
->>>>>>> 1d5ebd26
     )
     .await?;
     tracing::info!("Synchronized wpa_supplicant.conf");
