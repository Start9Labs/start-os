use std::collections::BTreeMap;
use std::path::Path;
use std::sync::atomic::Ordering;
use std::sync::Arc;
use std::time::Duration;

use clap::ArgMatches;
use color_eyre::eyre::eyre;
use futures::future::BoxFuture;
use futures::FutureExt;
use openssl::x509::X509;
use patch_db::{DbHandle, PatchDbHandle};
use rpc_toolkit::command;
use tokio::fs::File;
use tokio::task::JoinHandle;
use torut::onion::OnionAddressV3;
use tracing::instrument;

use super::target::BackupTargetId;
use crate::backup::backup_bulk::OsBackup;
use crate::context::{RpcContext, SetupContext};
use crate::db::model::{PackageDataEntry, StaticFiles};
use crate::disk::mount::backup::{BackupMountGuard, PackageBackupMountGuard};
use crate::disk::mount::filesystem::ReadOnly;
use crate::disk::mount::guard::TmpMountGuard;
use crate::hostname::get_current_ip;
use crate::install::progress::InstallProgress;
use crate::install::{download_install_s9pk, PKG_PUBLIC_DIR};
use crate::net::HttpHandler;
use crate::net::net_controller::NetController;
use crate::net::net_utils::Fqdn;
use crate::net::ssl::SslManager;
use crate::net::static_server::file_server_router;
use crate::notifications::NotificationLevel;
use crate::s9pk::manifest::{Manifest, PackageId};
use crate::s9pk::reader::S9pkReader;
use crate::setup::RecoveryStatus;
use crate::util::display_none;
use crate::util::io::dir_size;
use crate::util::serde::IoFormat;
use crate::volume::{backup_dir, BACKUP_DIR, PKG_VOLUME_DIR};
use crate::{Error, ResultExt};

fn parse_comma_separated(arg: &str, _: &ArgMatches) -> Result<Vec<PackageId>, Error> {
    arg.split(',')
        .map(|s| s.trim().parse().map_err(Error::from))
        .collect()
}

#[command(rename = "restore", display(display_none))]
#[instrument(skip(ctx, password))]
pub async fn restore_packages_rpc(
    #[context] ctx: RpcContext,
    #[arg(parse(parse_comma_separated))] ids: Vec<PackageId>,
    #[arg(rename = "target-id")] target_id: BackupTargetId,
    #[arg] password: String,
) -> Result<(), Error> {
    let mut db = ctx.db.handle();
    let fs = target_id
        .load(&mut ctx.secret_store.acquire().await?)
        .await?;
    let backup_guard =
        BackupMountGuard::mount(TmpMountGuard::mount(&fs, ReadOnly).await?, &password).await?;

    let (backup_guard, tasks, _) = restore_packages(&ctx, &mut db, backup_guard, ids).await?;

    tokio::spawn(async move {
        let res = futures::future::join_all(tasks).await;
        for res in res {
            match res.with_kind(crate::ErrorKind::Unknown) {
                Ok((Ok(_), _)) => (),
                Ok((Err(err), package_id)) => {
                    if let Err(err) = ctx
                        .notification_manager
                        .notify(
                            &mut db,
                            Some(package_id.clone()),
                            NotificationLevel::Error,
                            "Restoration Failure".to_string(),
                            format!("Error restoring package {}: {}", package_id, err),
                            (),
                            None,
                        )
                        .await
                    {
                        tracing::error!("Failed to notify: {}", err);
                        tracing::debug!("{:?}", err);
                    };
                    tracing::error!("Error restoring package {}: {}", package_id, err);
                    tracing::debug!("{:?}", err);
                }
                Err(e) => {
                    if let Err(err) = ctx
                        .notification_manager
                        .notify(
                            &mut db,
                            None,
                            NotificationLevel::Error,
                            "Restoration Failure".to_string(),
                            format!("Error during restoration: {}", e),
                            (),
                            None,
                        )
                        .await
                    {
                        tracing::error!("Failed to notify: {}", err);
                        tracing::debug!("{:?}", err);
                    }
                    tracing::error!("Error restoring packages: {}", e);
                    tracing::debug!("{:?}", e);
                }
            }
        }
        if let Err(e) = backup_guard.unmount().await {
            tracing::error!("Error unmounting backup drive: {}", e);
            tracing::debug!("{:?}", e);
        }
    });

    Ok(())
}

async fn approximate_progress(
    rpc_ctx: &RpcContext,
    progress: &mut ProgressInfo,
) -> Result<(), Error> {
    for (id, size) in &mut progress.target_volume_size {
        let dir = rpc_ctx.datadir.join(PKG_VOLUME_DIR).join(id).join("data");
        if tokio::fs::metadata(&dir).await.is_err() {
            *size = 0;
        } else {
            *size = dir_size(&dir).await?;
        }
    }
    Ok(())
}

async fn approximate_progress_loop(
    ctx: &SetupContext,
    rpc_ctx: &RpcContext,
    mut starting_info: ProgressInfo,
) {
    loop {
        if let Err(e) = approximate_progress(rpc_ctx, &mut starting_info).await {
            tracing::error!("Failed to approximate restore progress: {}", e);
            tracing::debug!("{:?}", e);
        } else {
            *ctx.recovery_status.write().await = Some(Ok(starting_info.flatten()));
        }
        tokio::time::sleep(Duration::from_secs(1)).await;
    }
}

#[derive(Debug, Default)]
struct ProgressInfo {
    package_installs: BTreeMap<PackageId, Arc<InstallProgress>>,
    src_volume_size: BTreeMap<PackageId, u64>,
    target_volume_size: BTreeMap<PackageId, u64>,
}
impl ProgressInfo {
    fn flatten(&self) -> RecoveryStatus {
        let mut total_bytes = 0;
        let mut bytes_transferred = 0;

        for progress in self.package_installs.values() {
            total_bytes += ((progress.size.unwrap_or(0) as f64) * 2.2) as u64;
            bytes_transferred += progress.downloaded.load(Ordering::SeqCst);
            bytes_transferred += ((progress.validated.load(Ordering::SeqCst) as f64) * 0.2) as u64;
            bytes_transferred += progress.unpacked.load(Ordering::SeqCst);
        }

        for size in self.src_volume_size.values() {
            total_bytes += *size;
        }

        for size in self.target_volume_size.values() {
            bytes_transferred += *size;
        }

        if bytes_transferred > total_bytes {
            bytes_transferred = total_bytes;
        }

        RecoveryStatus {
            total_bytes,
            bytes_transferred,
            complete: false,
        }
    }
}

#[instrument(skip(ctx))]
pub async fn recover_full_embassy(
    ctx: SetupContext,
    disk_guid: Arc<String>,
    embassy_password: String,
    recovery_source: TmpMountGuard,
    recovery_password: Option<String>,
) -> Result<(OnionAddressV3, X509, BoxFuture<'static, Result<(), Error>>), Error> {
    let backup_guard = BackupMountGuard::mount(
        recovery_source,
        recovery_password.as_deref().unwrap_or_default(),
    )
    .await?;

    let os_backup_path = backup_guard.as_ref().join("os-backup.cbor");
    let os_backup: OsBackup =
        IoFormat::Cbor.from_slice(&tokio::fs::read(&os_backup_path).await.with_ctx(|_| {
            (
                crate::ErrorKind::Filesystem,
                os_backup_path.display().to_string(),
            )
        })?)?;

    let password = argon2::hash_encoded(
        embassy_password.as_bytes(),
        &rand::random::<[u8; 16]>()[..],
        &argon2::Config::default(),
    )
    .with_kind(crate::ErrorKind::PasswordHashGeneration)?;
    let key_vec = os_backup.tor_key.as_bytes().to_vec();
    let secret_store = ctx.secret_store().await?;
    sqlx::query!(
        "INSERT INTO account (id, password, tor_key) VALUES ($1, $2, $3) ON CONFLICT (id) DO UPDATE SET password = $2, tor_key = $3",
        0,
        password,
        key_vec,
    )
    .execute(&mut secret_store.acquire().await?)
    .await?;

    SslManager::import_root_ca(
        secret_store.clone(),
        os_backup.root_ca_key,
        os_backup.root_ca_cert.clone(),
    )
    .await?;
    secret_store.close().await;

    let embassy_recovered_data = (
        os_backup.tor_key.public().get_onion_address(),
        os_backup.root_ca_cert,
        async move {
            let rpc_ctx = RpcContext::init(ctx.config_path.clone(), disk_guid).await?;
<<<<<<< HEAD


            dbg!("am i stopping here");
   

            NetController::setup_embassy_ui(rpc_ctx.clone()).await?;


             let mut db = rpc_ctx.db.handle();
=======
            let mut db = rpc_ctx.db.handle();
>>>>>>> a5eb3ad9

            let ids = backup_guard
            .metadata
            .package_backups
            .keys()
            .cloned()
            .collect();
            let (backup_guard, tasks, progress_info) = restore_packages(
                &rpc_ctx,
                &mut db,
                backup_guard,
                ids,
            )
            .await?;

            tokio::select! {
                res = futures::future::join_all(tasks) => {
                    for res in res {
                        match res.with_kind(crate::ErrorKind::Unknown) {
                            Ok((Ok(_), _)) => (),
                            Ok((Err(err), package_id)) => {
                                if let Err(err) = rpc_ctx.notification_manager.notify(
                                    &mut db,
                                    Some(package_id.clone()),
                                    NotificationLevel::Error,
                                    "Restoration Failure".to_string(), format!("Error restoring package {}: {}", package_id,err), (), None).await{
                                    tracing::error!("Failed to notify: {}", err);
                                    tracing::debug!("{:?}", err);
                                    };
                                tracing::error!("Error restoring package {}: {}", package_id, err);
                                tracing::debug!("{:?}", err);
                            },
                            Err(e) => {
                                if let Err(err) = rpc_ctx.notification_manager.notify(
                                    &mut db,
                                    None,
                                    NotificationLevel::Error,
                                    "Restoration Failure".to_string(), format!("Error during restoration: {}", e), (), None).await {

                                    tracing::error!("Failed to notify: {}", err);
                                    tracing::debug!("{:?}", err);
                                }
                                tracing::error!("Error restoring packages: {}", e);
                                tracing::debug!("{:?}", e);
                            },

                        }
                    }
                },
                _ = approximate_progress_loop(&ctx, &rpc_ctx, progress_info) => unreachable!(concat!(module_path!(), "::approximate_progress_loop should not terminate")),
            }

            backup_guard.unmount().await?;
            rpc_ctx.shutdown().await
        }.boxed()
    );
    Ok(embassy_recovered_data)
}

async fn restore_packages(
    ctx: &RpcContext,
    db: &mut PatchDbHandle,
    backup_guard: BackupMountGuard<TmpMountGuard>,
    ids: Vec<PackageId>,
) -> Result<
    (
        BackupMountGuard<TmpMountGuard>,
        Vec<JoinHandle<(Result<(), Error>, PackageId)>>,
        ProgressInfo,
    ),
    Error,
> {
    let guards = assure_restoring(ctx, db, ids, &backup_guard).await?;

    let mut progress_info = ProgressInfo::default();

    let mut tasks = Vec::with_capacity(guards.len());
    for (manifest, guard) in guards {
        let id = manifest.id.clone();
        let (progress, task) = restore_package(ctx.clone(), manifest, guard).await?;
        progress_info.package_installs.insert(id.clone(), progress);
        progress_info
            .src_volume_size
            .insert(id.clone(), dir_size(backup_dir(&id)).await?);
        progress_info.target_volume_size.insert(id.clone(), 0);
        let package_id = id.clone();
        tasks.push(tokio::spawn(
            async move {
                if let Err(e) = task.await {
                    tracing::error!("Error restoring package {}: {}", id, e);
                    tracing::debug!("{:?}", e);
                    Err(e)
                } else {
                    Ok(())
                }
            }
            .map(|x| (x, package_id)),
        ));
    }

    Ok((backup_guard, tasks, progress_info))
}

#[instrument(skip(ctx, db, backup_guard))]
async fn assure_restoring(
    ctx: &RpcContext,
    db: &mut PatchDbHandle,
    ids: Vec<PackageId>,
    backup_guard: &BackupMountGuard<TmpMountGuard>,
) -> Result<Vec<(Manifest, PackageBackupMountGuard)>, Error> {
    let mut tx = db.begin().await?;

    let mut guards = Vec::with_capacity(ids.len());

    for id in ids {
        let mut model = crate::db::DatabaseModel::new()
            .package_data()
            .idx_model(&id)
            .get_mut(&mut tx)
            .await?;

        if !model.is_none() {
            return Err(Error::new(
                eyre!("Can't restore over existing package: {}", id),
                crate::ErrorKind::InvalidRequest,
            ));
        }

        let guard = backup_guard.mount_package_backup(&id).await?;
        let s9pk_path = Path::new(BACKUP_DIR).join(&id).join(format!("{}.s9pk", id));
        let mut rdr = S9pkReader::open(&s9pk_path, false).await?;

        let manifest = rdr.manifest().await?;
        let version = manifest.version.clone();
        let progress = InstallProgress::new(Some(tokio::fs::metadata(&s9pk_path).await?.len()));

        let public_dir_path = ctx
            .datadir
            .join(PKG_PUBLIC_DIR)
            .join(&id)
            .join(version.as_str());
        tokio::fs::create_dir_all(&public_dir_path).await?;

        let license_path = public_dir_path.join("LICENSE.md");
        let mut dst = File::create(&license_path).await?;
        tokio::io::copy(&mut rdr.license().await?, &mut dst).await?;
        dst.sync_all().await?;

        let instructions_path = public_dir_path.join("INSTRUCTIONS.md");
        let mut dst = File::create(&instructions_path).await?;
        tokio::io::copy(&mut rdr.instructions().await?, &mut dst).await?;
        dst.sync_all().await?;

        let icon_path = Path::new("icon").with_extension(&manifest.assets.icon_type());
        let icon_path = public_dir_path.join(&icon_path);
        let mut dst = File::create(&icon_path).await?;
        tokio::io::copy(&mut rdr.icon().await?, &mut dst).await?;
        dst.sync_all().await?;

        *model = Some(PackageDataEntry::Restoring {
            install_progress: progress.clone(),
            static_files: StaticFiles::local(&id, &version, manifest.assets.icon_type()),
            manifest: manifest.clone(),
        });
        model.save(&mut tx).await?;

        guards.push((manifest, guard));
    }

    tx.commit().await?;
    Ok(guards)
}

#[instrument(skip(ctx, guard))]
async fn restore_package<'a>(
    ctx: RpcContext,
    manifest: Manifest,
    guard: PackageBackupMountGuard,
) -> Result<(Arc<InstallProgress>, BoxFuture<'static, Result<(), Error>>), Error> {
    let s9pk_path = Path::new(BACKUP_DIR)
        .join(&manifest.id)
        .join(format!("{}.s9pk", manifest.id));
    let len = tokio::fs::metadata(&s9pk_path)
        .await
        .with_ctx(|_| {
            (
                crate::ErrorKind::Filesystem,
                s9pk_path.display().to_string(),
            )
        })?
        .len();
    let file = File::open(&s9pk_path).await.with_ctx(|_| {
        (
            crate::ErrorKind::Filesystem,
            s9pk_path.display().to_string(),
        )
    })?;

    let progress = InstallProgress::new(Some(len));

    Ok((
        progress.clone(),
        async move {
            download_install_s9pk(&ctx, &manifest, None, progress, file).await?;

            guard.unmount().await?;

            Ok(())
        }
        .boxed(),
    ))
}<|MERGE_RESOLUTION|>--- conflicted
+++ resolved
@@ -26,11 +26,11 @@
 use crate::hostname::get_current_ip;
 use crate::install::progress::InstallProgress;
 use crate::install::{download_install_s9pk, PKG_PUBLIC_DIR};
-use crate::net::HttpHandler;
 use crate::net::net_controller::NetController;
 use crate::net::net_utils::Fqdn;
 use crate::net::ssl::SslManager;
 use crate::net::static_server::file_server_router;
+use crate::net::HttpHandler;
 use crate::notifications::NotificationLevel;
 use crate::s9pk::manifest::{Manifest, PackageId};
 use crate::s9pk::reader::S9pkReader;
@@ -242,19 +242,10 @@
         os_backup.root_ca_cert,
         async move {
             let rpc_ctx = RpcContext::init(ctx.config_path.clone(), disk_guid).await?;
-<<<<<<< HEAD
-
-
-            dbg!("am i stopping here");
-   
 
             NetController::setup_embassy_ui(rpc_ctx.clone()).await?;
 
-
-             let mut db = rpc_ctx.db.handle();
-=======
             let mut db = rpc_ctx.db.handle();
->>>>>>> a5eb3ad9
 
             let ids = backup_guard
             .metadata
