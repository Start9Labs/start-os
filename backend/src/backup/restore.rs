use std::collections::BTreeMap;
use std::path::Path;
use std::sync::atomic::Ordering;
use std::sync::Arc;
use std::time::Duration;

use clap::ArgMatches;
use futures::future::BoxFuture;
use futures::{stream, FutureExt, StreamExt};
use openssl::x509::X509;
use rpc_toolkit::command;
use sqlx::Connection;
use tokio::fs::File;
use torut::onion::OnionAddressV3;
use tracing::instrument;

use super::target::BackupTargetId;
use crate::backup::os::OsBackup;
use crate::backup::BackupMetadata;
use crate::context::rpc::RpcContextConfig;
use crate::context::{RpcContext, SetupContext};
use crate::db::model::{PackageDataEntry, PackageDataEntryRestoring, StaticFiles};
use crate::disk::mount::backup::{BackupMountGuard, PackageBackupMountGuard};
use crate::disk::mount::filesystem::ReadWrite;
use crate::disk::mount::guard::TmpMountGuard;
use crate::hostname::Hostname;
use crate::init::init;
use crate::install::progress::InstallProgress;
use crate::install::{download_install_s9pk, PKG_PUBLIC_DIR};
use crate::notifications::NotificationLevel;
use crate::prelude::*;
use crate::s9pk::manifest::{Manifest, PackageId};
use crate::s9pk::reader::S9pkReader;
use crate::setup::SetupStatus;
use crate::util::display_none;
use crate::util::io::dir_size;
use crate::util::serde::IoFormat;
use crate::volume::{backup_dir, BACKUP_DIR, PKG_VOLUME_DIR};

fn parse_comma_separated(arg: &str, _: &ArgMatches) -> Result<Vec<PackageId>, Error> {
    arg.split(',')
        .map(|s| s.trim().parse().map_err(Error::from))
        .collect()
}

#[command(rename = "restore", display(display_none))]
#[instrument(skip(ctx, password))]
pub async fn restore_packages_rpc(
    #[context] ctx: RpcContext,
    #[arg(parse(parse_comma_separated))] ids: Vec<PackageId>,
    #[arg(rename = "target-id")] target_id: BackupTargetId,
    #[arg] password: String,
) -> Result<(), Error> {
    let fs = target_id
        .load(&mut ctx.secret_store.acquire().await?)
        .await?;
    let backup_guard =
        BackupMountGuard::mount(TmpMountGuard::mount(&fs, ReadWrite).await?, &password).await?;

    let (backup_guard, tasks, _) = restore_packages(&ctx, backup_guard, ids).await?;

    tokio::spawn(async move {
        stream::iter(tasks.into_iter().map(|x| (x, ctx.clone())))
            .for_each_concurrent(5, |(res, ctx)| async move {
                match res.await {
                    (Ok(_), _) => (),
                    (Err(err), package_id) => {
                        if let Err(err) = ctx
                            .notification_manager
                            .notify(
                                ctx.db.clone(),
                                Some(package_id.clone()),
                                NotificationLevel::Error,
                                "Restoration Failure".to_string(),
                                format!("Error restoring package {}: {}", package_id, err),
                                (),
                                None,
                            )
                            .await
                        {
                            tracing::error!("Failed to notify: {}", err);
                            tracing::debug!("{:?}", err);
                        };
                        tracing::error!("Error restoring package {}: {}", package_id, err);
                        tracing::debug!("{:?}", err);
                    }
                }
            })
            .await;
        if let Err(e) = backup_guard.unmount().await {
            tracing::error!("Error unmounting backup drive: {}", e);
            tracing::debug!("{:?}", e);
        }
    });

    Ok(())
}

async fn approximate_progress(
    rpc_ctx: &RpcContext,
    progress: &mut ProgressInfo,
) -> Result<(), Error> {
    for (id, size) in &mut progress.target_volume_size {
        let dir = rpc_ctx.datadir.join(PKG_VOLUME_DIR).join(id).join("data");
        if tokio::fs::metadata(&dir).await.is_err() {
            *size = 0;
        } else {
            *size = dir_size(&dir, None).await?;
        }
    }
    Ok(())
}

async fn approximate_progress_loop(
    ctx: &SetupContext,
    rpc_ctx: &RpcContext,
    mut starting_info: ProgressInfo,
) {
    loop {
        if let Err(e) = approximate_progress(rpc_ctx, &mut starting_info).await {
            tracing::error!("Failed to approximate restore progress: {}", e);
            tracing::debug!("{:?}", e);
        } else {
            *ctx.setup_status.write().await = Some(Ok(starting_info.flatten()));
        }
        tokio::time::sleep(Duration::from_secs(1)).await;
    }
}

#[derive(Debug, Default)]
struct ProgressInfo {
    package_installs: BTreeMap<PackageId, Arc<InstallProgress>>,
    src_volume_size: BTreeMap<PackageId, u64>,
    target_volume_size: BTreeMap<PackageId, u64>,
}
impl ProgressInfo {
    fn flatten(&self) -> SetupStatus {
        let mut total_bytes = 0;
        let mut bytes_transferred = 0;

        for progress in self.package_installs.values() {
            total_bytes += ((progress.size.unwrap_or(0) as f64) * 2.2) as u64;
            bytes_transferred += progress.downloaded.load(Ordering::SeqCst);
            bytes_transferred += ((progress.validated.load(Ordering::SeqCst) as f64) * 0.2) as u64;
            bytes_transferred += progress.unpacked.load(Ordering::SeqCst);
        }

        for size in self.src_volume_size.values() {
            total_bytes += *size;
        }

        for size in self.target_volume_size.values() {
            bytes_transferred += *size;
        }

        if bytes_transferred > total_bytes {
            bytes_transferred = total_bytes;
        }

        SetupStatus {
            total_bytes: Some(total_bytes),
            bytes_transferred,
            complete: false,
        }
    }
}

#[instrument(skip(ctx))]
pub async fn recover_full_embassy(
    ctx: SetupContext,
    disk_guid: Arc<String>,
    embassy_password: String,
    recovery_source: TmpMountGuard,
    recovery_password: Option<String>,
) -> Result<(Arc<String>, Hostname, OnionAddressV3, X509), Error> {
    let backup_guard = BackupMountGuard::mount(
        recovery_source,
        recovery_password.as_deref().unwrap_or_default(),
    )
    .await?;

    let os_backup_path = backup_guard.as_ref().join("os-backup.cbor");
    let mut os_backup: OsBackup = IoFormat::Cbor.from_slice(
        &tokio::fs::read(&os_backup_path)
            .await
            .with_ctx(|_| (ErrorKind::Filesystem, os_backup_path.display().to_string()))?,
    )?;

    os_backup.account.password = argon2::hash_encoded(
        embassy_password.as_bytes(),
        &rand::random::<[u8; 16]>()[..],
        &argon2::Config::default(),
    )
    .with_kind(ErrorKind::PasswordHashGeneration)?;

    let secret_store = ctx.secret_store().await?;

    os_backup.account.save(&secret_store).await?;

    secret_store.close().await;

    let cfg = RpcContextConfig::load(ctx.config_path.clone()).await?;

    init(&cfg).await?;

    let rpc_ctx = RpcContext::init(ctx.config_path.clone(), disk_guid.clone()).await?;

    let ids: Vec<_> = backup_guard
        .metadata
        .package_backups
        .keys()
        .cloned()
        .collect();
    let (backup_guard, tasks, progress_info) =
        restore_packages(&rpc_ctx, backup_guard, ids).await?;
    let task_consumer_rpc_ctx = rpc_ctx.clone();
    tokio::select! {
        _ = async move {
            stream::iter(tasks.into_iter().map(|x| (x,  task_consumer_rpc_ctx.clone())))
                .for_each_concurrent(5, |(res, ctx)| async move {
                    match res.await {
                        (Ok(_), _) => (),
                        (Err(err), package_id) => {
                            if let Err(err) = ctx.notification_manager.notify(
                                ctx.db.clone(),
                                Some(package_id.clone()),
                                NotificationLevel::Error,
                                "Restoration Failure".to_string(), format!("Error restoring package {}: {}", package_id,err), (), None).await{
                                tracing::error!("Failed to notify: {}", err);
                                tracing::debug!("{:?}", err);
                                };
                            tracing::error!("Error restoring package {}: {}", package_id, err);
                            tracing::debug!("{:?}", err);
                        },
                    }
                }).await;

        } => {

        },
        _ = approximate_progress_loop(&ctx, &rpc_ctx, progress_info) => unreachable!(concat!(module_path!(), "::approximate_progress_loop should not terminate")),
    }

    backup_guard.unmount().await?;
    rpc_ctx.shutdown().await?;

    Ok((
        disk_guid,
        os_backup.account.hostname,
        os_backup.account.key.tor_address(),
        os_backup.account.root_ca_cert,
    ))
}

#[instrument(skip(ctx, backup_guard))]
async fn restore_packages(
    ctx: &RpcContext,
    backup_guard: BackupMountGuard<TmpMountGuard>,
    ids: Vec<PackageId>,
) -> Result<
    (
        BackupMountGuard<TmpMountGuard>,
        Vec<BoxFuture<'static, (Result<(), Error>, PackageId)>>,
        ProgressInfo,
    ),
    Error,
> {
    let guards = assure_restoring(ctx, ids, &backup_guard).await?;

    let mut progress_info = ProgressInfo::default();

    let mut tasks = Vec::with_capacity(guards.len());
    for (manifest, guard) in guards {
        let id = manifest.id.clone();
        let (progress, task) = restore_package(ctx.clone(), manifest, guard).await?;
        progress_info
            .package_installs
            .insert(id.clone(), progress.clone());
        progress_info
            .src_volume_size
            .insert(id.clone(), dir_size(backup_dir(&id), None).await?);
        progress_info.target_volume_size.insert(id.clone(), 0);
        let package_id = id.clone();
        tasks.push(
            async move {
                if let Err(e) = task.await {
                    tracing::error!("Error restoring package {}: {}", id, e);
                    tracing::debug!("{:?}", e);
                    Err(e)
                } else {
                    Ok(())
                }
            }
            .map(|x| (x, package_id))
            .boxed(),
        );
    }

    Ok((backup_guard, tasks, progress_info))
}

#[instrument(skip(ctx, backup_guard))]
async fn assure_restoring(
    ctx: &RpcContext,
    ids: Vec<PackageId>,
    backup_guard: &BackupMountGuard<TmpMountGuard>,
) -> Result<Vec<(Manifest, PackageBackupMountGuard)>, Error> {
    let mut guards = Vec::with_capacity(ids.len());

    let mut insert_packages = BTreeMap::new();

    for id in ids {
        let peek = ctx.db.peek().await?;

        let model = peek.as_package_data().as_idx(&id);

        if !model.is_none() {
            return Err(Error::new(
                eyre!("Can't restore over existing package: {}", id),
                crate::ErrorKind::InvalidRequest,
            ));
        }
        let guard = backup_guard.mount_package_backup(&id).await?;
        let s9pk_path = Path::new(BACKUP_DIR).join(&id).join(format!("{}.s9pk", id));
        let mut rdr = S9pkReader::open(&s9pk_path, false).await?;

        let manifest = rdr.manifest().await?;
        let version = manifest.version.clone();
        let progress = Arc::new(InstallProgress::new(Some(
            tokio::fs::metadata(&s9pk_path).await?.len(),
        )));

        let public_dir_path = ctx
            .datadir
            .join(PKG_PUBLIC_DIR)
            .join(&id)
            .join(version.as_str());
        tokio::fs::create_dir_all(&public_dir_path).await?;

        let license_path = public_dir_path.join("LICENSE.md");
        let mut dst = File::create(&license_path).await?;
        tokio::io::copy(&mut rdr.license().await?, &mut dst).await?;
        dst.sync_all().await?;

        let instructions_path = public_dir_path.join("INSTRUCTIONS.md");
        let mut dst = File::create(&instructions_path).await?;
        tokio::io::copy(&mut rdr.instructions().await?, &mut dst).await?;
        dst.sync_all().await?;

        let icon_path = Path::new("icon").with_extension(&manifest.assets.icon_type());
        let icon_path = public_dir_path.join(&icon_path);
        let mut dst = File::create(&icon_path).await?;
        tokio::io::copy(&mut rdr.icon().await?, &mut dst).await?;
        dst.sync_all().await?;
        insert_packages.insert(
            id.clone(),
            PackageDataEntry::Restoring(PackageDataEntryRestoring {
                install_progress: progress.clone(),
                static_files: StaticFiles::local(&id, &version, manifest.assets.icon_type()),
                manifest: manifest.clone(),
            }),
        );

        guards.push((manifest, guard));
    }
    ctx.db
        .mutate(|db| {
            for (id, package) in insert_packages {
                db.as_package_data_mut().insert(&id, &package)?;
            }
            Ok(())
        })
        .await?;
    Ok(guards)
}

#[instrument(skip(ctx, guard))]
async fn restore_package<'a>(
    ctx: RpcContext,
    manifest: Manifest,
    guard: PackageBackupMountGuard,
) -> Result<(Arc<InstallProgress>, BoxFuture<'static, Result<(), Error>>), Error> {
    let id = manifest.id.clone();
    let s9pk_path = Path::new(BACKUP_DIR)
        .join(&manifest.id)
        .join(format!("{}.s9pk", id));

    let metadata_path = Path::new(BACKUP_DIR).join(&id).join("metadata.cbor");
    let metadata: BackupMetadata = IoFormat::Cbor.from_slice(
        &tokio::fs::read(&metadata_path)
            .await
            .with_ctx(|_| (ErrorKind::Filesystem, metadata_path.display().to_string()))?,
    )?;

    let mut secrets = ctx.secret_store.acquire().await?;
    let mut secrets_tx = secrets.begin().await?;
    for (iface, key) in metadata.network_keys {
        let k = key.0.as_slice();
        sqlx::query!(
            "INSERT INTO network_keys (package, interface, key) VALUES ($1, $2, $3) ON CONFLICT (package, interface) DO NOTHING",
            id.to_string(),
            iface.to_string(),
            k,
        )
        .execute(&mut secrets_tx).await?;
    }
    // DEPRECATED
    for (iface, key) in metadata.tor_keys {
        let k = key.0.as_slice();
        sqlx::query!(
            "INSERT INTO tor (package, interface, key) VALUES ($1, $2, $3) ON CONFLICT (package, interface) DO NOTHING",
            id.to_string(),
            iface.to_string(),
            k,
        )
        .execute(&mut secrets_tx).await?;
    }
    secrets_tx.commit().await?;
    drop(secrets);

    let len = tokio::fs::metadata(&s9pk_path)
        .await
        .with_ctx(|_| (ErrorKind::Filesystem, s9pk_path.display().to_string()))?
        .len();
    let file = File::open(&s9pk_path)
        .await
        .with_ctx(|_| (ErrorKind::Filesystem, s9pk_path.display().to_string()))?;

    let progress = InstallProgress::new(Some(len));
    let marketplace_url = metadata.marketplace_url;

    let progress = Arc::new(progress);

    ctx.db
        .mutate(|db| {
            db.as_package_data_mut().insert(
                &id,
                &PackageDataEntry::Restoring(PackageDataEntryRestoring {
                    install_progress: progress.clone(),
                    static_files: StaticFiles::local(
                        &id,
                        &manifest.version,
                        manifest.assets.icon_type(),
                    ),
                    manifest: manifest.clone(),
                }),
            )
        })
        .await?;
    Ok((
        progress.clone(),
        async move {
<<<<<<< HEAD
            download_install_s9pk(&ctx, &manifest, None, progress, file, None).await?;
=======
            download_install_s9pk(ctx, manifest, marketplace_url, progress, file, None).await?;

>>>>>>> f5da5f4e
            guard.unmount().await?;

            Ok(())
        }
        .boxed(),
    ))
}<|MERGE_RESOLUTION|>--- conflicted
+++ resolved
@@ -450,12 +450,8 @@
     Ok((
         progress.clone(),
         async move {
-<<<<<<< HEAD
-            download_install_s9pk(&ctx, &manifest, None, progress, file, None).await?;
-=======
             download_install_s9pk(ctx, manifest, marketplace_url, progress, file, None).await?;
 
->>>>>>> f5da5f4e
             guard.unmount().await?;
 
             Ok(())
