--- conflicted
+++ resolved
@@ -238,8 +238,7 @@
         os_backup.tor_key.public().get_onion_address(),
         os_backup.root_ca_cert,
         async move {
-<<<<<<< HEAD
-            let rpc_ctx = RpcContext::init(ctx.config_path.as_ref(), disk_guid).await?;
+            let rpc_ctx = RpcContext::init(ctx.config_path.clone(), disk_guid).await?;
 
 
             dbg!("am i stopping here");
@@ -269,10 +268,6 @@
             .await?;
         
         let mut db = rpc_ctx.db.handle();
-=======
-            let rpc_ctx = RpcContext::init(ctx.config_path.clone(), disk_guid).await?;
-            let mut db = rpc_ctx.db.handle();
->>>>>>> e06f904d
 
             let ids = backup_guard
             .metadata
