--- conflicted
+++ resolved
@@ -10,12 +10,8 @@
 use imbl::OrdSet;
 use models::Version;
 use rpc_toolkit::command;
-<<<<<<< HEAD
-use tokio::{io::AsyncWriteExt, sync::Mutex};
-=======
 use tokio::io::AsyncWriteExt;
 use tokio::sync::Mutex;
->>>>>>> f5da5f4e
 use tracing::instrument;
 
 use super::target::BackupTargetId;
@@ -33,10 +29,7 @@
 use crate::notifications::NotificationLevel;
 use crate::prelude::*;
 use crate::s9pk::manifest::PackageId;
-<<<<<<< HEAD
-=======
 use crate::util::display_none;
->>>>>>> f5da5f4e
 use crate::util::io::dir_copy;
 use crate::util::serde::IoFormat;
 use crate::version::VersionT;
@@ -223,45 +216,6 @@
 #[instrument(skip(ctx, backup_guard))]
 async fn perform_backup(
     ctx: &RpcContext,
-<<<<<<< HEAD
-    mut db: Db,
-    backup_guard: BackupMountGuard<TmpMountGuard>,
-    package_ids: &BTreeSet<PackageId>,
-) -> Result<BTreeMap<PackageId, PackageBackupReport>, Error> {
-    let mut backup_report = BTreeMap::new();
-    let backup_guard = Arc::new(Mutex::new(backup_guard));
-
-    for package_id in crate::db::DatabaseModel::new()
-        .package_data()
-        .keys(&mut db)
-        .await?
-        .into_iter()
-        .filter(|id| package_ids.contains(id))
-    {
-        let mut tx = db.begin().await?; // for lock scope
-        let installed_model = if let Some(installed_model) = crate::db::DatabaseModel::new()
-            .package_data()
-            .idx_model(&package_id)
-            .and_then(|m| m.installed())
-            .check(&mut tx)
-            .await?
-        {
-            installed_model
-        } else {
-            continue;
-        };
-        let main_status_model = installed_model.clone().status().main();
-
-        let manifest = installed_model.clone().manifest().get(&mut tx).await?;
-
-        let (response, report) = match ctx
-            .managers
-            .get(&(manifest.id.clone(), manifest.version.clone()))
-            .await
-            .ok_or_else(|| {
-                Error::new(eyre!("Manager not found"), crate::ErrorKind::InvalidRequest)
-            })?
-=======
     backup_guard: BackupMountGuard<TmpMountGuard>,
     package_ids: &OrdSet<(PackageId, Version)>,
 ) -> Result<BTreeMap<(PackageId, Version), PackageBackupReport>, Error> {
@@ -274,17 +228,12 @@
             .get(package_id)
             .await
             .ok_or_else(|| Error::new(eyre!("Manager not found"), ErrorKind::InvalidRequest))?
->>>>>>> f5da5f4e
             .backup(backup_guard.clone())
             .await
         {
             BackupReturn::Ran { report, res } => (res, report),
             BackupReturn::AlreadyRunning(report) => {
-<<<<<<< HEAD
-                backup_report.insert(package_id, report);
-=======
                 backup_report.insert(package_id.clone(), report);
->>>>>>> f5da5f4e
                 continue;
             }
             BackupReturn::Error(error) => {
@@ -307,13 +256,6 @@
         );
 
         if let Ok(pkg_meta) = response {
-<<<<<<< HEAD
-            installed_model
-                .last_backup()
-                .put(&mut tx, &Some(pkg_meta.timestamp))
-                .await?;
-=======
->>>>>>> f5da5f4e
             backup_guard
                 .lock()
                 .await
@@ -321,27 +263,6 @@
                 .package_backups
                 .insert(package_id.0.clone(), pkg_meta);
         }
-<<<<<<< HEAD
-
-        let mut backup_progress = crate::db::DatabaseModel::new()
-            .server_info()
-            .status_info()
-            .backup_progress()
-            .get_mut(&mut tx)
-            .await?;
-        if backup_progress.is_none() {
-            *backup_progress = Some(Default::default());
-        }
-        if let Some(mut backup_progress) = backup_progress
-            .as_mut()
-            .and_then(|bp| bp.get_mut(&package_id))
-        {
-            (*backup_progress).complete = true;
-        }
-        backup_progress.save(&mut tx).await?;
-        tx.save().await?;
-=======
->>>>>>> f5da5f4e
     }
 
     let ui = ctx.db.peek().await?.into_ui().de()?;
