--- conflicted
+++ resolved
@@ -381,16 +381,11 @@
             .as_ref()
             .map(|p| p.exec_command())
     }
-<<<<<<< HEAD
-    pub fn term_command(&self) -> SendKillSignal {
-        self.persistant_container.create_send_kill_signal()
-=======
-    pub fn term_command(&self) -> Option<TermCommand> {
+    pub fn term_command(&self) -> Option<SendKillSignal> {
         self.shared
             .persistent_container
             .as_ref()
             .map(|p| p.term_command())
->>>>>>> c8a5a023
     }
 }
 
@@ -613,43 +608,13 @@
         {}
     }
 
-<<<<<<< HEAD
-    async fn wait_for_persistant(&self) {
-        let mut changed_rx = self.wait_for_start.1.clone();
-        loop {
-            if !*changed_rx.borrow() {
-                return;
-            }
-            changed_rx.changed().await.unwrap();
-        }
-    }
-
-    async fn start_wait(&self) {
-        self.wait_for_start.0.send(true).unwrap();
-    }
-    async fn done_waiting(&self) {
-        self.wait_for_start.0.send(false).unwrap();
-    }
-    fn create_send_kill_signal(&self) -> SendKillSignal {
-=======
-    fn term_command(&self) -> TermCommand {
->>>>>>> c8a5a023
+    fn term_command(&self) -> SendKillSignal {
         let cloned = self.command_inserter.clone();
         Arc::new(move |id, signal| {
             let cloned = cloned.clone();
             Box::pin(async move {
-<<<<<<< HEAD
-                let lock = cloned.lock().await;
-                match &*lock {
-                    Some(command_inserter) => command_inserter.send_kill_command(id, signal).await,
-                    None => {
-                        return Err("Couldn't get a command inserter in current service".to_string())
-                    }
-                }
-=======
                 let command_inserter = { cloned.borrow().clone() };
-                command_inserter.term(id).await;
->>>>>>> c8a5a023
+                command_inserter.send_kill_command(id, signal).await;
                 Ok::<(), String>(())
             })
         })
@@ -686,7 +651,6 @@
 
         /// A handle that on drop will clean all the ids that are inserter in the fn.
         struct Cleaner {
-<<<<<<< HEAD
             command_inserter: Arc<Mutex<Option<CommandInserter>>>,
             ids: BTreeSet<RpcId>,
             trigger_drop: Option<oneshot::Sender<BTreeSet<RpcId>>>,
@@ -696,21 +660,6 @@
                 if let Some(trigger_drop) = self.trigger_drop.take() {
                     trigger_drop.send(::std::mem::take(&mut self.ids));
                 }
-=======
-            command_inserter: Receiver<Arc<CommandInserter>>,
-            ids: ::std::collections::BTreeSet<RpcId>,
-        }
-        impl Drop for Cleaner {
-            fn drop(&mut self) {
-                let command_inserter = self.command_inserter.clone();
-                let ids = ::std::mem::take(&mut self.ids);
-                tokio::spawn(async move {
-                    let command_inserter = { command_inserter.borrow().clone() };
-                    for id in ids {
-                        command_inserter.term(id).await;
-                    }
-                });
->>>>>>> c8a5a023
             }
         }
         let cleaner = Arc::new(Mutex::new(Cleaner {
@@ -722,7 +671,6 @@
             let cloned = cloned.clone();
             let cleaner = cleaner.clone();
             Box::pin(async move {
-<<<<<<< HEAD
                 let lock = cloned.lock().await;
                 let id = match &*lock {
                     Some(command_inserter) => {
@@ -739,19 +687,6 @@
                     }
                     None => {
                         return Err("Expecting containers.main in the package manifest".to_string())
-=======
-                let command_inserter = { cloned.borrow().clone() };
-                let id = {
-                    if let Some(id) = command_inserter
-                        .exec_command(command.clone(), args.clone(), sender, timeout)
-                        .await
-                    {
-                        let mut cleaner = cleaner.lock().await;
-                        cleaner.ids.insert(id.clone());
-                        id
-                    } else {
-                        return Err("Couldn't get command started".to_string());
->>>>>>> c8a5a023
                     }
                 };
                 Ok::<RpcId, String>(id)
