--- conflicted
+++ resolved
@@ -802,7 +802,6 @@
     // DEPRECATED
     let mut secrets = seed.ctx.secret_store.acquire().await?;
     let mut tx = secrets.begin().await?;
-<<<<<<< HEAD
     // TODO BLUJ
     // for (id, interface) in &seed.manifest.interfaces.0 {
     //     for (external, internal) in interface.lan_config.iter().flatten() {
@@ -814,29 +813,6 @@
     //             .await?;
     //     }
     // }
-=======
-    for (id, interface) in &seed.manifest.interfaces.0 {
-        for (external, internal) in interface.lan_config.iter().flatten() {
-            svc.add_lan(
-                &mut tx,
-                id.clone(),
-                external.0,
-                internal.internal,
-                Err(AlpnInfo::Specified(vec![])),
-            )
-            .await?;
-        }
-        for (external, internal) in interface.tor_config.iter().flat_map(|t| &t.port_mapping) {
-            svc.add_tor(&mut tx, id.clone(), external.0, internal.0)
-                .await?;
-        }
-    }
-    for volume in seed.manifest.volumes.values() {
-        if let Volume::Certificate { interface_id } = volume {
-            svc.export_cert(&mut tx, interface_id, ip.into()).await?;
-        }
-    }
->>>>>>> 33861050
     tx.commit().await?;
     Ok(svc)
 }
