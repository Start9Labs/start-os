use std::collections::{BTreeMap, BTreeSet};
use std::net::Ipv4Addr;
use std::sync::Arc;
use std::task::Poll;
use std::time::Duration;

use color_eyre::eyre::eyre;
use embassy_container_init::ProcessGroupId;
use futures::future::BoxFuture;
use futures::{Future, FutureExt, TryFutureExt};
use helpers::UnixRpcClient;
<<<<<<< HEAD
use models::ErrorKind;
=======
use models::{ErrorKind, PackageId};
>>>>>>> d6eaf8d3
use nix::sys::signal::Signal;
use patch_db::DbHandle;
use persistent_container::PersistentContainer;
use rand::SeedableRng;
use sqlx::Connection;
use start_stop::StartStop;
use tokio::sync::oneshot;
use tokio::sync::{
    watch::{self, Sender},
    Mutex,
};
use tracing::instrument;
use transition_state::TransitionState;

use crate::backup::target::PackageBackupInfo;
use crate::backup::PackageBackupReport;
use crate::config::action::ConfigRes;
use crate::config::spec::ValueSpecPointer;
use crate::config::{not_found, ConfigReceipts, ConfigureContext};
use crate::context::RpcContext;
use crate::db::model::{CurrentDependencies, CurrentDependencyInfo};
use crate::dependencies::{
    add_dependent_to_current_dependents_lists, break_transitive, heal_all_dependents_transitive,
    DependencyError, DependencyErrors, TaggedDependencyError,
};
use crate::disk::mount::backup::BackupMountGuard;
use crate::disk::mount::guard::TmpMountGuard;
use crate::install::cleanup::remove_from_current_dependents_lists;
use crate::net::net_controller::NetService;
use crate::net::vhost::AlpnInfo;
use crate::procedure::docker::{DockerContainer, DockerProcedure, LongRunning};
<<<<<<< HEAD
#[cfg(feature = "js_engine")]
use crate::procedure::js_scripts::JsProcedure;
use crate::procedure::{NoOutput, PackageProcedure, ProcedureName};
use crate::s9pk::manifest::{Manifest, PackageId};
use crate::util::docker::{
    get_container_ip, kill_container, pause_container, stop_container, unpause_container,
};
use crate::util::{ApplyRef, Container, NonDetachingJoinHandle, Version};
=======
use crate::procedure::{NoOutput, ProcedureName};
use crate::s9pk::manifest::Manifest;
use crate::status::MainStatus;
use crate::util::NonDetachingJoinHandle;
>>>>>>> d6eaf8d3
use crate::volume::Volume;
use crate::Error;

pub mod health;
mod manager_container;
mod manager_map;
pub mod manager_seed;
mod persistent_container;
mod start_stop;
mod transition_state;

pub use manager_map::ManagerMap;

use self::manager_container::{get_status, ManageContainer};
use self::manager_seed::ManagerSeed;

pub const HEALTH_CHECK_COOLDOWN_SECONDS: u64 = 15;
pub const HEALTH_CHECK_GRACE_PERIOD_SECONDS: u64 = 5;

type ManagerPersistentContainer = Arc<Option<PersistentContainer>>;
type BackupGuard = Arc<Mutex<BackupMountGuard<TmpMountGuard>>>;
pub enum BackupReturn {
    Error(Error),
    AlreadyRunning(PackageBackupReport),
    Ran {
        report: PackageBackupReport,
        res: Result<PackageBackupInfo, Error>,
    },
}

pub struct Gid {
    next_gid: (watch::Sender<u32>, watch::Receiver<u32>),
    main_gid: (
        watch::Sender<ProcessGroupId>,
        watch::Receiver<ProcessGroupId>,
    ),
}

impl Default for Gid {
    fn default() -> Self {
        Self {
            next_gid: watch::channel(1),
            main_gid: watch::channel(ProcessGroupId(1)),
        }
    }
}
impl Gid {
    pub fn new_gid(&self) -> ProcessGroupId {
        let mut previous = 0;
        self.next_gid.0.send_modify(|x| {
            previous = *x;
            *x = previous + 1;
        });
        ProcessGroupId(previous)
    }

    pub fn new_main_gid(&self) -> ProcessGroupId {
        let gid = self.new_gid();
        self.main_gid.0.send(gid).unwrap_or_default();
        gid
    }
}

/// This is the controller of the services. Here is where we can control a service with a start, stop, restart, etc.
#[derive(Clone)]
pub struct Manager {
    seed: Arc<ManagerSeed>,

    manage_container: Arc<manager_container::ManageContainer>,
    transition: Arc<watch::Sender<Arc<TransitionState>>>,
    persistent_container: ManagerPersistentContainer,

    pub gid: Arc<Gid>,
}
impl Manager {
    pub async fn new(ctx: RpcContext, manifest: Manifest) -> Result<Self, Error> {
        let seed = Arc::new(ManagerSeed {
            ctx,
            container_name: DockerProcedure::container_name(&manifest.id, None),
            manifest,
        });

        let persistent_container = Arc::new(PersistentContainer::init(&seed).await?);
        let manage_container = Arc::new(
            manager_container::ManageContainer::new(seed.clone(), persistent_container.clone())
                .await?,
        );
        let (transition, _) = watch::channel(Default::default());
        let transition = Arc::new(transition);
        Ok(Self {
            seed,
            manage_container,
            transition,
            persistent_container,
            gid: Default::default(),
        })
    }

    pub fn start(&self) {
        self._transition_abort();
        self.manage_container.to_desired(StartStop::Start);
    }
    pub fn stop(&self) {
        self._transition_abort();
        self.manage_container.to_desired(StartStop::Stop);
    }
    pub async fn restart(&self) {
        if self._is_transition_restart() {
            return;
        }
        self._transition_replace(self._transition_restart());
    }
    pub async fn configure(
        &self,
        configure_context: ConfigureContext,
    ) -> Result<BTreeMap<PackageId, TaggedDependencyError>, Error> {
        if self._is_transition_configure() {
            return Ok(configure_context.breakages);
        }
        let context = self.seed.ctx.clone();
        let id = self.seed.manifest.id.clone();

        let breakages = configure(context, id, configure_context).await?;
        self._transition_replace({
            let manage_container = self.manage_container.clone();
            let state_reverter = DesiredStateReverter::new(manage_container.clone());

            let transition = self.transition.clone();
            TransitionState::Configuring(
                tokio::spawn(async move {
                    manage_container.wait_for_desired(StartStop::Stop).await;

                    state_reverter.revert().await;
                    transition.send_replace(Default::default());
                })
                .into(),
            )
        });
        Ok(breakages)
    }
    pub async fn backup(&self, backup_guard: BackupGuard) -> BackupReturn {
        if self._is_transition_backup() {
            return BackupReturn::AlreadyRunning(PackageBackupReport {
                error: Some("Can't do backup because service is in a backing up state".to_owned()),
            });
        }
        let (transition_state, done) = self._transition_backup(backup_guard);
        self._transition_replace(transition_state);
        done.await
    }
    pub async fn exit(&self) {
        self._transition_abort();
        self.manage_container
            .wait_for_desired(StartStop::Stop)
            .await;
    }

    /// A special exit that is overridden the start state, should only be called in the shutdown, where we remove other containers
    async fn shutdown(&self) {
        self.manage_container.lock_state_forever(&self.seed).await;

        self.exit().await;
    }

    /// Used when we want to shutdown the service
    pub async fn signal(&self, signal: Signal) -> Result<(), Error> {
        let gid = self.gid.clone();
        send_signal(self, gid, signal).await
    }

    /// Used as a getter, but also used in procedure
    pub fn rpc_client(&self) -> Option<Arc<UnixRpcClient>> {
        (*self.persistent_container)
            .as_ref()
            .map(|x| x.rpc_client())
    }

    fn _transition_abort(&self) {
        if let Some(transition) = self
            .transition
            .send_replace(Default::default())
            .join_handle()
        {
            transition.abort();
        }
    }
    fn _transition_replace(&self, transition_state: TransitionState) {
        self.transition
            .send_replace(Arc::new(transition_state))
            .abort();
    }

    pub(super) fn perform_restart(&self) -> impl Future<Output = ()> + 'static {
        let manage_container = self.manage_container.clone();
        async move {
            let restart_override = manage_container.set_override(Some(MainStatus::Restarting));
            manage_container.wait_for_desired(StartStop::Stop).await;
            manage_container.wait_for_desired(StartStop::Start).await;
            drop(restart_override);
        }
    }
    fn _transition_restart(&self) -> TransitionState {
        let transition = self.transition.clone();
        let restart = self.perform_restart();
        TransitionState::Restarting(
            tokio::spawn(async move {
                restart.await;
                transition.send_replace(Default::default());
            })
            .into(),
        )
    }
    fn perform_backup(
        &self,
        backup_guard: BackupGuard,
    ) -> impl Future<Output = Result<Result<PackageBackupInfo, Error>, Error>> + 'static {
        let manage_container = self.manage_container.clone();
        let seed = self.seed.clone();
        async move {
            let state_reverter = DesiredStateReverter::new(manage_container.clone());
            let mut tx = seed.ctx.db.handle();
            let override_guard = manage_container
                .set_override(Some(get_status(&mut tx, &seed.manifest).await.backing_up()));
            manage_container.wait_for_desired(StartStop::Stop).await;
            let backup_guard = backup_guard.lock().await;
            let guard = backup_guard.mount_package_backup(&seed.manifest.id).await?;

            let res = seed
                .manifest
                .backup
                .create(
                    &seed.ctx,
                    &mut tx,
                    &seed.manifest.id,
                    &seed.manifest.title,
                    &seed.manifest.version,
                    &seed.manifest.interfaces,
                    &seed.manifest.volumes,
                )
                .await;
            guard.unmount().await?;
            drop(backup_guard);

            let return_value = res;
            state_reverter.revert().await;
            drop(override_guard);
            Ok::<_, Error>(return_value)
        }
    }
    fn _transition_backup(
        &self,
        backup_guard: BackupGuard,
    ) -> (TransitionState, BoxFuture<BackupReturn>) {
        let (send, done) = oneshot::channel();
        (
            TransitionState::BackingUp(
                tokio::spawn(
                    self.perform_backup(backup_guard)
                        .then(finish_up_backup_task(self.transition.clone(), send)),
                )
                .into(),
            ),
            done.map_err(|err| Error::new(eyre!("Oneshot error: {err:?}"), ErrorKind::Unknown))
                .map(flatten_backup_error)
                .boxed(),
        )
    }
    fn _is_transition_restart(&self) -> bool {
        let transition = self.transition.borrow();
        matches!(**transition, TransitionState::Restarting(_))
    }
    fn _is_transition_backup(&self) -> bool {
        let transition = self.transition.borrow();
        matches!(**transition, TransitionState::BackingUp(_))
    }
    fn _is_transition_configure(&self) -> bool {
        let transition = self.transition.borrow();
        matches!(**transition, TransitionState::Configuring(_))
    }
}

#[instrument(skip_all)]
async fn configure(
    ctx: RpcContext,
    id: PackageId,
    mut configure_context: ConfigureContext,
) -> Result<BTreeMap<PackageId, TaggedDependencyError>, Error> {
    let mut db = ctx.db.handle();
    let mut tx = db.begin().await?;
    let db = &mut tx;

    let receipts = ConfigReceipts::new(db).await?;
    let id = &id;
    let ctx = &ctx;
    let overrides = &mut configure_context.overrides;
    // fetch data from db
    let action = receipts
        .config_actions
        .get(db, id)
        .await?
        .ok_or_else(|| not_found!(id))?;
    let dependencies = receipts
        .dependencies
        .get(db, id)
        .await?
        .ok_or_else(|| not_found!(id))?;
    let volumes = receipts
        .volumes
        .get(db, id)
        .await?
        .ok_or_else(|| not_found!(id))?;
    let version = receipts
        .version
        .get(db, id)
        .await?
        .ok_or_else(|| not_found!(id))?;

    // get current config and current spec
    let ConfigRes {
        config: old_config,
        spec,
    } = action.get(ctx, id, &version, &volumes).await?;

    // determine new config to use
    let mut config = if let Some(config) = configure_context.config.or_else(|| old_config.clone()) {
        config
    } else {
        spec.gen(
            &mut rand::rngs::StdRng::from_entropy(),
            &configure_context.timeout,
        )?
    };

    let manifest = receipts
        .manifest
        .get(db, id)
        .await?
        .ok_or_else(|| not_found!(id))?;

    spec.validate(&manifest)?;
    spec.matches(&config)?; // check that new config matches spec
    spec.update(
        ctx,
        db,
        &manifest,
        overrides,
        &mut config,
        &receipts.config_receipts,
    )
    .await?; // dereference pointers in the new config

    // create backreferences to pointers
    let mut sys = receipts
        .system_pointers
        .get(db, id)
        .await?
        .ok_or_else(|| not_found!(id))?;
    sys.truncate(0);
    let mut current_dependencies: CurrentDependencies = CurrentDependencies(
        dependencies
            .0
            .iter()
            .filter_map(|(id, info)| {
                if info.requirement.required() {
                    Some((id.clone(), CurrentDependencyInfo::default()))
                } else {
                    None
                }
            })
            .collect(),
    );
    for ptr in spec.pointers(&config)? {
        match ptr {
            ValueSpecPointer::Package(pkg_ptr) => {
                if let Some(current_dependency) =
                    current_dependencies.0.get_mut(pkg_ptr.package_id())
                {
                    current_dependency.pointers.push(pkg_ptr);
                } else {
                    current_dependencies.0.insert(
                        pkg_ptr.package_id().to_owned(),
                        CurrentDependencyInfo {
                            pointers: vec![pkg_ptr],
                            health_checks: BTreeSet::new(),
                        },
                    );
                }
            }
            ValueSpecPointer::System(s) => sys.push(s),
        }
    }
    receipts.system_pointers.set(db, sys, id).await?;

    if !configure_context.dry_run {
        // run config action
        let res = action
            .set(ctx, id, &version, &dependencies, &volumes, &config)
            .await?;

        // track dependencies with no pointers
        for (package_id, health_checks) in res.depends_on.into_iter() {
            if let Some(current_dependency) = current_dependencies.0.get_mut(&package_id) {
                current_dependency.health_checks.extend(health_checks);
            } else {
                current_dependencies.0.insert(
                    package_id,
                    CurrentDependencyInfo {
                        pointers: Vec::new(),
                        health_checks,
                    },
                );
            }
        }

        // track dependency health checks
        current_dependencies = current_dependencies.map(|x| {
            x.into_iter()
                .filter(|(dep_id, _)| {
                    if dep_id != id && !manifest.dependencies.0.contains_key(dep_id) {
                        tracing::warn!("Illegal dependency specified: {}", dep_id);
                        false
                    } else {
                        true
                    }
                })
                .collect()
        });
    }

    // update dependencies
    let prev_current_dependencies = receipts
        .current_dependencies
        .get(db, id)
        .await?
        .unwrap_or_default();
    remove_from_current_dependents_lists(
        db,
        id,
        &prev_current_dependencies,
        &receipts.current_dependents,
    )
    .await?; // remove previous
    add_dependent_to_current_dependents_lists(
        db,
        id,
        &current_dependencies,
        &receipts.current_dependents,
    )
    .await?; // add new
    current_dependencies.0.remove(id);
    receipts
        .current_dependencies
        .set(db, current_dependencies.clone(), id)
        .await?;

    let errs = receipts
        .dependency_errors
        .get(db, id)
        .await?
        .ok_or_else(|| not_found!(id))?;
    tracing::warn!("Dependency Errors: {:?}", errs);
    let errs = DependencyErrors::init(
        ctx,
        db,
        &manifest,
        &current_dependencies,
        &receipts.dependency_receipt.try_heal,
    )
    .await?;
    receipts.dependency_errors.set(db, errs, id).await?;

    // cache current config for dependents
    configure_context
        .overrides
        .insert(id.clone(), config.clone());

    // handle dependents
    let dependents = receipts
        .current_dependents
        .get(db, id)
        .await?
        .ok_or_else(|| not_found!(id))?;
    for (dependent, _dep_info) in dependents.0.iter().filter(|(dep_id, _)| dep_id != &id) {
        let dependent_container = receipts.docker_containers.get(db, dependent).await?;
        let dependent_container = &dependent_container;
        // check if config passes dependent check
        if let Some(cfg) = receipts
            .manifest_dependencies_config
            .get(db, (dependent, id))
            .await?
        {
            let manifest = receipts
                .manifest
                .get(db, dependent)
                .await?
                .ok_or_else(|| not_found!(id))?;
            if let Err(error) = cfg
                .check(
                    ctx,
                    dependent_container,
                    dependent,
                    &manifest.version,
                    &manifest.volumes,
                    id,
                    &config,
                )
                .await?
            {
                let dep_err = DependencyError::ConfigUnsatisfied { error };
                break_transitive(
                    db,
                    dependent,
                    id,
                    dep_err,
                    &mut configure_context.breakages,
                    &receipts.break_transitive_receipts,
                )
                .await?;
            }

            heal_all_dependents_transitive(ctx, db, id, &receipts.dependency_receipt).await?;
        }
    }

    receipts.configured.set(db, true, id).await?;

    if configure_context.dry_run {
        tx.abort().await?;
    } else {
        tx.commit().await?;
    }

    Ok(configure_context.breakages)
}

struct DesiredStateReverter {
    manage_container: Option<Arc<ManageContainer>>,
    starting_state: StartStop,
}
impl DesiredStateReverter {
    fn new(manage_container: Arc<ManageContainer>) -> Self {
        let starting_state = *manage_container.desired_state().borrow();
        let manage_container = Some(manage_container);
        Self {
            starting_state,
            manage_container,
        }
    }
    async fn revert(mut self) {
        if let Some(mut current_state) = self._revert() {
            while *current_state.borrow() != self.starting_state {
                current_state.changed().await.unwrap();
            }
        }
    }
    fn _revert(&mut self) -> Option<watch::Receiver<StartStop>> {
        if let Some(manage_container) = self.manage_container.take() {
            manage_container.to_desired(self.starting_state);

            return Some(manage_container.desired_state());
        }
        None
    }
}
impl Drop for DesiredStateReverter {
    fn drop(&mut self) {
        self._revert();
    }
}

type BackupDoneSender = oneshot::Sender<Result<PackageBackupInfo, Error>>;

fn finish_up_backup_task(
    transition: Arc<Sender<Arc<TransitionState>>>,
    send: BackupDoneSender,
) -> impl FnOnce(Result<Result<PackageBackupInfo, Error>, Error>) -> BoxFuture<'static, ()> {
    move |result| {
        async move {
            transition.send_replace(Default::default());
            send.send(match result {
                Ok(a) => a,
                Err(e) => Err(e),
            })
            .unwrap_or_default();
        }
        .boxed()
    }
}

fn response_to_report(response: &Result<PackageBackupInfo, Error>) -> PackageBackupReport {
    PackageBackupReport {
        error: response.as_ref().err().map(|e| e.to_string()),
    }
}
fn flatten_backup_error(input: Result<Result<PackageBackupInfo, Error>, Error>) -> BackupReturn {
    match input {
        Ok(a) => BackupReturn::Ran {
            report: response_to_report(&a),
            res: a,
        },
        Err(err) => BackupReturn::Error(err),
    }
}

#[derive(Debug, Clone, Copy, PartialEq, Eq, PartialOrd, Ord, Hash)]
pub enum Status {
    Starting,
    Running,
    Stopped,
    Paused,
    Shutdown,
}

#[derive(Debug, Clone, Copy)]
pub enum OnStop {
    Restart,
    Sleep,
    Exit,
}

type RunMainResult = Result<Result<NoOutput, (i32, String)>, Error>;

#[instrument(skip_all)]
async fn run_main(
    seed: Arc<ManagerSeed>,
    persistent_container: ManagerPersistentContainer,
    started: Arc<impl Fn()>,
) -> RunMainResult {
    let mut runtime = NonDetachingJoinHandle::from(tokio::spawn(start_up_image(seed.clone())));
    let ip = match persistent_container.is_some() {
        false => Some(match get_running_ip(&seed, &mut runtime).await {
            GetRunningIp::Ip(x) => x,
            GetRunningIp::Error(e) => return Err(e),
            GetRunningIp::EarlyExit(x) => return Ok(x),
        }),
        true => None,
    };

    let svc = if let Some(ip) = ip {
        let net = add_network_for_main(&seed, ip).await?;
        started();
        Some(net)
    } else {
        None
    };

    let health = main_health_check_daemon(seed.clone());
    let res = tokio::select! {
        a = runtime => a.map_err(|_| Error::new(eyre!("Manager runtime panicked!"), crate::ErrorKind::Docker)).and_then(|a| a),
        _ = health => Err(Error::new(eyre!("Health check daemon exited!"), crate::ErrorKind::Unknown))
    };
    if let Some(svc) = svc {
        remove_network_for_main(svc).await?;
    }
    res
}

/// We want to start up the manifest, but in this case we want to know that we have generated the certificates.
/// Note for _generated_certificate: Needed to know that before we start the state we have generated the certificate
async fn start_up_image(seed: Arc<ManagerSeed>) -> Result<Result<NoOutput, (i32, String)>, Error> {
    seed.manifest
        .main
        .execute::<(), NoOutput>(
            &seed.ctx,
            &seed.manifest.id,
            &seed.manifest.version,
            ProcedureName::Main,
            &seed.manifest.volumes,
            None,
            None,
        )
        .await
}

<<<<<<< HEAD
impl Manager {
    #[instrument(skip_all)]
    async fn create(ctx: RpcContext, manifest: Manifest) -> Result<Self, Error> {
        let (on_stop, recv) = channel(OnStop::Sleep);
        let seed = Arc::new(ManagerSeed {
            ctx,
            container_name: DockerProcedure::container_name(&manifest.id, None),
            manifest,
        });
        let persistent_container = PersistentContainer::init(&seed).await?;
        let shared = Arc::new(ManagerSharedState {
            seed,
            persistent_container,
            status: channel(Status::Stopped),
            killer: Notify::new(),
            on_stop,
            synchronized: Notify::new(),
            synchronize_now: Notify::new(),
            commit_health_check_results: AtomicBool::new(true),
            next_gid: AtomicU32::new(1),
            main_gid: channel(ProcessGroupId(0)),
        });
        shared.synchronize_now.notify_one();
        let thread_shared = shared.clone();
        let thread = NonDetachingJoinHandle::from(tokio::spawn(async move {
            tokio::select! {
                _ = manager_thread_loop(recv, &thread_shared) => (),
                _ = synchronizer(&*thread_shared) => (),
            }
        }));
        Ok(Manager {
            shared,
            thread: Container::new(Some(thread)),
        })
    }

    pub async fn signal(&self, signal: Signal) -> Result<(), Error> {
        send_signal(&self.shared, signal).await
    }

    #[instrument(skip_all)]
    async fn exit(&self) -> Result<(), Error> {
        self.shared
            .commit_health_check_results
            .store(false, Ordering::SeqCst);
        let _ = self.shared.on_stop.send(OnStop::Exit);

        match stop_container(
            &self.shared.seed.container_name,
            sigterm_timeout(&self.shared.seed.manifest),
            Some(Signal::SIGTERM),
        )
        .await
        {
            Err(e) if e.kind == ErrorKind::NotFound => (), // Already stopped
            a => a?,
        };
        self.shared.killer.notify_waiters();

        if let Some(thread) = self.thread.take().await {
            thread.await.map_err(|e| {
                Error::new(
                    eyre!("Manager thread panicked: {}", e),
                    crate::ErrorKind::Docker,
                )
            })?;
        }
        Ok(())
    }
    /// this will depend on locks to main status. if you hold any locks when calling this function that conflict, this will deadlock
    pub async fn synchronize(&self) {
        self.shared.synchronize_now.notify_waiters();
        self.shared.synchronized.notified().await
    }

    pub fn new_gid(&self) -> ProcessGroupId {
        ProcessGroupId(
            self.shared
                .next_gid
                .fetch_add(1, std::sync::atomic::Ordering::SeqCst),
        )
    }

    pub fn new_main_gid(&self) -> ProcessGroupId {
        let gid = self.new_gid();
        self.shared.main_gid.0.send_modify(|x| *x = gid);
        gid
    }

    pub fn rpc_client(&self) -> Option<Arc<UnixRpcClient>> {
        self.shared
            .persistent_container
            .as_ref()
            .map(|c| c.rpc_client.borrow().clone())
    }
}

async fn manager_thread_loop(mut recv: Receiver<OnStop>, thread_shared: &Arc<ManagerSharedState>) {
    loop {
        fn handle_stop_action<'a>(
            recv: &'a mut Receiver<OnStop>,
        ) -> (
            OnStop,
            Option<impl Future<Output = Result<(), RecvError>> + 'a>,
        ) {
            let val = *recv.borrow_and_update();
            match val {
                OnStop::Sleep => (OnStop::Sleep, Some(recv.changed())),
                a => (a, None),
            }
        }
        let (stop_action, fut) = handle_stop_action(&mut recv);
        match stop_action {
            OnStop::Sleep => {
                if let Some(fut) = fut {
                    let _ = thread_shared.status.0.send(Status::Stopped);
                    fut.await.unwrap();
                    continue;
                }
            }
            OnStop::Exit => {
                let _ = thread_shared.status.0.send(Status::Shutdown);
                break;
            }
            OnStop::Restart => {
                let _ = thread_shared.status.0.send(Status::Running);
            }
        }
        match run_main(thread_shared).await {
            Ok(Ok(NoOutput)) => (), // restart
            Ok(Err(e)) => {
                #[cfg(feature = "unstable")]
                {
                    use crate::notifications::NotificationLevel;
                    use crate::status::MainStatus;
                    let mut db = thread_shared.seed.ctx.db.handle();
                    let started = crate::db::DatabaseModel::new()
                        .package_data()
                        .idx_model(&thread_shared.seed.manifest.id)
                        .and_then(|pde| pde.installed())
                        .map::<_, MainStatus>(|i| i.status().main())
                        .get(&mut db, false)
                        .await;
                    match started.as_deref() {
                        Ok(Some(MainStatus::Running { .. })) => {
                            let res = thread_shared.seed.ctx.notification_manager
                                .notify(
                                    &mut db,
                                    Some(thread_shared.seed.manifest.id.clone()),
                                    NotificationLevel::Warning,
                                    String::from("Service Crashed"),
                                    format!("The service {} has crashed with the following exit code: {}\nDetails: {}", thread_shared.seed.manifest.id.clone(), e.0, e.1),
                                    (),
                                    Some(3600) // 1 hour
                                )
                                .await;
                            if let Err(e) = res {
                                tracing::error!("Failed to issue notification: {}", e);
                                tracing::debug!("{:?}", e);
                            }
                        }
                        _ => {
                            tracing::error!("service just started. not issuing crash notification")
                        }
                    }
                }
                tracing::error!("service crashed: {}: {}", e.0, e.1);
                tokio::time::sleep(Duration::from_secs(15)).await;
            }
            Err(e) => {
                tracing::error!("failed to start service: {}", e);
                tracing::debug!("{:?}", e);
            }
        }
    }
}

pub struct PersistentContainer {
    _running_docker: NonDetachingJoinHandle<()>,
    rpc_client: Receiver<Arc<UnixRpcClient>>,
}

impl PersistentContainer {
    #[instrument(skip_all)]
    async fn init(seed: &Arc<ManagerSeed>) -> Result<Option<Self>, Error> {
        Ok(if let Some(containers) = &seed.manifest.containers {
            let (running_docker, rpc_client) =
                spawn_persistent_container(seed.clone(), containers.main.clone()).await?;
            Some(Self {
                _running_docker: running_docker,
                rpc_client,
            })
        } else {
            None
        })
    }
}

async fn spawn_persistent_container(
    seed: Arc<ManagerSeed>,
    container: DockerContainer,
) -> Result<(NonDetachingJoinHandle<()>, Receiver<Arc<UnixRpcClient>>), Error> {
    let (send_inserter, inserter) = oneshot::channel();
    Ok((
        tokio::task::spawn(async move {
            let mut inserter_send: Option<Sender<Arc<UnixRpcClient>>> = None;
            let mut send_inserter: Option<oneshot::Sender<Receiver<Arc<UnixRpcClient>>>> = Some(send_inserter);
            loop {
                if let Err(e) = async {
                    let (mut runtime, inserter) =
                        long_running_docker(&seed, &container).await?;

                    let ip = match get_long_running_ip(&*seed, &mut runtime).await {
                        GetRunningIp::Ip(x) => x,
                        GetRunningIp::Error(e) => return Err(e),
                        GetRunningIp::EarlyExit(e) => {
                            tracing::error!("Early Exit");
                            tracing::debug!("{:?}", e);
                            return Ok(());
                        }
                    };
                    let svc = add_network_for_main(&*seed, ip).await?;

                    if let Some(inserter_send) = inserter_send.as_mut() {
                        let _ = inserter_send.send(Arc::new(inserter));
                    } else {
                        let (s, r) = channel(Arc::new(inserter));
                        inserter_send = Some(s);
                        if let Some(send_inserter) = send_inserter.take() {
                            let _ = send_inserter.send(r);
                        }
                    }

                    let res = tokio::select! {
                        a = runtime.running_output => a.map_err(|_| Error::new(eyre!("Manager runtime panicked!"), crate::ErrorKind::Docker)).map(|_| ()),
                    };

                    remove_network_for_main(svc).await?;

                    res
                }.await {
                    tracing::error!("Error in persistent container: {}", e);
                    tracing::debug!("{:?}", e);
                } else {
                    break;
                }
                tokio::time::sleep(Duration::from_millis(200)).await;
            }
        })
        .into(),
        inserter.await.map_err(|_| Error::new(eyre!("Container handle dropped before inserter sent"), crate::ErrorKind::Unknown))?,
    ))
}

=======
>>>>>>> d6eaf8d3
async fn long_running_docker(
    seed: &ManagerSeed,
    container: &DockerContainer,
) -> Result<(LongRunning, UnixRpcClient), Error> {
    container
        .long_running_execute(
            &seed.ctx,
            &seed.manifest.id,
            &seed.manifest.version,
            &seed.manifest.volumes,
        )
        .await
}

enum GetRunningIp {
    Ip(Ipv4Addr),
    Error(Error),
    EarlyExit(Result<NoOutput, (i32, String)>),
}

async fn get_long_running_ip(seed: &ManagerSeed, runtime: &mut LongRunning) -> GetRunningIp {
    loop {
        match container_inspect(seed).await {
            Ok(res) => {
                match res
                    .network_settings
                    .and_then(|ns| ns.networks)
                    .and_then(|mut n| n.remove("start9"))
                    .and_then(|es| es.ip_address)
                    .filter(|ip| !ip.is_empty())
                    .map(|ip| ip.parse())
                    .transpose()
                {
                    Ok(Some(ip_addr)) => return GetRunningIp::Ip(ip_addr),
                    Ok(None) => (),
                    Err(e) => return GetRunningIp::Error(e.into()),
                }
            }
            Err(bollard::errors::Error::DockerResponseServerError {
                status_code: 404, // NOT FOUND
                ..
            }) => (),
            Err(e) => return GetRunningIp::Error(e.into()),
        }
        if let Poll::Ready(res) = futures::poll!(&mut runtime.running_output) {
            match res {
                Ok(_) => return GetRunningIp::EarlyExit(Ok(NoOutput)),
                Err(_e) => {
                    return GetRunningIp::Error(Error::new(
                        eyre!("Manager runtime panicked!"),
                        crate::ErrorKind::Docker,
                    ))
                }
            }
        }
    }
}

#[instrument(skip(seed))]
async fn container_inspect(
    seed: &ManagerSeed,
) -> Result<bollard::models::ContainerInspectResponse, bollard::errors::Error> {
    seed.ctx
        .docker
        .inspect_container(&seed.container_name, None)
        .await
}

#[instrument(skip(seed))]
async fn add_network_for_main(
    seed: &ManagerSeed,
    ip: std::net::Ipv4Addr,
) -> Result<NetService, Error> {
    let mut svc = seed
        .ctx
        .net_controller
        .create_service(seed.manifest.id.clone(), ip)
        .await?;
    // DEPRECATED
    let mut secrets = seed.ctx.secret_store.acquire().await?;
    let mut tx = secrets.begin().await?;
    for (id, interface) in &seed.manifest.interfaces.0 {
        for (external, internal) in interface.lan_config.iter().flatten() {
            svc.add_lan(
                &mut tx,
                id.clone(),
                external.0,
                internal.internal,
                Err(AlpnInfo::Specified(vec![])),
            )
            .await?;
        }
        for (external, internal) in interface.tor_config.iter().flat_map(|t| &t.port_mapping) {
            svc.add_tor(&mut tx, id.clone(), external.0, internal.0)
                .await?;
        }
    }
    for volume in seed.manifest.volumes.values() {
        if let Volume::Certificate { interface_id } = volume {
            svc.export_cert(&mut tx, interface_id, ip.into()).await?;
        }
    }
    tx.commit().await?;
    Ok(svc)
}

#[instrument(skip(svc))]
async fn remove_network_for_main(svc: NetService) -> Result<(), Error> {
    svc.remove_all().await
}

async fn main_health_check_daemon(seed: Arc<ManagerSeed>) {
    tokio::time::sleep(Duration::from_secs(HEALTH_CHECK_GRACE_PERIOD_SECONDS)).await;
    loop {
        let mut db = seed.ctx.db.handle();
        if let Err(e) = health::check(&seed.ctx, &mut db, &seed.manifest.id).await {
            tracing::error!(
                "Failed to run health check for {}: {}",
                &seed.manifest.id,
                e
            );
            tracing::debug!("{:?}", e);
        }
        tokio::time::sleep(Duration::from_secs(HEALTH_CHECK_COOLDOWN_SECONDS)).await;
    }
}

type RuntimeOfCommand = NonDetachingJoinHandle<Result<Result<NoOutput, (i32, String)>, Error>>;

#[instrument(skip(seed, runtime))]
async fn get_running_ip(seed: &ManagerSeed, mut runtime: &mut RuntimeOfCommand) -> GetRunningIp {
    loop {
<<<<<<< HEAD
        match get_container_ip(&state.seed.container_name).await {
            Ok(Some(ip_addr)) => return GetRunningIp::Ip(ip_addr),
            Ok(None) => (),
=======
        match container_inspect(seed).await {
            Ok(res) => {
                match res
                    .network_settings
                    .and_then(|ns| ns.networks)
                    .and_then(|mut n| n.remove("start9"))
                    .and_then(|es| es.ip_address)
                    .filter(|ip| !ip.is_empty())
                    .map(|ip| ip.parse())
                    .transpose()
                {
                    Ok(Some(ip_addr)) => return GetRunningIp::Ip(ip_addr),
                    Ok(None) => (),
                    Err(e) => return GetRunningIp::Error(e.into()),
                }
            }
            Err(bollard::errors::Error::DockerResponseServerError {
                status_code: 404, // NOT FOUND
                ..
            }) => (),
>>>>>>> d6eaf8d3
            Err(e) => return GetRunningIp::Error(e.into()),
        }
        if let Poll::Ready(res) = futures::poll!(&mut runtime) {
            match res {
                Ok(Ok(response)) => return GetRunningIp::EarlyExit(response),
                Err(e) => {
                    return GetRunningIp::Error(Error::new(
                        match e.try_into_panic() {
                            Ok(e) => {
                                eyre!(
                                    "Manager runtime panicked: {}",
                                    e.downcast_ref::<&'static str>().unwrap_or(&"UNKNOWN")
                                )
                            }
                            _ => eyre!("Manager runtime cancelled!"),
                        },
                        crate::ErrorKind::Docker,
                    ))
                }
                Ok(Err(e)) => {
                    return GetRunningIp::Error(Error::new(
                        eyre!("Manager runtime returned error: {}", e),
                        crate::ErrorKind::Docker,
                    ))
                }
            }
        }
    }
}

<<<<<<< HEAD
async fn get_long_running_ip(seed: &ManagerSeed, runtime: &mut LongRunning) -> GetRunningIp {
    loop {
        match get_container_ip(&seed.container_name).await {
            Ok(Some(ip_addr)) => return GetRunningIp::Ip(ip_addr),
            Ok(None) => (),
            Err(e) => return GetRunningIp::Error(e.into()),
        }
        if let Poll::Ready(res) = futures::poll!(&mut runtime.running_output) {
            match res {
                Ok(_) => return GetRunningIp::EarlyExit(Ok(NoOutput)),
                Err(_e) => {
                    return GetRunningIp::Error(Error::new(
                        eyre!("Manager runtime panicked!"),
                        crate::ErrorKind::Docker,
                    ))
                }
            }
        }
    }
}

async fn wait_for_status(shared: &ManagerSharedState, status: Status) {
    let mut recv = shared.status.0.subscribe();
    while {
        let s = *recv.borrow();
        s != status
    } {
        if recv.changed().await.is_ok() {
            break;
        }
    }
}

fn sigterm_timeout(manifest: &Manifest) -> Option<Duration> {
    if let PackageProcedure::Docker(d) = &manifest.main {
        d.sigterm_timeout.map(|d| *d)
    } else if let Some(c) = &manifest.containers {
        c.main.sigterm_timeout.map(|d| *d)
    } else {
        None
    }
}

#[instrument(skip_all)]
async fn stop(shared: &ManagerSharedState) -> Result<(), Error> {
    shared
        .commit_health_check_results
        .store(false, Ordering::SeqCst);
    shared.on_stop.send_modify(|status| {
        if matches!(*status, OnStop::Restart) {
            *status = OnStop::Sleep;
        }
    });
    if *shared.status.1.borrow() == Status::Paused {
        resume(shared).await?;
    }
    send_signal(shared, Signal::SIGTERM).await?;
    let _ = tokio::time::timeout(
        sigterm_timeout(&shared.seed.manifest).unwrap_or(Duration::from_secs(30)),
        wait_for_status(shared, Status::Stopped),
    )
    .await;
    shared.killer.notify_waiters();

    Ok(())
}

#[instrument(skip_all)]
async fn start(shared: &ManagerSharedState) -> Result<(), Error> {
    shared.on_stop.send_modify(|status| {
        if matches!(*status, OnStop::Sleep) {
            *status = OnStop::Restart;
        }
    });
    let _ = shared.status.0.send_modify(|x| {
        if *x != Status::Running {
            *x = Status::Starting
        }
    });
    Ok(())
}

#[instrument(skip_all)]
async fn pause(shared: &ManagerSharedState) -> Result<(), Error> {
    pause_container(&shared.seed.container_name).await?;
    let _ = shared.status.0.send(Status::Paused);
    Ok(())
}

#[instrument(skip_all)]
async fn resume(shared: &ManagerSharedState) -> Result<(), Error> {
    unpause_container(&shared.seed.container_name).await?;
    let _ = shared.status.0.send(Status::Running);
    Ok(())
}

async fn send_signal(shared: &ManagerSharedState, signal: Signal) -> Result<(), Error> {
=======
async fn send_signal(manager: &Manager, gid: Arc<Gid>, signal: Signal) -> Result<(), Error> {
>>>>>>> d6eaf8d3
    // stop health checks from committing their results
    // shared
    //     .commit_health_check_results
    //     .store(false, Ordering::SeqCst);

    if let Some(rpc_client) = manager.rpc_client() {
        let main_gid = *gid.main_gid.0.borrow();
        let next_gid = gid.new_gid();
        #[cfg(feature = "js_engine")]
        if let Err(e) = crate::procedure::js_scripts::JsProcedure::default()
            .execute::<_, NoOutput>(
                &manager.seed.ctx.datadir,
                &manager.seed.manifest.id,
                &manager.seed.manifest.version,
                ProcedureName::Signal,
<<<<<<< HEAD
                &shared.seed.manifest.volumes,
                Some(SignalGroupParams {
                    gid: shared.main_gid.1.apply_ref(|g| *g.borrow()),
=======
                &manager.seed.manifest.volumes,
                Some(embassy_container_init::SignalGroupParams {
                    gid: main_gid,
>>>>>>> d6eaf8d3
                    signal: signal as u32,
                }),
                None, // TODO
                next_gid,
                Some(rpc_client),
            )
            .await?
        {
            tracing::error!("Failed to send js signal: {}", e.1);
            tracing::debug!("{:?}", e);
        }
    } else {
        // send signal to container
<<<<<<< HEAD
        kill_container(&shared.seed.container_name, Some(signal))
=======
        manager
            .seed
            .ctx
            .docker
            .kill_container(
                &manager.seed.container_name,
                Some(bollard::container::KillContainerOptions {
                    signal: signal.to_string(),
                }),
            )
>>>>>>> d6eaf8d3
            .await
            .or_else(|e| {
                if e.kind == ErrorKind::NotFound {
                    Ok(())
                } else {
                    Err(e)
                }
            })?;
    }

    Ok(())
}<|MERGE_RESOLUTION|>--- conflicted
+++ resolved
@@ -9,11 +9,7 @@
 use futures::future::BoxFuture;
 use futures::{Future, FutureExt, TryFutureExt};
 use helpers::UnixRpcClient;
-<<<<<<< HEAD
-use models::ErrorKind;
-=======
 use models::{ErrorKind, PackageId};
->>>>>>> d6eaf8d3
 use nix::sys::signal::Signal;
 use patch_db::DbHandle;
 use persistent_container::PersistentContainer;
@@ -45,21 +41,11 @@
 use crate::net::net_controller::NetService;
 use crate::net::vhost::AlpnInfo;
 use crate::procedure::docker::{DockerContainer, DockerProcedure, LongRunning};
-<<<<<<< HEAD
-#[cfg(feature = "js_engine")]
-use crate::procedure::js_scripts::JsProcedure;
-use crate::procedure::{NoOutput, PackageProcedure, ProcedureName};
-use crate::s9pk::manifest::{Manifest, PackageId};
-use crate::util::docker::{
-    get_container_ip, kill_container, pause_container, stop_container, unpause_container,
-};
-use crate::util::{ApplyRef, Container, NonDetachingJoinHandle, Version};
-=======
 use crate::procedure::{NoOutput, ProcedureName};
 use crate::s9pk::manifest::Manifest;
 use crate::status::MainStatus;
+use crate::util::docker::{get_container_ip, kill_container};
 use crate::util::NonDetachingJoinHandle;
->>>>>>> d6eaf8d3
 use crate::volume::Volume;
 use crate::Error;
 
@@ -243,7 +229,7 @@
             .send_replace(Default::default())
             .join_handle()
         {
-            transition.abort();
+            (&**transition).abort();
         }
     }
     fn _transition_replace(&self, transition_state: TransitionState) {
@@ -734,263 +720,6 @@
         .await
 }
 
-<<<<<<< HEAD
-impl Manager {
-    #[instrument(skip_all)]
-    async fn create(ctx: RpcContext, manifest: Manifest) -> Result<Self, Error> {
-        let (on_stop, recv) = channel(OnStop::Sleep);
-        let seed = Arc::new(ManagerSeed {
-            ctx,
-            container_name: DockerProcedure::container_name(&manifest.id, None),
-            manifest,
-        });
-        let persistent_container = PersistentContainer::init(&seed).await?;
-        let shared = Arc::new(ManagerSharedState {
-            seed,
-            persistent_container,
-            status: channel(Status::Stopped),
-            killer: Notify::new(),
-            on_stop,
-            synchronized: Notify::new(),
-            synchronize_now: Notify::new(),
-            commit_health_check_results: AtomicBool::new(true),
-            next_gid: AtomicU32::new(1),
-            main_gid: channel(ProcessGroupId(0)),
-        });
-        shared.synchronize_now.notify_one();
-        let thread_shared = shared.clone();
-        let thread = NonDetachingJoinHandle::from(tokio::spawn(async move {
-            tokio::select! {
-                _ = manager_thread_loop(recv, &thread_shared) => (),
-                _ = synchronizer(&*thread_shared) => (),
-            }
-        }));
-        Ok(Manager {
-            shared,
-            thread: Container::new(Some(thread)),
-        })
-    }
-
-    pub async fn signal(&self, signal: Signal) -> Result<(), Error> {
-        send_signal(&self.shared, signal).await
-    }
-
-    #[instrument(skip_all)]
-    async fn exit(&self) -> Result<(), Error> {
-        self.shared
-            .commit_health_check_results
-            .store(false, Ordering::SeqCst);
-        let _ = self.shared.on_stop.send(OnStop::Exit);
-
-        match stop_container(
-            &self.shared.seed.container_name,
-            sigterm_timeout(&self.shared.seed.manifest),
-            Some(Signal::SIGTERM),
-        )
-        .await
-        {
-            Err(e) if e.kind == ErrorKind::NotFound => (), // Already stopped
-            a => a?,
-        };
-        self.shared.killer.notify_waiters();
-
-        if let Some(thread) = self.thread.take().await {
-            thread.await.map_err(|e| {
-                Error::new(
-                    eyre!("Manager thread panicked: {}", e),
-                    crate::ErrorKind::Docker,
-                )
-            })?;
-        }
-        Ok(())
-    }
-    /// this will depend on locks to main status. if you hold any locks when calling this function that conflict, this will deadlock
-    pub async fn synchronize(&self) {
-        self.shared.synchronize_now.notify_waiters();
-        self.shared.synchronized.notified().await
-    }
-
-    pub fn new_gid(&self) -> ProcessGroupId {
-        ProcessGroupId(
-            self.shared
-                .next_gid
-                .fetch_add(1, std::sync::atomic::Ordering::SeqCst),
-        )
-    }
-
-    pub fn new_main_gid(&self) -> ProcessGroupId {
-        let gid = self.new_gid();
-        self.shared.main_gid.0.send_modify(|x| *x = gid);
-        gid
-    }
-
-    pub fn rpc_client(&self) -> Option<Arc<UnixRpcClient>> {
-        self.shared
-            .persistent_container
-            .as_ref()
-            .map(|c| c.rpc_client.borrow().clone())
-    }
-}
-
-async fn manager_thread_loop(mut recv: Receiver<OnStop>, thread_shared: &Arc<ManagerSharedState>) {
-    loop {
-        fn handle_stop_action<'a>(
-            recv: &'a mut Receiver<OnStop>,
-        ) -> (
-            OnStop,
-            Option<impl Future<Output = Result<(), RecvError>> + 'a>,
-        ) {
-            let val = *recv.borrow_and_update();
-            match val {
-                OnStop::Sleep => (OnStop::Sleep, Some(recv.changed())),
-                a => (a, None),
-            }
-        }
-        let (stop_action, fut) = handle_stop_action(&mut recv);
-        match stop_action {
-            OnStop::Sleep => {
-                if let Some(fut) = fut {
-                    let _ = thread_shared.status.0.send(Status::Stopped);
-                    fut.await.unwrap();
-                    continue;
-                }
-            }
-            OnStop::Exit => {
-                let _ = thread_shared.status.0.send(Status::Shutdown);
-                break;
-            }
-            OnStop::Restart => {
-                let _ = thread_shared.status.0.send(Status::Running);
-            }
-        }
-        match run_main(thread_shared).await {
-            Ok(Ok(NoOutput)) => (), // restart
-            Ok(Err(e)) => {
-                #[cfg(feature = "unstable")]
-                {
-                    use crate::notifications::NotificationLevel;
-                    use crate::status::MainStatus;
-                    let mut db = thread_shared.seed.ctx.db.handle();
-                    let started = crate::db::DatabaseModel::new()
-                        .package_data()
-                        .idx_model(&thread_shared.seed.manifest.id)
-                        .and_then(|pde| pde.installed())
-                        .map::<_, MainStatus>(|i| i.status().main())
-                        .get(&mut db, false)
-                        .await;
-                    match started.as_deref() {
-                        Ok(Some(MainStatus::Running { .. })) => {
-                            let res = thread_shared.seed.ctx.notification_manager
-                                .notify(
-                                    &mut db,
-                                    Some(thread_shared.seed.manifest.id.clone()),
-                                    NotificationLevel::Warning,
-                                    String::from("Service Crashed"),
-                                    format!("The service {} has crashed with the following exit code: {}\nDetails: {}", thread_shared.seed.manifest.id.clone(), e.0, e.1),
-                                    (),
-                                    Some(3600) // 1 hour
-                                )
-                                .await;
-                            if let Err(e) = res {
-                                tracing::error!("Failed to issue notification: {}", e);
-                                tracing::debug!("{:?}", e);
-                            }
-                        }
-                        _ => {
-                            tracing::error!("service just started. not issuing crash notification")
-                        }
-                    }
-                }
-                tracing::error!("service crashed: {}: {}", e.0, e.1);
-                tokio::time::sleep(Duration::from_secs(15)).await;
-            }
-            Err(e) => {
-                tracing::error!("failed to start service: {}", e);
-                tracing::debug!("{:?}", e);
-            }
-        }
-    }
-}
-
-pub struct PersistentContainer {
-    _running_docker: NonDetachingJoinHandle<()>,
-    rpc_client: Receiver<Arc<UnixRpcClient>>,
-}
-
-impl PersistentContainer {
-    #[instrument(skip_all)]
-    async fn init(seed: &Arc<ManagerSeed>) -> Result<Option<Self>, Error> {
-        Ok(if let Some(containers) = &seed.manifest.containers {
-            let (running_docker, rpc_client) =
-                spawn_persistent_container(seed.clone(), containers.main.clone()).await?;
-            Some(Self {
-                _running_docker: running_docker,
-                rpc_client,
-            })
-        } else {
-            None
-        })
-    }
-}
-
-async fn spawn_persistent_container(
-    seed: Arc<ManagerSeed>,
-    container: DockerContainer,
-) -> Result<(NonDetachingJoinHandle<()>, Receiver<Arc<UnixRpcClient>>), Error> {
-    let (send_inserter, inserter) = oneshot::channel();
-    Ok((
-        tokio::task::spawn(async move {
-            let mut inserter_send: Option<Sender<Arc<UnixRpcClient>>> = None;
-            let mut send_inserter: Option<oneshot::Sender<Receiver<Arc<UnixRpcClient>>>> = Some(send_inserter);
-            loop {
-                if let Err(e) = async {
-                    let (mut runtime, inserter) =
-                        long_running_docker(&seed, &container).await?;
-
-                    let ip = match get_long_running_ip(&*seed, &mut runtime).await {
-                        GetRunningIp::Ip(x) => x,
-                        GetRunningIp::Error(e) => return Err(e),
-                        GetRunningIp::EarlyExit(e) => {
-                            tracing::error!("Early Exit");
-                            tracing::debug!("{:?}", e);
-                            return Ok(());
-                        }
-                    };
-                    let svc = add_network_for_main(&*seed, ip).await?;
-
-                    if let Some(inserter_send) = inserter_send.as_mut() {
-                        let _ = inserter_send.send(Arc::new(inserter));
-                    } else {
-                        let (s, r) = channel(Arc::new(inserter));
-                        inserter_send = Some(s);
-                        if let Some(send_inserter) = send_inserter.take() {
-                            let _ = send_inserter.send(r);
-                        }
-                    }
-
-                    let res = tokio::select! {
-                        a = runtime.running_output => a.map_err(|_| Error::new(eyre!("Manager runtime panicked!"), crate::ErrorKind::Docker)).map(|_| ()),
-                    };
-
-                    remove_network_for_main(svc).await?;
-
-                    res
-                }.await {
-                    tracing::error!("Error in persistent container: {}", e);
-                    tracing::debug!("{:?}", e);
-                } else {
-                    break;
-                }
-                tokio::time::sleep(Duration::from_millis(200)).await;
-            }
-        })
-        .into(),
-        inserter.await.map_err(|_| Error::new(eyre!("Container handle dropped before inserter sent"), crate::ErrorKind::Unknown))?,
-    ))
-}
-
-=======
->>>>>>> d6eaf8d3
 async fn long_running_docker(
     seed: &ManagerSeed,
     container: &DockerContainer,
@@ -1013,26 +742,10 @@
 
 async fn get_long_running_ip(seed: &ManagerSeed, runtime: &mut LongRunning) -> GetRunningIp {
     loop {
-        match container_inspect(seed).await {
-            Ok(res) => {
-                match res
-                    .network_settings
-                    .and_then(|ns| ns.networks)
-                    .and_then(|mut n| n.remove("start9"))
-                    .and_then(|es| es.ip_address)
-                    .filter(|ip| !ip.is_empty())
-                    .map(|ip| ip.parse())
-                    .transpose()
-                {
-                    Ok(Some(ip_addr)) => return GetRunningIp::Ip(ip_addr),
-                    Ok(None) => (),
-                    Err(e) => return GetRunningIp::Error(e.into()),
-                }
-            }
-            Err(bollard::errors::Error::DockerResponseServerError {
-                status_code: 404, // NOT FOUND
-                ..
-            }) => (),
+        match get_container_ip(&seed.container_name).await {
+            Ok(Some(ip_addr)) => return GetRunningIp::Ip(ip_addr),
+            Ok(None) => (),
+            Err(e) if e.kind == ErrorKind::NotFound => (),
             Err(e) => return GetRunningIp::Error(e.into()),
         }
         if let Poll::Ready(res) = futures::poll!(&mut runtime.running_output) {
@@ -1047,16 +760,6 @@
             }
         }
     }
-}
-
-#[instrument(skip(seed))]
-async fn container_inspect(
-    seed: &ManagerSeed,
-) -> Result<bollard::models::ContainerInspectResponse, bollard::errors::Error> {
-    seed.ctx
-        .docker
-        .inspect_container(&seed.container_name, None)
-        .await
 }
 
 #[instrument(skip(seed))]
@@ -1123,32 +826,10 @@
 #[instrument(skip(seed, runtime))]
 async fn get_running_ip(seed: &ManagerSeed, mut runtime: &mut RuntimeOfCommand) -> GetRunningIp {
     loop {
-<<<<<<< HEAD
-        match get_container_ip(&state.seed.container_name).await {
+        match get_container_ip(&seed.container_name).await {
             Ok(Some(ip_addr)) => return GetRunningIp::Ip(ip_addr),
             Ok(None) => (),
-=======
-        match container_inspect(seed).await {
-            Ok(res) => {
-                match res
-                    .network_settings
-                    .and_then(|ns| ns.networks)
-                    .and_then(|mut n| n.remove("start9"))
-                    .and_then(|es| es.ip_address)
-                    .filter(|ip| !ip.is_empty())
-                    .map(|ip| ip.parse())
-                    .transpose()
-                {
-                    Ok(Some(ip_addr)) => return GetRunningIp::Ip(ip_addr),
-                    Ok(None) => (),
-                    Err(e) => return GetRunningIp::Error(e.into()),
-                }
-            }
-            Err(bollard::errors::Error::DockerResponseServerError {
-                status_code: 404, // NOT FOUND
-                ..
-            }) => (),
->>>>>>> d6eaf8d3
+            Err(e) if e.kind == ErrorKind::NotFound => (),
             Err(e) => return GetRunningIp::Error(e.into()),
         }
         if let Poll::Ready(res) = futures::poll!(&mut runtime) {
@@ -1179,107 +860,7 @@
     }
 }
 
-<<<<<<< HEAD
-async fn get_long_running_ip(seed: &ManagerSeed, runtime: &mut LongRunning) -> GetRunningIp {
-    loop {
-        match get_container_ip(&seed.container_name).await {
-            Ok(Some(ip_addr)) => return GetRunningIp::Ip(ip_addr),
-            Ok(None) => (),
-            Err(e) => return GetRunningIp::Error(e.into()),
-        }
-        if let Poll::Ready(res) = futures::poll!(&mut runtime.running_output) {
-            match res {
-                Ok(_) => return GetRunningIp::EarlyExit(Ok(NoOutput)),
-                Err(_e) => {
-                    return GetRunningIp::Error(Error::new(
-                        eyre!("Manager runtime panicked!"),
-                        crate::ErrorKind::Docker,
-                    ))
-                }
-            }
-        }
-    }
-}
-
-async fn wait_for_status(shared: &ManagerSharedState, status: Status) {
-    let mut recv = shared.status.0.subscribe();
-    while {
-        let s = *recv.borrow();
-        s != status
-    } {
-        if recv.changed().await.is_ok() {
-            break;
-        }
-    }
-}
-
-fn sigterm_timeout(manifest: &Manifest) -> Option<Duration> {
-    if let PackageProcedure::Docker(d) = &manifest.main {
-        d.sigterm_timeout.map(|d| *d)
-    } else if let Some(c) = &manifest.containers {
-        c.main.sigterm_timeout.map(|d| *d)
-    } else {
-        None
-    }
-}
-
-#[instrument(skip_all)]
-async fn stop(shared: &ManagerSharedState) -> Result<(), Error> {
-    shared
-        .commit_health_check_results
-        .store(false, Ordering::SeqCst);
-    shared.on_stop.send_modify(|status| {
-        if matches!(*status, OnStop::Restart) {
-            *status = OnStop::Sleep;
-        }
-    });
-    if *shared.status.1.borrow() == Status::Paused {
-        resume(shared).await?;
-    }
-    send_signal(shared, Signal::SIGTERM).await?;
-    let _ = tokio::time::timeout(
-        sigterm_timeout(&shared.seed.manifest).unwrap_or(Duration::from_secs(30)),
-        wait_for_status(shared, Status::Stopped),
-    )
-    .await;
-    shared.killer.notify_waiters();
-
-    Ok(())
-}
-
-#[instrument(skip_all)]
-async fn start(shared: &ManagerSharedState) -> Result<(), Error> {
-    shared.on_stop.send_modify(|status| {
-        if matches!(*status, OnStop::Sleep) {
-            *status = OnStop::Restart;
-        }
-    });
-    let _ = shared.status.0.send_modify(|x| {
-        if *x != Status::Running {
-            *x = Status::Starting
-        }
-    });
-    Ok(())
-}
-
-#[instrument(skip_all)]
-async fn pause(shared: &ManagerSharedState) -> Result<(), Error> {
-    pause_container(&shared.seed.container_name).await?;
-    let _ = shared.status.0.send(Status::Paused);
-    Ok(())
-}
-
-#[instrument(skip_all)]
-async fn resume(shared: &ManagerSharedState) -> Result<(), Error> {
-    unpause_container(&shared.seed.container_name).await?;
-    let _ = shared.status.0.send(Status::Running);
-    Ok(())
-}
-
-async fn send_signal(shared: &ManagerSharedState, signal: Signal) -> Result<(), Error> {
-=======
 async fn send_signal(manager: &Manager, gid: Arc<Gid>, signal: Signal) -> Result<(), Error> {
->>>>>>> d6eaf8d3
     // stop health checks from committing their results
     // shared
     //     .commit_health_check_results
@@ -1295,15 +876,9 @@
                 &manager.seed.manifest.id,
                 &manager.seed.manifest.version,
                 ProcedureName::Signal,
-<<<<<<< HEAD
-                &shared.seed.manifest.volumes,
-                Some(SignalGroupParams {
-                    gid: shared.main_gid.1.apply_ref(|g| *g.borrow()),
-=======
                 &manager.seed.manifest.volumes,
                 Some(embassy_container_init::SignalGroupParams {
                     gid: main_gid,
->>>>>>> d6eaf8d3
                     signal: signal as u32,
                 }),
                 None, // TODO
@@ -1317,20 +892,7 @@
         }
     } else {
         // send signal to container
-<<<<<<< HEAD
-        kill_container(&shared.seed.container_name, Some(signal))
-=======
-        manager
-            .seed
-            .ctx
-            .docker
-            .kill_container(
-                &manager.seed.container_name,
-                Some(bollard::container::KillContainerOptions {
-                    signal: signal.to_string(),
-                }),
-            )
->>>>>>> d6eaf8d3
+        kill_container(&manager.seed.container_name, Some(signal))
             .await
             .or_else(|e| {
                 if e.kind == ErrorKind::NotFound {
