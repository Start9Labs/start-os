--- conflicted
+++ resolved
@@ -24,11 +24,7 @@
 use crate::init::check_time_is_synchronized;
 use crate::net::dhcp::ips;
 use crate::net::keys::{Key, KeyInfo};
-<<<<<<< HEAD
-use crate::{Error, ErrorKind, ResultExt};
-=======
 use crate::{Error, ErrorKind, ResultExt, SOURCE_DATE};
->>>>>>> 871f78b5
 
 static CERTIFICATE_VERSION: i32 = 2; // X509 version 3 is actually encoded as '2' in the cert because fuck you.
 
