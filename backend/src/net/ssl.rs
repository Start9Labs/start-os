--- conflicted
+++ resolved
@@ -3,7 +3,6 @@
 use std::net::IpAddr;
 use std::path::Path;
 use std::time::{SystemTime, UNIX_EPOCH};
-
 
 use futures::FutureExt;
 use openssl::asn1::{Asn1Integer, Asn1Time};
@@ -19,15 +18,10 @@
 use tracing::instrument;
 
 use crate::account::AccountInfo;
-use crate::context::{RpcContext};
+use crate::context::RpcContext;
 use crate::hostname::Hostname;
 use crate::net::dhcp::ips;
 use crate::net::keys::{Key, KeyInfo};
-<<<<<<< HEAD
-use crate::s9pk::manifest::PackageId;
-=======
-
->>>>>>> 58bb7880
 use crate::{Error, ErrorKind, ResultExt};
 
 static CERTIFICATE_VERSION: i32 = 2; // X509 version 3 is actually encoded as '2' in the cert because fuck you.
