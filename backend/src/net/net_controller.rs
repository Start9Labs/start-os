--- conflicted
+++ resolved
@@ -286,13 +286,8 @@
         id: InterfaceId,
         external: u16,
         internal: u16,
-<<<<<<< HEAD
-        connect_ssl: bool,
-    ) -> Result<String, Error>
-=======
         connect_ssl: Result<(), AlpnInfo>,
     ) -> Result<(), Error>
->>>>>>> 9e03ac08
     where
         for<'a> &'a mut Ex: PgExecutor<'a>,
     {
