use std::collections::BTreeMap;
use std::sync::Arc;

use futures::future::BoxFuture;
use hyper::{Body, Error as HyperError, Request, Response, Client};
use indexmap::IndexSet;
use rpc_toolkit::command;

use self::interface::InterfaceId;

use crate::net::interface::LanPortConfig;

use crate::util::serde::Port;
use openssl::pkey::{PKey, Private};
use torut::onion::{OnionAddressV3, TorSecretKeyV3};
use tracing::instrument;

use self::interface::{Interface};
#[cfg(feature = "avahi")]
use self::ssl::SslManager;

use crate::Error;

pub mod dns;
pub mod interface;
#[cfg(feature = "avahi")]
pub mod mdns;
//pub mod nginx;
pub mod embassy_service_http_server;
pub mod net_controller;
pub mod net_utils;
pub mod proxy_controller;
pub mod ssl;
pub mod static_server;
pub mod tor;
pub mod vhost_controller;
pub mod wifi;

const PACKAGE_CERT_PATH: &str = "/var/lib/embassy/ssl";

#[command(subcommands(tor::tor))]
pub fn net() -> Result<(), Error> {
    Ok(())
}

struct PackageNetInfo {
    interfaces: BTreeMap<InterfaceId, InterfaceMetadata>,
}
pub struct InterfaceMetadata {
    pub fqdn: String,
    pub lan_config: BTreeMap<Port, LanPortConfig>,
    pub protocols: IndexSet<String>,
}

/// Indicates that the net controller has created the
/// SSL keys
#[derive(Clone, Copy)]
pub struct GeneratedCertificateMountPoint(());

<<<<<<< HEAD
pub type HttpHandler = Arc<
    dyn Fn(Request<Body>) -> BoxFuture<'static, Result<Response<Body>, HyperError>> + Send + Sync,
>;
=======
pub struct NetController {
    pub tor: TorController,
    #[cfg(feature = "avahi")]
    pub mdns: MdnsController,
    pub nginx: NginxController,
    pub ssl: SslManager,
    pub dns: DnsController,
}
impl NetController {
    #[instrument(skip(db, handle))]
    pub async fn init<Db: DbHandle>(
        embassyd_addr: SocketAddr,
        embassyd_tor_key: TorSecretKeyV3,
        tor_control: SocketAddr,
        dns_bind: &[SocketAddr],
        db: PgPool,
        import_root_ca: Option<(PKey<Private>, X509)>,
        handle: &mut Db,
    ) -> Result<Self, Error> {
        let ssl = match import_root_ca {
            None => SslManager::init(db, handle).await,
            Some(a) => SslManager::import_root_ca(db, a.0, a.1).await,
        }?;

        let hostname_receipts = crate::hostname::HostNameReceipt::new(handle).await?;
        let hostname = get_hostname(handle, &hostname_receipts).await?;
        Ok(Self {
            tor: TorController::init(embassyd_addr, embassyd_tor_key, tor_control).await?,
            #[cfg(feature = "avahi")]
            mdns: MdnsController::init().await?,
            nginx: NginxController::init(PathBuf::from("/etc/nginx"), &ssl, &hostname).await?,
            ssl,
            dns: DnsController::init(dns_bind).await?,
        })
    }

    pub fn ssl_directory_for(pkg_id: &PackageId) -> PathBuf {
        PathBuf::from(format!("{}/{}", PACKAGE_CERT_PATH, pkg_id))
    }

    #[instrument(skip(self, interfaces, _generated_certificate))]
    pub async fn add<'a, I>(
        &self,
        pkg_id: &PackageId,
        ip: Ipv4Addr,
        interfaces: I,
        _generated_certificate: GeneratedCertificateMountPoint,
    ) -> Result<(), Error>
    where
        I: IntoIterator<Item = (InterfaceId, &'a Interface, TorSecretKeyV3)> + Clone,
        for<'b> &'b I: IntoIterator<Item = &'b (InterfaceId, &'a Interface, TorSecretKeyV3)>,
    {
        let interfaces_tor = interfaces
            .clone()
            .into_iter()
            .filter_map(|i| match i.1.tor_config.clone() {
                None => None,
                Some(cfg) => Some((i.0, cfg, i.2)),
            })
            .collect::<Vec<(InterfaceId, TorConfig, TorSecretKeyV3)>>();
        let (tor_res, _, nginx_res, _) = tokio::join!(
            self.tor.add(pkg_id, ip, interfaces_tor),
            {
                #[cfg(feature = "avahi")]
                let mdns_fut = self.mdns.add(
                    pkg_id,
                    interfaces
                        .clone()
                        .into_iter()
                        .map(|(interface_id, _, key)| (interface_id, key)),
                );
                #[cfg(not(feature = "avahi"))]
                let mdns_fut = futures::future::ready(());
                mdns_fut
            },
            {
                let interfaces = interfaces
                    .into_iter()
                    .filter_map(|(id, interface, tor_key)| match &interface.lan_config {
                        None => None,
                        Some(cfg) => Some((
                            id,
                            InterfaceMetadata {
                                dns_base: OnionAddressV3::from(&tor_key.public())
                                    .get_address_without_dot_onion(),
                                lan_config: cfg.clone(),
                                protocols: interface.protocols.clone(),
                            },
                        )),
                    });
                self.nginx.add(&self.ssl, pkg_id.clone(), ip, interfaces)
            },
            self.dns.add(pkg_id, ip),
        );
        tor_res?;
        nginx_res?;

        Ok(())
    }

    #[instrument(skip(self, interfaces))]
    pub async fn remove<I: IntoIterator<Item = InterfaceId> + Clone>(
        &self,
        pkg_id: &PackageId,
        ip: Ipv4Addr,
        interfaces: I,
    ) -> Result<(), Error> {
        let (tor_res, _, nginx_res, _) = tokio::join!(
            self.tor.remove(pkg_id, interfaces.clone()),
            {
                #[cfg(feature = "avahi")]
                let mdns_fut = self.mdns.remove(pkg_id, interfaces);
                #[cfg(not(feature = "avahi"))]
                let mdns_fut = futures::future::ready(());
                mdns_fut
            },
            self.nginx.remove(pkg_id),
            self.dns.remove(pkg_id, ip),
        );
        tor_res?;
        nginx_res?;
        Ok(())
    }
>>>>>>> e06f904d


pub type HttpClient = Client<hyper::client::HttpConnector>;<|MERGE_RESOLUTION|>--- conflicted
+++ resolved
@@ -2,7 +2,7 @@
 use std::sync::Arc;
 
 use futures::future::BoxFuture;
-use hyper::{Body, Error as HyperError, Request, Response, Client};
+use hyper::{Body, Client, Error as HyperError, Request, Response};
 use indexmap::IndexSet;
 use rpc_toolkit::command;
 
@@ -15,7 +15,7 @@
 use torut::onion::{OnionAddressV3, TorSecretKeyV3};
 use tracing::instrument;
 
-use self::interface::{Interface};
+use self::interface::Interface;
 #[cfg(feature = "avahi")]
 use self::ssl::SslManager;
 
@@ -57,135 +57,8 @@
 #[derive(Clone, Copy)]
 pub struct GeneratedCertificateMountPoint(());
 
-<<<<<<< HEAD
 pub type HttpHandler = Arc<
     dyn Fn(Request<Body>) -> BoxFuture<'static, Result<Response<Body>, HyperError>> + Send + Sync,
 >;
-=======
-pub struct NetController {
-    pub tor: TorController,
-    #[cfg(feature = "avahi")]
-    pub mdns: MdnsController,
-    pub nginx: NginxController,
-    pub ssl: SslManager,
-    pub dns: DnsController,
-}
-impl NetController {
-    #[instrument(skip(db, handle))]
-    pub async fn init<Db: DbHandle>(
-        embassyd_addr: SocketAddr,
-        embassyd_tor_key: TorSecretKeyV3,
-        tor_control: SocketAddr,
-        dns_bind: &[SocketAddr],
-        db: PgPool,
-        import_root_ca: Option<(PKey<Private>, X509)>,
-        handle: &mut Db,
-    ) -> Result<Self, Error> {
-        let ssl = match import_root_ca {
-            None => SslManager::init(db, handle).await,
-            Some(a) => SslManager::import_root_ca(db, a.0, a.1).await,
-        }?;
-
-        let hostname_receipts = crate::hostname::HostNameReceipt::new(handle).await?;
-        let hostname = get_hostname(handle, &hostname_receipts).await?;
-        Ok(Self {
-            tor: TorController::init(embassyd_addr, embassyd_tor_key, tor_control).await?,
-            #[cfg(feature = "avahi")]
-            mdns: MdnsController::init().await?,
-            nginx: NginxController::init(PathBuf::from("/etc/nginx"), &ssl, &hostname).await?,
-            ssl,
-            dns: DnsController::init(dns_bind).await?,
-        })
-    }
-
-    pub fn ssl_directory_for(pkg_id: &PackageId) -> PathBuf {
-        PathBuf::from(format!("{}/{}", PACKAGE_CERT_PATH, pkg_id))
-    }
-
-    #[instrument(skip(self, interfaces, _generated_certificate))]
-    pub async fn add<'a, I>(
-        &self,
-        pkg_id: &PackageId,
-        ip: Ipv4Addr,
-        interfaces: I,
-        _generated_certificate: GeneratedCertificateMountPoint,
-    ) -> Result<(), Error>
-    where
-        I: IntoIterator<Item = (InterfaceId, &'a Interface, TorSecretKeyV3)> + Clone,
-        for<'b> &'b I: IntoIterator<Item = &'b (InterfaceId, &'a Interface, TorSecretKeyV3)>,
-    {
-        let interfaces_tor = interfaces
-            .clone()
-            .into_iter()
-            .filter_map(|i| match i.1.tor_config.clone() {
-                None => None,
-                Some(cfg) => Some((i.0, cfg, i.2)),
-            })
-            .collect::<Vec<(InterfaceId, TorConfig, TorSecretKeyV3)>>();
-        let (tor_res, _, nginx_res, _) = tokio::join!(
-            self.tor.add(pkg_id, ip, interfaces_tor),
-            {
-                #[cfg(feature = "avahi")]
-                let mdns_fut = self.mdns.add(
-                    pkg_id,
-                    interfaces
-                        .clone()
-                        .into_iter()
-                        .map(|(interface_id, _, key)| (interface_id, key)),
-                );
-                #[cfg(not(feature = "avahi"))]
-                let mdns_fut = futures::future::ready(());
-                mdns_fut
-            },
-            {
-                let interfaces = interfaces
-                    .into_iter()
-                    .filter_map(|(id, interface, tor_key)| match &interface.lan_config {
-                        None => None,
-                        Some(cfg) => Some((
-                            id,
-                            InterfaceMetadata {
-                                dns_base: OnionAddressV3::from(&tor_key.public())
-                                    .get_address_without_dot_onion(),
-                                lan_config: cfg.clone(),
-                                protocols: interface.protocols.clone(),
-                            },
-                        )),
-                    });
-                self.nginx.add(&self.ssl, pkg_id.clone(), ip, interfaces)
-            },
-            self.dns.add(pkg_id, ip),
-        );
-        tor_res?;
-        nginx_res?;
-
-        Ok(())
-    }
-
-    #[instrument(skip(self, interfaces))]
-    pub async fn remove<I: IntoIterator<Item = InterfaceId> + Clone>(
-        &self,
-        pkg_id: &PackageId,
-        ip: Ipv4Addr,
-        interfaces: I,
-    ) -> Result<(), Error> {
-        let (tor_res, _, nginx_res, _) = tokio::join!(
-            self.tor.remove(pkg_id, interfaces.clone()),
-            {
-                #[cfg(feature = "avahi")]
-                let mdns_fut = self.mdns.remove(pkg_id, interfaces);
-                #[cfg(not(feature = "avahi"))]
-                let mdns_fut = futures::future::ready(());
-                mdns_fut
-            },
-            self.nginx.remove(pkg_id),
-            self.dns.remove(pkg_id, ip),
-        );
-        tor_res?;
-        nginx_res?;
-        Ok(())
-    }
->>>>>>> e06f904d
-
 
 pub type HttpClient = Client<hyper::client::HttpConnector>;