--- conflicted
+++ resolved
@@ -27,11 +27,7 @@
 use tracing::instrument;
 
 use self::cleanup::{cleanup_failed, remove_from_current_dependents_lists};
-<<<<<<< HEAD
-use crate::config::{ConfigReceipts, ConfigureContext};
-=======
 use crate::config::ConfigureContext;
->>>>>>> f5da5f4e
 use crate::context::{CliContext, RpcContext};
 use crate::core::rpc_continuations::{RequestGuid, RpcContinuation};
 use crate::db::model::{
@@ -68,35 +64,6 @@
 
 #[command(display(display_serializable))]
 pub async fn list(#[context] ctx: RpcContext) -> Result<Value, Error> {
-<<<<<<< HEAD
-    let mut hdl = ctx.db.handle();
-    let package_data = crate::db::DatabaseModel::new()
-        .package_data()
-        .get(&mut hdl)
-        .await?;
-
-    Ok(package_data
-        .0
-        .iter()
-        .filter_map(|(id, pde)| {
-            serde_json::to_value(match pde {
-                PackageDataEntry::Installed { installed, .. } => {
-                    json!({ "status":"installed","id": id.clone(), "version": installed.manifest.version.clone()})
-                }
-                PackageDataEntry::Installing { manifest, install_progress, .. } => {
-                    json!({ "status":"installing","id": id.clone(), "version": manifest.version.clone(), "progress": install_progress.clone()})
-                }
-                PackageDataEntry::Updating { manifest, installed, install_progress, .. } => {
-                    json!({ "status":"updating","id": id.clone(), "version": installed.manifest.version.clone(), "progress": install_progress.clone()})
-                }
-                PackageDataEntry::Restoring { manifest,  install_progress, .. } => {
-                    json!({ "status":"restoring","id": id.clone(), "version": manifest.version.clone(), "progress": install_progress.clone()})
-                }
-                PackageDataEntry::Removing { manifest, .. } => {
-                    json!({ "status":"removing", "id": id.clone(), "version": manifest.version.clone()})
-                }
-            })
-=======
     Ok(ctx.db.peek().await?.as_package_data().as_entries()?
         .iter()
         .filter_map(|(id, pde)| {
@@ -121,7 +88,6 @@
                 }
             };
             serde_json::to_value(json!({ "status":status, "id": id.clone(), "version": pde.as_manifest().as_version().de().ok()?}))
->>>>>>> f5da5f4e
             .ok()
         })
         .collect())
@@ -1168,38 +1134,6 @@
         current_dependencies: current_dependencies.clone(),
         interface_addresses,
     };
-<<<<<<< HEAD
-    let prev = std::mem::replace(
-        &mut *pde,
-        PackageDataEntry::Installed {
-            installed,
-            manifest: manifest.clone(),
-            static_files,
-        },
-    );
-    pde.save(&mut tx).await?;
-    let receipts = InstallS9Receipts::new(&mut tx).await?;
-    // UpdateDependencyReceipts
-    let mut dep_errs = model
-        .expect(&mut tx)
-        .await?
-        .installed()
-        .expect(&mut tx)
-        .await?
-        .status()
-        .dependency_errors()
-        .get_mut(&mut tx)
-        .await?;
-    *dep_errs = DependencyErrors::init(
-        ctx,
-        &mut tx,
-        &manifest,
-        &current_dependencies,
-        &receipts.config.try_heal_receipts,
-    )
-    .await?;
-    dep_errs.save(&mut tx).await?;
-=======
     let mut next = PackageDataEntryInstalled {
         installed,
         manifest: manifest.clone(),
@@ -1208,7 +1142,6 @@
 
     let mut auto_start = false;
     let mut configured = false;
->>>>>>> f5da5f4e
 
     if let PackageDataEntry::Updating(PackageDataEntryUpdating {
         installed: prev, ..
@@ -1244,44 +1177,8 @@
             migration.or(prev_migration)
         };
 
-<<<<<<< HEAD
-        remove_from_current_dependents_lists(
-            &mut tx,
-            pkg_id,
-            &prev.current_dependencies,
-            &receipts.config.current_dependents,
-        )
-        .await?; // remove previous
-
-        let configured = if let Some(f) = viable_migration {
-            f.await?.configured && prev_is_configured
-        } else {
-            false
-        };
-        if configured && manifest.config.is_some() {
-            let breakages = BTreeMap::new();
-            let overrides = Default::default();
-
-            let configure_context = ConfigureContext {
-                breakages,
-                timeout: None,
-                config: None,
-                dry_run: false,
-                overrides,
-            };
-            crate::config::configure(&ctx, pkg_id, configure_context).await?;
-        } else {
-            add_dependent_to_current_dependents_lists(
-                &mut tx,
-                pkg_id,
-                &current_dependencies,
-                &receipts.config.current_dependents,
-            )
-            .await?; // add new
-=======
         if let Some(f) = viable_migration {
             configured = f.await?.configured && prev_is_configured;
->>>>>>> f5da5f4e
         }
         if configured || manifest.config.is_none() {
             auto_start = prev.status.main.running();
