use std::collections::BTreeMap;
use std::io::SeekFrom;
use std::marker::PhantomData;
use std::path::{Path, PathBuf};
use std::process::Stdio;
use std::sync::atomic::Ordering;
use std::sync::Arc;
use std::time::Duration;

use color_eyre::eyre::eyre;
use emver::VersionRange;
use futures::future::BoxFuture;
use futures::{FutureExt, StreamExt, TryStreamExt};
use http::header::CONTENT_LENGTH;
use http::{Request, Response, StatusCode};
use hyper::Body;
use patch_db::{DbHandle, LockType};
use reqwest::Url;
use rpc_toolkit::command;
use rpc_toolkit::yajrc::RpcError;
use tokio::fs::{File, OpenOptions};
use tokio::io::{AsyncRead, AsyncSeek, AsyncSeekExt};
use tokio::process::Command;
use tokio_stream::wrappers::ReadDirStream;
use tracing::instrument;

use self::cleanup::{cleanup_failed, remove_from_current_dependents_lists};
use crate::config::ConfigReceipts;
use crate::context::{CliContext, RpcContext};
use crate::core::rpc_continuations::{RequestGuid, RpcContinuation};
use crate::db::model::{
    CurrentDependencies, CurrentDependencyInfo, CurrentDependents, InstalledPackageDataEntry,
    PackageDataEntry, StaticDependencyInfo, StaticFiles,
};
use crate::dependencies::{
    add_dependent_to_current_dependents_lists, break_all_dependents_transitive,
    reconfigure_dependents_with_live_pointers, BreakTransitiveReceipts, BreakageRes,
    DependencyError, DependencyErrors,
};
use crate::install::cleanup::{cleanup, update_dependency_errors_of_dependents};
use crate::install::progress::{InstallProgress, InstallProgressTracker};
use crate::notifications::NotificationLevel;
use crate::s9pk::manifest::{Manifest, PackageId};
use crate::s9pk::reader::S9pkReader;
use crate::status::{MainStatus, Status};
use crate::util::io::{copy_and_shutdown, response_to_reader};
use crate::util::serde::{display_serializable, Port};
use crate::util::{display_none, AsyncFileExt, Version};
use crate::version::{Current, VersionT};
use crate::volume::{asset_dir, script_dir};
use crate::{Error, ErrorKind, ResultExt};

pub mod cleanup;
pub mod progress;
pub mod update;

pub const PKG_ARCHIVE_DIR: &str = "package-data/archive";
pub const PKG_PUBLIC_DIR: &str = "package-data/public";
pub const PKG_DOCKER_DIR: &str = "package-data/docker";
pub const PKG_WASM_DIR: &str = "package-data/wasm";

#[command(display(display_serializable))]
pub async fn list(#[context] ctx: RpcContext) -> Result<Vec<(PackageId, Version)>, Error> {
    let mut hdl = ctx.db.handle();
    let package_data = crate::db::DatabaseModel::new()
        .package_data()
        .get(&mut hdl, true)
        .await?;

    Ok(package_data
        .0
        .iter()
        .filter_map(|(id, pde)| match pde {
            PackageDataEntry::Installed { installed, .. } => {
                Some((id.clone(), installed.manifest.version.clone()))
            }
            _ => None,
        })
        .collect())
}

#[derive(Debug, Clone, Copy, serde::Deserialize, serde::Serialize)]
#[serde(rename_all = "kebab-case")]
pub enum MinMax {
    Min,
    Max,
}
impl Default for MinMax {
    fn default() -> Self {
        MinMax::Max
    }
}
impl std::str::FromStr for MinMax {
    type Err = Error;
    fn from_str(s: &str) -> Result<Self, Self::Err> {
        match s {
            "min" => Ok(MinMax::Min),
            "max" => Ok(MinMax::Max),
            _ => Err(Error::new(
                eyre!("Must be one of \"min\", \"max\"."),
                crate::ErrorKind::ParseVersion,
            )),
        }
    }
}
impl std::fmt::Display for MinMax {
    fn fmt(&self, f: &mut std::fmt::Formatter<'_>) -> std::fmt::Result {
        match self {
            MinMax::Min => write!(f, "min"),
            MinMax::Max => write!(f, "max"),
        }
    }
}

#[command(
    custom_cli(cli_install(async, context(CliContext))),
    display(display_none),
    metadata(sync_db = true)
)]
#[instrument(skip(ctx))]
pub async fn install(
    #[context] ctx: RpcContext,
    #[arg] id: String,
    #[arg(short = 'm', long = "marketplace-url", rename = "marketplace-url")]
    marketplace_url: Option<Url>,
    #[arg(short = 'v', long = "version-spec", rename = "version-spec")] version_spec: Option<
        String,
    >,
    #[arg(long = "version-priority", rename = "version-priority")] version_priority: Option<MinMax>,
) -> Result<(), Error> {
    let version_str = match &version_spec {
        None => "*",
        Some(v) => &*v,
    };
    let version: VersionRange = version_str.parse()?;
    let marketplace_url =
        marketplace_url.unwrap_or_else(|| crate::DEFAULT_MARKETPLACE.parse().unwrap());
    let version_priority = version_priority.unwrap_or_default();
    let man: Manifest = reqwest::get(format!(
        "{}/package/v0/manifest/{}?spec={}&version-priority={}&eos-version-compat={}&arch={}",
        marketplace_url,
        id,
        version,
        version_priority,
        Current::new().compat(),
        &*crate::ARCH,
    ))
    .await
    .with_kind(crate::ErrorKind::Registry)?
    .error_for_status()
    .with_kind(crate::ErrorKind::Registry)?
    .json()
    .await
    .with_kind(crate::ErrorKind::Registry)?;
    let s9pk = reqwest::get(format!(
        "{}/package/v0/{}.s9pk?spec=={}&version-priority={}&eos-version-compat={}&arch={}",
        marketplace_url,
        id,
        man.version,
        version_priority,
        Current::new().compat(),
        &*crate::ARCH,
    ))
    .await
    .with_kind(crate::ErrorKind::Registry)?
    .error_for_status()
    .with_kind(crate::ErrorKind::Registry)?;

    if man.id.as_str() != id || !man.version.satisfies(&version) {
        return Err(Error::new(
            eyre!("Fetched package does not match requested id and version"),
            ErrorKind::Registry,
        ));
    }

    let public_dir_path = ctx
        .datadir
        .join(PKG_PUBLIC_DIR)
        .join(&man.id)
        .join(man.version.as_str());
    tokio::fs::create_dir_all(&public_dir_path).await?;

    let icon_type = man.assets.icon_type();
    let (license_res, instructions_res, icon_res) = tokio::join!(
        async {
            tokio::io::copy(
                &mut response_to_reader(
                    reqwest::get(format!(
                        "{}/package/v0/license/{}?spec=={}&eos-version-compat={}&arch={}",
                        marketplace_url,
                        id,
                        man.version,
                        Current::new().compat(),
                        &*crate::ARCH,
                    ))
                    .await?
                    .error_for_status()?,
                ),
                &mut File::create(public_dir_path.join("LICENSE.md")).await?,
            )
            .await?;
            Ok::<_, color_eyre::eyre::Report>(())
        },
        async {
            tokio::io::copy(
                &mut response_to_reader(
                    reqwest::get(format!(
                        "{}/package/v0/instructions/{}?spec=={}&eos-version-compat={}&arch={}",
                        marketplace_url,
                        id,
                        man.version,
                        Current::new().compat(),
                        &*crate::ARCH,
                    ))
                    .await?
                    .error_for_status()?,
                ),
                &mut File::create(public_dir_path.join("INSTRUCTIONS.md")).await?,
            )
            .await?;
            Ok::<_, color_eyre::eyre::Report>(())
        },
        async {
            tokio::io::copy(
                &mut response_to_reader(
                    reqwest::get(format!(
                        "{}/package/v0/icon/{}?spec=={}&eos-version-compat={}&arch={}",
                        marketplace_url,
                        id,
                        man.version,
                        Current::new().compat(),
                        &*crate::ARCH,
                    ))
                    .await?
                    .error_for_status()?,
                ),
                &mut File::create(public_dir_path.join(format!("icon.{}", icon_type))).await?,
            )
            .await?;
            Ok::<_, color_eyre::eyre::Report>(())
        },
    );
    if let Err(e) = license_res {
        tracing::warn!("Failed to pre-download license: {}", e);
    }
    if let Err(e) = instructions_res {
        tracing::warn!("Failed to pre-download instructions: {}", e);
    }
    if let Err(e) = icon_res {
        tracing::warn!("Failed to pre-download icon: {}", e);
    }

    let progress = InstallProgress::new(s9pk.content_length());
    let static_files = StaticFiles::local(&man.id, &man.version, icon_type);
    let mut db_handle = ctx.db.handle();
    let mut tx = db_handle.begin().await?;
    let mut pde = crate::db::DatabaseModel::new()
        .package_data()
        .idx_model(&man.id)
        .get_mut(&mut tx)
        .await?;
    match pde.take() {
        Some(PackageDataEntry::Installed {
            installed,
            static_files,
            ..
        }) => {
            *pde = Some(PackageDataEntry::Updating {
                install_progress: progress.clone(),
                static_files,
                installed,
                manifest: man.clone(),
            })
        }
        None => {
            *pde = Some(PackageDataEntry::Installing {
                install_progress: progress.clone(),
                static_files,
                manifest: man.clone(),
            })
        }
        _ => {
            return Err(Error::new(
                eyre!("Cannot install over a package in a transient state"),
                crate::ErrorKind::InvalidRequest,
            ))
        }
    }
    pde.save(&mut tx).await?;
    tx.commit().await?;
    drop(db_handle);

    tokio::spawn(async move {
        let mut db_handle = ctx.db.handle();
        if let Err(e) = download_install_s9pk(
            &ctx,
            &man,
            Some(marketplace_url),
            InstallProgress::new(s9pk.content_length()),
            response_to_reader(s9pk),
        )
        .await
        {
            let err_str = format!("Install of {}@{} Failed: {}", man.id, man.version, e);
            tracing::error!("{}", err_str);
            tracing::debug!("{:?}", e);
            if let Err(e) = ctx
                .notification_manager
                .notify(
                    &mut db_handle,
                    Some(man.id),
                    NotificationLevel::Error,
                    String::from("Install Failed"),
                    err_str,
                    (),
                    None,
                )
                .await
            {
                tracing::error!("Failed to issue Notification: {}", e);
                tracing::debug!("{:?}", e);
            }
        }
    });

    Ok(())
}

#[command(rpc_only, display(display_none))]
#[instrument(skip(ctx))]
pub async fn sideload(
    #[context] ctx: RpcContext,
    #[arg] manifest: Manifest,
    #[arg] icon: Option<String>,
) -> Result<RequestGuid, Error> {
    let new_ctx = ctx.clone();
    let guid = RequestGuid::new();
    if let Some(icon) = icon {
        use tokio::io::AsyncWriteExt;

        let public_dir_path = ctx
            .datadir
            .join(PKG_PUBLIC_DIR)
            .join(&manifest.id)
            .join(manifest.version.as_str());
        tokio::fs::create_dir_all(&public_dir_path).await?;

        let invalid_data_url =
            || Error::new(eyre!("Invalid Icon Data URL"), ErrorKind::InvalidRequest);
        let data = icon
            .strip_prefix(&format!(
                "data:image/{};base64,",
                manifest.assets.icon_type()
            ))
            .ok_or_else(&invalid_data_url)?;
        let mut icon_file =
            File::create(public_dir_path.join(format!("icon.{}", manifest.assets.icon_type())))
                .await?;
        icon_file
            .write_all(&base64::decode(data).with_kind(ErrorKind::InvalidRequest)?)
            .await?;
        icon_file.sync_all().await?;
    }

    let handler = Box::new(|req: Request<Body>| {
        async move {
            let content_length = match req.headers().get(CONTENT_LENGTH).map(|a| a.to_str()) {
                None => None,
                Some(Err(_)) => {
                    return Response::builder()
                        .status(StatusCode::BAD_REQUEST)
                        .body(Body::from("Invalid Content Length"))
                        .with_kind(ErrorKind::Network)
                }
                Some(Ok(a)) => match a.parse::<u64>() {
                    Err(_) => {
                        return Response::builder()
                            .status(StatusCode::BAD_REQUEST)
                            .body(Body::from("Invalid Content Length"))
                            .with_kind(ErrorKind::Network)
                    }
                    Ok(a) => Some(a),
                },
            };
            let progress = InstallProgress::new(content_length);

            let mut hdl = new_ctx.db.handle();
            let mut tx = hdl.begin().await?;

            let mut pde = crate::db::DatabaseModel::new()
                .package_data()
                .idx_model(&manifest.id)
                .get_mut(&mut tx)
                .await?;
            match pde.take() {
                Some(PackageDataEntry::Installed {
                    installed,
                    static_files,
                    ..
                }) => {
                    *pde = Some(PackageDataEntry::Updating {
                        install_progress: progress.clone(),
                        installed,
                        manifest: manifest.clone(),
                        static_files,
                    })
                }
                None => {
                    *pde = Some(PackageDataEntry::Installing {
                        install_progress: progress.clone(),
                        static_files: StaticFiles::local(
                            &manifest.id,
                            &manifest.version,
                            &manifest.assets.icon_type(),
                        ),
                        manifest: manifest.clone(),
                    })
                }
                _ => {
                    return Err(Error::new(
                        eyre!("Cannot install over a package in a transient state"),
                        crate::ErrorKind::InvalidRequest,
                    ))
                }
            }
            pde.save(&mut tx).await?;
            tx.commit().await?;

            if let Err(e) = download_install_s9pk(
                &new_ctx,
                &manifest,
                None,
                progress,
                tokio_util::io::StreamReader::new(req.into_body().map_err(|e| {
                    std::io::Error::new(
                        match &e {
                            e if e.is_connect() => std::io::ErrorKind::ConnectionRefused,
                            e if e.is_timeout() => std::io::ErrorKind::TimedOut,
                            _ => std::io::ErrorKind::Other,
                        },
                        e,
                    )
                })),
            )
            .await
            {
                let err_str = format!(
                    "Install of {}@{} Failed: {}",
                    manifest.id, manifest.version, e
                );
                tracing::error!("{}", err_str);
                tracing::debug!("{:?}", e);
                if let Err(e) = new_ctx
                    .notification_manager
                    .notify(
                        &mut hdl,
                        Some(manifest.id),
                        NotificationLevel::Error,
                        String::from("Install Failed"),
                        err_str,
                        (),
                        None,
                    )
                    .await
                {
                    tracing::error!("Failed to issue Notification: {}", e);
                    tracing::debug!("{:?}", e);
                }
            }

            Response::builder()
                .status(StatusCode::OK)
                .body(Body::empty())
                .with_kind(ErrorKind::Network)
        }
        .boxed()
    });
    ctx.add_continuation(
        guid.clone(),
        RpcContinuation::rest(handler, Duration::from_secs(30)),
    )
    .await;
    Ok(guid)
}

#[instrument(skip(ctx))]
async fn cli_install(
    ctx: CliContext,
    target: String,
    marketplace_url: Option<Url>,
    version_spec: Option<String>,
    version_priority: Option<MinMax>,
) -> Result<(), RpcError> {
    if target.ends_with(".s9pk") {
        let path = PathBuf::from(target);

        // inspect manifest no verify
        let mut reader = S9pkReader::open(&path, false).await?;
        let manifest = reader.manifest().await?;
        let icon = reader.icon().await?.to_vec().await?;
        let icon_str = format!(
            "data:image/{};base64,{}",
            manifest.assets.icon_type(),
            base64::encode(&icon)
        );

        // rpc call remote sideload
        tracing::debug!("calling package.sideload");
        let guid = rpc_toolkit::command_helpers::call_remote(
            ctx.clone(),
            "package.sideload",
            serde_json::json!({ "manifest": manifest, "icon": icon_str }),
            PhantomData::<RequestGuid>,
        )
        .await?
        .result?;
        tracing::debug!("package.sideload succeeded {:?}", guid);

        // hit continuation api with guid that comes back
        let file = tokio::fs::File::open(path).await?;
        let content_length = file.metadata().await?.len();
        let body = Body::wrap_stream(tokio_util::io::ReaderStream::new(file));
        let res = ctx
            .client
            .post(format!("{}rest/rpc/{}", ctx.base_url, guid,))
            .header(CONTENT_LENGTH, content_length)
            .body(body)
            .send()
            .await?;
        if res.status().as_u16() == 200 {
            tracing::info!("Package Uploaded")
        } else {
            tracing::info!("Package Upload failed: {}", res.text().await?)
        }
    } else {
        let params = match (target.split_once("@"), version_spec) {
            (Some((pkg, v)), None) => {
                serde_json::json!({ "id": pkg, "marketplace-url": marketplace_url, "version-spec": v, "version-priority": version_priority })
            }
            (Some(_), Some(_)) => {
                return Err(crate::Error::new(
                    eyre!("Invalid package id {}", target),
                    ErrorKind::InvalidRequest,
                )
                .into())
            }
            (None, Some(v)) => {
                serde_json::json!({ "id": target, "marketplace-url": marketplace_url, "version-spec": v, "version-priority": version_priority })
            }
            (None, None) => {
                serde_json::json!({ "id": target, "marketplace-url": marketplace_url, "version-priority": version_priority })
            }
        };
        tracing::debug!("calling package.install");
        rpc_toolkit::command_helpers::call_remote(
            ctx,
            "package.install",
            params,
            PhantomData::<()>,
        )
        .await?
        .result?;
        tracing::debug!("package.install succeeded");
    }
    Ok(())
}

#[command(
    subcommands(self(uninstall_impl(async)), uninstall_dry),
    display(display_none),
    metadata(sync_db = true)
)]
pub async fn uninstall(#[arg] id: PackageId) -> Result<PackageId, Error> {
    Ok(id)
}

#[command(rename = "dry", display(display_serializable))]
#[instrument(skip(ctx))]
pub async fn uninstall_dry(
    #[context] ctx: RpcContext,
    #[parent_data] id: PackageId,
) -> Result<BreakageRes, Error> {
    let mut db = ctx.db.handle();
    let mut tx = db.begin().await?;
    let mut breakages = BTreeMap::new();
    let receipts = BreakTransitiveReceipts::new(&mut tx).await?;
    break_all_dependents_transitive(
        &mut tx,
        &id,
        DependencyError::NotInstalled,
        &mut breakages,
        &receipts,
    )
    .await?;

    tx.abort().await?;

    Ok(BreakageRes(breakages))
}

#[instrument(skip(ctx))]
pub async fn uninstall_impl(ctx: RpcContext, id: PackageId) -> Result<(), Error> {
    let mut handle = ctx.db.handle();
    let mut tx = handle.begin().await?;

    let mut pde = crate::db::DatabaseModel::new()
        .package_data()
        .idx_model(&id)
        .get_mut(&mut tx)
        .await?;
    let (manifest, static_files, installed) = match pde.take() {
        Some(PackageDataEntry::Installed {
            manifest,
            static_files,
            installed,
        }) => (manifest, static_files, installed),
        _ => {
            return Err(Error::new(
                eyre!("Package is not installed."),
                crate::ErrorKind::NotFound,
            ));
        }
    };
    *pde = Some(PackageDataEntry::Removing {
        manifest,
        static_files,
        removing: installed,
    });
    pde.save(&mut tx).await?;
    tx.commit().await?;
    drop(handle);

    tokio::spawn(async move {
        if let Err(e) = async {
            cleanup::uninstall(
                &ctx,
                &mut ctx.db.handle(),
                &mut ctx.secret_store.acquire().await?,
                &id,
            )
            .await
        }
        .await
        {
            let err_str = format!("Uninstall of {} Failed: {}", id, e);
            tracing::error!("{}", err_str);
            tracing::debug!("{:?}", e);
            if let Err(e) = ctx
                .notification_manager
                .notify(
                    &mut ctx.db.handle(), // allocating separate handle here because the lifetime of the previous one is the expression
                    Some(id),
                    NotificationLevel::Error,
                    String::from("Uninstall Failed"),
                    err_str,
                    (),
                    None,
                )
                .await
            {
                tracing::error!("Failed to issue Notification: {}", e);
                tracing::debug!("{:?}", e);
            }
        }
    });

    Ok(())
}

pub struct DownloadInstallReceipts {
    package_receipts: crate::db::package::PackageReceipts,
    manifest_receipts: crate::db::package::ManifestReceipts,
}

impl DownloadInstallReceipts {
    pub async fn new<'a>(db: &'a mut impl DbHandle, id: &PackageId) -> Result<Self, Error> {
        let mut locks = Vec::new();

        let setup = Self::setup(&mut locks, id);
        Ok(setup(&db.lock_all(locks).await?)?)
    }

    pub fn setup(
        locks: &mut Vec<patch_db::LockTargetId>,
        id: &PackageId,
    ) -> impl FnOnce(&patch_db::Verifier) -> Result<Self, Error> {
        let package_receipts = crate::db::package::PackageReceipts::setup(locks);
        let manifest_receipts = crate::db::package::ManifestReceipts::setup(locks, id);

        move |skeleton_key| {
            Ok(Self {
                package_receipts: package_receipts(skeleton_key)?,
                manifest_receipts: manifest_receipts(skeleton_key)?,
            })
        }
    }
}

#[instrument(skip(ctx, temp_manifest, s9pk))]
pub async fn download_install_s9pk(
    ctx: &RpcContext,
    temp_manifest: &Manifest,
    marketplace_url: Option<Url>,
    progress: Arc<InstallProgress>,
    mut s9pk: impl AsyncRead + Unpin,
) -> Result<(), Error> {
    let pkg_id = &temp_manifest.id;
    let version = &temp_manifest.version;

    if let Err(e) = async {
        let mut db_handle = ctx.db.handle();
        let mut tx = db_handle.begin().await?;
        let receipts = DownloadInstallReceipts::new(&mut tx, &pkg_id).await?;
        // Build set of existing manifests
        let mut manifests = Vec::new();
        for pkg in crate::db::package::get_packages(&mut tx, &receipts.package_receipts).await? {
            if let Some(m) =
                crate::db::package::get_manifest(&mut tx, &pkg, &receipts.manifest_receipts).await?
            {
                manifests.push(m);
            }
        }
        // Build map of current port -> ssl mappings
        let port_map = ssl_port_status(&manifests);
        tracing::info!("SSL Port Map: {:?}", &port_map);

        // if any of the requested interface lan configs conflict with current state, fail the install
        for (_id, iface) in &temp_manifest.interfaces.0 {
            if let Some(cfg) = &iface.lan_config {
                for (p, lan) in cfg {
                    if p.0 == 80 && lan.ssl || p.0 == 443 && !lan.ssl {
                        return Err(Error::new(
                            eyre!("SSL Conflict with embassyOS"),
                            ErrorKind::LanPortConflict,
                        ));
                    }
                    match port_map.get(&p) {
                        Some((ssl, pkg)) => {
                            if *ssl != lan.ssl {
                                return Err(Error::new(
                                    eyre!("SSL Conflict with package: {}", pkg),
                                    ErrorKind::LanPortConflict,
                                ));
                            }
                        }
                        None => {
                            continue;
                        }
                    }
                }
            }
        }
        drop(receipts);
        tx.save().await?;
        drop(db_handle);

        let pkg_archive_dir = ctx
            .datadir
            .join(PKG_ARCHIVE_DIR)
            .join(pkg_id)
            .join(version.as_str());
        tokio::fs::create_dir_all(&pkg_archive_dir).await?;
        let pkg_archive =
            pkg_archive_dir.join(AsRef::<Path>::as_ref(pkg_id).with_extension("s9pk"));

        let pkg_data_entry = crate::db::DatabaseModel::new()
            .package_data()
            .idx_model(pkg_id);

        let progress_model = pkg_data_entry.and_then(|pde| pde.install_progress());

        File::delete(&pkg_archive).await?;
        let mut dst = OpenOptions::new()
            .create(true)
            .write(true)
            .read(true)
            .open(&pkg_archive)
            .await?;

        progress
            .track_download_during(progress_model.clone(), &ctx.db, || async {
                let mut progress_writer = InstallProgressTracker::new(&mut dst, progress.clone());
                tokio::io::copy(&mut s9pk, &mut progress_writer).await?;
                progress.download_complete();
                Ok(())
            })
            .await?;

        dst.seek(SeekFrom::Start(0)).await?;

        let progress_reader = InstallProgressTracker::new(dst, progress.clone());
        let mut s9pk_reader = progress
            .track_read_during(progress_model.clone(), &ctx.db, || {
                S9pkReader::from_reader(progress_reader, true)
            })
            .await?;

        install_s9pk(
            &ctx,
            pkg_id,
            version,
            marketplace_url,
            &mut s9pk_reader,
            progress,
        )
        .await?;

        Ok(())
    }
    .await
    {
        let mut handle = ctx.db.handle();
        let mut tx = handle.begin().await?;
        let receipts = cleanup::CleanupFailedReceipts::new(&mut tx).await?;

        if let Err(e) = cleanup_failed(&ctx, &mut tx, pkg_id, &receipts).await {
            tracing::error!("Failed to clean up {}@{}: {}", pkg_id, version, e);
            tracing::debug!("{:?}", e);
        } else {
            tx.commit().await?;
        }
        Err(e)
    } else {
        Ok(())
    }
}

pub struct InstallS9Receipts {
    config: ConfigReceipts,
}

impl InstallS9Receipts {
    pub async fn new<'a>(db: &'a mut impl DbHandle) -> Result<Self, Error> {
        let mut locks = Vec::new();

        let setup = Self::setup(&mut locks);
        Ok(setup(&db.lock_all(locks).await?)?)
    }

    pub fn setup(
        locks: &mut Vec<patch_db::LockTargetId>,
    ) -> impl FnOnce(&patch_db::Verifier) -> Result<Self, Error> {
        let config = ConfigReceipts::setup(locks);
        move |skeleton_key| {
            Ok(Self {
                config: config(skeleton_key)?,
            })
        }
    }
}

#[instrument(skip(ctx, rdr))]
pub async fn install_s9pk<R: AsyncRead + AsyncSeek + Unpin + Send + Sync>(
    ctx: &RpcContext,
    pkg_id: &PackageId,
    version: &Version,
    marketplace_url: Option<Url>,
    rdr: &mut S9pkReader<InstallProgressTracker<R>>,
    progress: Arc<InstallProgress>,
) -> Result<(), Error> {
    rdr.validate().await?;
    rdr.validated();
    let developer_key = rdr.developer_key().clone();
    rdr.reset().await?;
    let model = crate::db::DatabaseModel::new()
        .package_data()
        .idx_model(pkg_id);
    let progress_model = model.clone().and_then(|m| m.install_progress());

    tracing::info!("Install {}@{}: Unpacking Manifest", pkg_id, version);
    let manifest = progress
        .track_read_during(progress_model.clone(), &ctx.db, || rdr.manifest())
        .await?;
    tracing::info!("Install {}@{}: Unpacked Manifest", pkg_id, version);

    tracing::info!("Install {}@{}: Fetching Dependency Info", pkg_id, version);
    let mut dependency_info = BTreeMap::new();
    for (dep, info) in &manifest.dependencies.0 {
        let manifest: Option<Manifest> = if let Some(local_man) = crate::db::DatabaseModel::new()
            .package_data()
            .idx_model(dep)
            .map::<_, Manifest>(|pde| pde.manifest())
            .get(&mut ctx.db.handle(), false)
            .await?
            .into_owned()
        {
            Some(local_man)
        } else if let Some(marketplace_url) = &marketplace_url {
            match reqwest::get(format!(
                "{}/package/v0/manifest/{}?spec={}&eos-version-compat={}&arch={}",
                marketplace_url,
                dep,
                info.version,
                Current::new().compat(),
                &*crate::ARCH,
            ))
            .await
            .with_kind(crate::ErrorKind::Registry)?
            .error_for_status()
            {
                Ok(a) => Ok(Some(
                    a.json()
                        .await
                        .with_kind(crate::ErrorKind::Deserialization)?,
                )),
                Err(e) if e.status() == Some(StatusCode::BAD_REQUEST) => Ok(None),
                Err(e) => Err(e),
            }
            .with_kind(crate::ErrorKind::Registry)?
        } else {
            None
        };

        if let Some(marketplace_url) = &marketplace_url {
            if let Some(manifest) = &manifest {
                let dir = ctx
                    .datadir
                    .join(PKG_PUBLIC_DIR)
                    .join(&manifest.id)
                    .join(manifest.version.as_str());
                let icon_path = dir.join(format!("icon.{}", manifest.assets.icon_type()));
                if tokio::fs::metadata(&icon_path).await.is_err() {
                    tokio::fs::create_dir_all(&dir).await?;
                    let icon = reqwest::get(format!(
                        "{}/package/v0/icon/{}?spec={}&eos-version-compat={}&arch={}",
                        marketplace_url,
                        dep,
                        info.version,
                        Current::new().compat(),
                        &*crate::ARCH,
                    ))
                    .await
                    .with_kind(crate::ErrorKind::Registry)?;
                    let mut dst = File::create(&icon_path).await?;
                    tokio::io::copy(&mut response_to_reader(icon), &mut dst).await?;
                    dst.sync_all().await?;
                }
            }
        }

        dependency_info.insert(
            dep.clone(),
            StaticDependencyInfo {
                icon: if let Some(manifest) = &manifest {
                    format!(
                        "/public/package-data/{}/{}/icon.{}",
                        manifest.id,
                        manifest.version,
                        manifest.assets.icon_type()
                    )
                } else {
                    "/assets/img/package-icon.png".to_owned()
                },
                manifest,
            },
        );
    }
    tracing::info!("Install {}@{}: Fetched Dependency Info", pkg_id, version);

    let public_dir_path = ctx
        .datadir
        .join(PKG_PUBLIC_DIR)
        .join(pkg_id)
        .join(version.as_str());
    tokio::fs::create_dir_all(&public_dir_path).await?;

    tracing::info!("Install {}@{}: Unpacking LICENSE.md", pkg_id, version);
    progress
        .track_read_during(progress_model.clone(), &ctx.db, || async {
            let license_path = public_dir_path.join("LICENSE.md");
            let mut dst = File::create(&license_path).await?;
            tokio::io::copy(&mut rdr.license().await?, &mut dst).await?;
            dst.sync_all().await?;
            Ok(())
        })
        .await?;
    tracing::info!("Install {}@{}: Unpacked LICENSE.md", pkg_id, version);

    tracing::info!("Install {}@{}: Unpacking INSTRUCTIONS.md", pkg_id, version);
    progress
        .track_read_during(progress_model.clone(), &ctx.db, || async {
            let instructions_path = public_dir_path.join("INSTRUCTIONS.md");
            let mut dst = File::create(&instructions_path).await?;
            tokio::io::copy(&mut rdr.instructions().await?, &mut dst).await?;
            dst.sync_all().await?;
            Ok(())
        })
        .await?;
    tracing::info!("Install {}@{}: Unpacked INSTRUCTIONS.md", pkg_id, version);

    let icon_path = Path::new("icon").with_extension(&manifest.assets.icon_type());
    tracing::info!(
        "Install {}@{}: Unpacking {}",
        pkg_id,
        version,
        icon_path.display()
    );
    progress
        .track_read_during(progress_model.clone(), &ctx.db, || async {
            let icon_path = public_dir_path.join(&icon_path);
            let mut dst = File::create(&icon_path).await?;
            tokio::io::copy(&mut rdr.icon().await?, &mut dst).await?;
            dst.sync_all().await?;
            Ok(())
        })
        .await?;
    tracing::info!(
        "Install {}@{}: Unpacked {}",
        pkg_id,
        version,
        icon_path.display()
    );

    tracing::info!("Install {}@{}: Unpacking Docker Images", pkg_id, version);
    progress
        .track_read_during(progress_model.clone(), &ctx.db, || async {
            let image_tar_dir = ctx
                .datadir
                .join(PKG_DOCKER_DIR)
                .join(pkg_id)
                .join(version.as_str());
            if tokio::fs::metadata(&image_tar_dir).await.is_err() {
                tokio::fs::create_dir_all(&image_tar_dir)
                    .await
                    .with_ctx(|_| {
                        (
                            crate::ErrorKind::Filesystem,
                            image_tar_dir.display().to_string(),
                        )
                    })?;
            }
            let image_tar_path = image_tar_dir.join("image.tar");
            let mut tee = Command::new("tee")
                .arg(&image_tar_path)
                .stdin(Stdio::piped())
                .stdout(Stdio::piped())
                .spawn()?;
            let mut load = Command::new("docker")
                .arg("load")
                .stdin(Stdio::piped())
                .stderr(Stdio::piped())
                .spawn()?;
            let tee_in = tee.stdin.take().ok_or_else(|| {
                Error::new(
                    eyre!("Could not write to stdin of tee"),
                    crate::ErrorKind::Docker,
                )
            })?;
            let mut tee_out = tee.stdout.take().ok_or_else(|| {
                Error::new(
                    eyre!("Could not read from stdout of tee"),
                    crate::ErrorKind::Docker,
                )
            })?;
            let load_in = load.stdin.take().ok_or_else(|| {
                Error::new(
                    eyre!("Could not write to stdin of docker load"),
                    crate::ErrorKind::Docker,
                )
            })?;
            let mut docker_rdr = rdr.docker_images().await?;
            tokio::try_join!(
                copy_and_shutdown(&mut docker_rdr, tee_in),
                copy_and_shutdown(&mut tee_out, load_in),
            )?;
            let res = load.wait_with_output().await?;
            if !res.status.success() {
                Err(Error::new(
                    eyre!(
                        "{}",
                        String::from_utf8(res.stderr)
                            .unwrap_or_else(|e| format!("Could not parse stderr: {}", e))
                    ),
                    crate::ErrorKind::Docker,
                ))
            } else {
                Ok(())
            }
        })
        .await?;
    tracing::info!("Install {}@{}: Unpacked Docker Images", pkg_id, version,);

    tracing::info!("Install {}@{}: Unpacking Assets", pkg_id, version);
    progress
        .track_read_during(progress_model.clone(), &ctx.db, || async {
            let asset_dir = asset_dir(&ctx.datadir, pkg_id, version);
            if tokio::fs::metadata(&asset_dir).await.is_err() {
                tokio::fs::create_dir_all(&asset_dir).await?;
            }
            let mut tar = tokio_tar::Archive::new(rdr.assets().await?);
            tar.unpack(asset_dir).await?;

            let script_dir = script_dir(&ctx.datadir, pkg_id, version);
            if tokio::fs::metadata(&script_dir).await.is_err() {
                tokio::fs::create_dir_all(&script_dir).await?;
            }
            if let Some(mut hdl) = rdr.scripts().await? {
                tokio::io::copy(
                    &mut hdl,
                    &mut File::create(script_dir.join("embassy.js")).await?,
                )
                .await?;
            }

            Ok(())
        })
        .await?;
    tracing::info!("Install {}@{}: Unpacked Assets", pkg_id, version);

    progress.unpack_complete.store(true, Ordering::SeqCst);

    progress_model.put(&mut ctx.db.handle(), &progress).await?;

    let mut handle = ctx.db.handle();
    let mut tx = handle.begin().await?;
    let mut sql_tx = ctx.secret_store.begin().await?;
    crate::db::DatabaseModel::new()
        .package_data()
        .lock(&mut tx, LockType::Write)
        .await?;

    tracing::info!("Install {}@{}: Creating volumes", pkg_id, version);
    manifest.volumes.install(ctx, pkg_id, version).await?;
    tracing::info!("Install {}@{}: Created volumes", pkg_id, version);

    tracing::info!("Install {}@{}: Installing interfaces", pkg_id, version);
    let interface_addresses = manifest.interfaces.install(&mut sql_tx, pkg_id).await?;
    tracing::info!("Install {}@{}: Installed interfaces", pkg_id, version);

    tracing::info!("Install {}@{}: Creating manager", pkg_id, version);
    ctx.managers
        .add(
            ctx.clone(),
            manifest.clone(),
            manifest.interfaces.tor_keys(&mut sql_tx, pkg_id).await?,
        )
        .await?;
    tracing::info!("Install {}@{}: Created manager", pkg_id, version);

    let static_files = StaticFiles::local(pkg_id, version, manifest.assets.icon_type());
    let current_dependencies: CurrentDependencies = CurrentDependencies(
        manifest
            .dependencies
            .0
            .iter()
            .filter_map(|(id, info)| {
                if info.requirement.required() {
                    Some((id.clone(), CurrentDependencyInfo::default()))
                } else {
                    None
                }
            })
            .collect(),
    );
    let current_dependents = {
        let mut deps = BTreeMap::new();
        for package in crate::db::DatabaseModel::new()
            .package_data()
            .keys(&mut tx, true)
            .await?
        {
            // update dependency_info on dependents
            if let Some(dep_info_model) = crate::db::DatabaseModel::new()
                .package_data()
                .idx_model(&package)
                .expect(&mut tx)
                .await?
                .installed()
                .and_then(|i| i.dependency_info().idx_model(pkg_id))
                .check(&mut tx)
                .await?
            {
                let mut dep_info = dep_info_model.get_mut(&mut tx).await?;
                *dep_info = StaticDependencyInfo {
                    icon: format!(
                        "/public/package-data/{}/{}/icon.{}",
                        manifest.id,
                        manifest.version,
                        manifest.assets.icon_type()
                    ),
                    manifest: Some(manifest.clone()),
                };
            }

            // search required dependencies
            if let Some(dep) = crate::db::DatabaseModel::new()
                .package_data()
                .idx_model(&package)
                .expect(&mut tx)
                .await?
                .installed()
                .and_then(|i| i.current_dependencies().idx_model(pkg_id))
                .get(&mut tx, true)
                .await?
                .to_owned()
            {
                deps.insert(package, dep);
            }
        }
        CurrentDependents(deps)
    };
    let mut pde = model
        .clone()
        .expect(&mut tx)
        .await?
        .get_mut(&mut tx)
        .await?;
    let installed = InstalledPackageDataEntry {
        status: Status {
            configured: manifest.config.is_none(),
            main: MainStatus::Stopped,
            dependency_errors: DependencyErrors::default(),
        },
        marketplace_url,
        developer_key,
        manifest: manifest.clone(),
        last_backup: match &*pde {
            PackageDataEntry::Updating {
                installed:
                    InstalledPackageDataEntry {
                        last_backup: Some(time),
                        ..
                    },
                ..
            } => Some(*time),
            _ => None,
        },
        system_pointers: Vec::new(),
        dependency_info,
        current_dependents: current_dependents.clone(),
        current_dependencies: current_dependencies.clone(),
        interface_addresses,
    };

    let prev = std::mem::replace(
        &mut *pde,
        PackageDataEntry::Installed {
            installed,
            manifest: manifest.clone(),
            static_files,
        },
    );
    pde.save(&mut tx).await?;
    let receipts = InstallS9Receipts::new(&mut tx).await?;
    // UpdateDependencyReceipts
    let mut dep_errs = model
        .expect(&mut tx)
        .await?
        .installed()
        .expect(&mut tx)
        .await?
        .status()
        .dependency_errors()
        .get_mut(&mut tx)
        .await?;
    *dep_errs = DependencyErrors::init(
        ctx,
        &mut tx,
        &manifest,
        &current_dependencies,
        &receipts.config.try_heal_receipts,
    )
    .await?;
    dep_errs.save(&mut tx).await?;

    if let PackageDataEntry::Updating {
        installed: prev, ..
    } = prev
    {
        let prev_is_configured = prev.status.configured;
        let prev_migration = prev
            .manifest
            .migrations
            .to(
                ctx,
                version,
                pkg_id,
                &prev.manifest.version,
                &prev.manifest.volumes,
            )
            .map(futures::future::Either::Left);
        let migration = manifest
            .migrations
            .from(
                &manifest.containers,
                ctx,
                &prev.manifest.version,
                pkg_id,
                version,
                &manifest.volumes,
            )
            .map(futures::future::Either::Right);

        let viable_migration = if prev.manifest.version > manifest.version {
            prev_migration.or(migration)
        } else {
            migration.or(prev_migration)
        };

        let configured = if let Some(f) = viable_migration {
            f.await?.configured && prev_is_configured
        } else {
            false
        };
        if configured && manifest.config.is_some() {
            crate::config::configure(
                ctx,
                &mut tx,
                pkg_id,
                None,
                &None,
                false,
                &mut BTreeMap::new(),
                &mut BTreeMap::new(),
                &receipts.config,
            )
            .await?;
        } else {
            remove_from_current_dependents_lists(
                &mut tx,
                pkg_id,
                &prev.current_dependencies,
                &receipts.config.current_dependents,
            )
            .await?; // remove previous
            add_dependent_to_current_dependents_lists(
                &mut tx,
                pkg_id,
                &current_dependencies,
                &receipts.config.current_dependents,
            )
            .await?; // add new
        }
        if configured || manifest.config.is_none() {
            let mut main_status = crate::db::DatabaseModel::new()
                .package_data()
                .idx_model(pkg_id)
                .expect(&mut tx)
                .await?
                .installed()
                .expect(&mut tx)
                .await?
                .status()
                .main()
                .get_mut(&mut tx)
                .await?;
            *main_status = prev.status.main;
            main_status.save(&mut tx).await?;
        }
        update_dependency_errors_of_dependents(
            ctx,
            &mut tx,
            pkg_id,
            &CurrentDependents({
                let mut current_dependents = current_dependents.0.clone();
                current_dependents.append(&mut prev.current_dependents.0.clone());
                current_dependents
            }),
            &receipts.config.update_dependency_receipts,
        )
        .await?;
        if &prev.manifest.version != version {
            cleanup(ctx, &prev.manifest.id, &prev.manifest.version).await?;
        }
    } else if let PackageDataEntry::Restoring { .. } = prev {
        manifest
            .backup
            .restore(
                ctx,
                &mut tx,
                &mut sql_tx,
                pkg_id,
                version,
                &manifest.interfaces,
                &manifest.volumes,
            )
            .await?;
        add_dependent_to_current_dependents_lists(
            &mut tx,
            pkg_id,
            &current_dependencies,
            &receipts.config.current_dependents,
        )
        .await?;
        update_dependency_errors_of_dependents(
            ctx,
            &mut tx,
            pkg_id,
            &current_dependents,
            &receipts.config.update_dependency_receipts,
        )
        .await?;
    } else {
        add_dependent_to_current_dependents_lists(
            &mut tx,
            pkg_id,
            &current_dependencies,
            &receipts.config.current_dependents,
        )
        .await?;
        update_dependency_errors_of_dependents(
            ctx,
            &mut tx,
            pkg_id,
            &current_dependents,
            &receipts.config.update_dependency_receipts,
        )
        .await?;
    }

    if let Some(installed) = pde.installed() {
        reconfigure_dependents_with_live_pointers(ctx, &mut tx, &receipts.config, installed)
            .await?;
    }

    sql_tx.commit().await?;
    tx.commit().await?;

    tracing::info!("Install {}@{}: Complete", pkg_id, version);

    Ok(())
}

<<<<<<< HEAD
#[instrument(skip(ctx, tx, receipts))]
async fn handle_recovered_package(
    recovered: RecoveredPackageInfo,
    manifest: Manifest,
    ctx: &RpcContext,
    pkg_id: &PackageId,
    version: &Version,
    tx: &mut patch_db::Transaction<&mut patch_db::PatchDbHandle>,
    receipts: &ConfigReceipts,
) -> Result<(), Error> {
    let configured = if let Some(migration) = manifest.migrations.from(
        &manifest.containers,
        ctx,
        &recovered.version,
        pkg_id,
        version,
        &manifest.volumes,
    ) {
        migration.await?.configured
    } else {
        false
    };
    if configured && manifest.config.is_some() {
        crate::config::configure(
            ctx,
            tx,
            pkg_id,
            None,
            &None,
            false,
            &mut BTreeMap::new(),
            &mut BTreeMap::new(),
            &receipts,
        )
        .await?;
    }

    Ok(())
}

=======
>>>>>>> a5eb3ad9
#[instrument(skip(datadir))]
pub fn load_images<'a, P: AsRef<Path> + 'a + Send + Sync>(
    datadir: P,
) -> BoxFuture<'a, Result<(), Error>> {
    async move {
        let docker_dir = datadir.as_ref();
        if tokio::fs::metadata(&docker_dir).await.is_ok() {
            ReadDirStream::new(tokio::fs::read_dir(&docker_dir).await?)
                .map(|r| {
                    r.with_ctx(|_| (crate::ErrorKind::Filesystem, format!("{:?}", &docker_dir)))
                })
                .try_for_each(|entry| async move {
                    let m = entry.metadata().await?;
                    if m.is_file() {
                        if entry.path().extension().and_then(|ext| ext.to_str()) == Some("tar") {
                            let mut load = Command::new("docker")
                                .arg("load")
                                .stdin(Stdio::piped())
                                .stderr(Stdio::piped())
                                .spawn()?;
                            let load_in = load.stdin.take().ok_or_else(|| {
                                Error::new(
                                    eyre!("Could not write to stdin of docker load"),
                                    crate::ErrorKind::Docker,
                                )
                            })?;
                            let mut docker_rdr = File::open(&entry.path()).await?;
                            copy_and_shutdown(&mut docker_rdr, load_in).await?;
                            let res = load.wait_with_output().await?;
                            if !res.status.success() {
                                Err(Error::new(
                                    eyre!(
                                        "{}",
                                        String::from_utf8(res.stderr).unwrap_or_else(|e| format!(
                                            "Could not parse stderr: {}",
                                            e
                                        ))
                                    ),
                                    crate::ErrorKind::Docker,
                                ))
                            } else {
                                Ok(())
                            }
                        } else {
                            Ok(())
                        }
                    } else if m.is_dir() {
                        load_images(entry.path()).await?;
                        Ok(())
                    } else {
                        Ok(())
                    }
                })
                .await
        } else {
            Ok(())
        }
    }
    .boxed()
}

fn ssl_port_status(manifests: &Vec<Manifest>) -> BTreeMap<Port, (bool, PackageId)> {
    let mut ret = BTreeMap::new();
    for m in manifests {
        for (_id, iface) in &m.interfaces.0 {
            match &iface.lan_config {
                None => {}
                Some(cfg) => {
                    for (p, lan) in cfg {
                        ret.insert(p.clone(), (lan.ssl, m.id.clone()));
                    }
                }
            }
        }
    }
    ret
}<|MERGE_RESOLUTION|>--- conflicted
+++ resolved
@@ -1421,49 +1421,6 @@
     Ok(())
 }
 
-<<<<<<< HEAD
-#[instrument(skip(ctx, tx, receipts))]
-async fn handle_recovered_package(
-    recovered: RecoveredPackageInfo,
-    manifest: Manifest,
-    ctx: &RpcContext,
-    pkg_id: &PackageId,
-    version: &Version,
-    tx: &mut patch_db::Transaction<&mut patch_db::PatchDbHandle>,
-    receipts: &ConfigReceipts,
-) -> Result<(), Error> {
-    let configured = if let Some(migration) = manifest.migrations.from(
-        &manifest.containers,
-        ctx,
-        &recovered.version,
-        pkg_id,
-        version,
-        &manifest.volumes,
-    ) {
-        migration.await?.configured
-    } else {
-        false
-    };
-    if configured && manifest.config.is_some() {
-        crate::config::configure(
-            ctx,
-            tx,
-            pkg_id,
-            None,
-            &None,
-            false,
-            &mut BTreeMap::new(),
-            &mut BTreeMap::new(),
-            &receipts,
-        )
-        .await?;
-    }
-
-    Ok(())
-}
-
-=======
->>>>>>> a5eb3ad9
 #[instrument(skip(datadir))]
 pub fn load_images<'a, P: AsRef<Path> + 'a + Send + Sync>(
     datadir: P,
