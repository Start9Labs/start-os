#!/bin/bash
<<<<<<< HEAD
=======
apt update
apt install -y libsecp256k1-0
apt install -y tor
apt install -y docker.io
apt install -y iotop
apt install -y bmon
apt install -y libavahi-client3
apt autoremove -y
>>>>>>> b5aa5a5f
mkdir -p /root/volumes
mkdir -p /root/tmp/appmgr
mkdir -p /root/agent
mkdir -p /root/appmgr/tor
apt-get update -y
apt-get install -y tor
apt-get install -y iotop
apt-get install -y bmon
apt-get install -y libavahi-client3
apt-get install -y libsecp256k1-0
apt-get install -y docker.io needrestart-
mv /root/setup.sh /root/setup-s1.sh.done
cat <<EOT >> /root/setup-s2.sh
#!/bin/bash
apt-get update -y
apt-get install -y tor
apt-get install -y iotop
apt-get install -y bmon
apt-get install -y libavahi-client3
apt-get install -y libsecp256k1-0
apt-get install -y docker.io needrestart-
apt-get autoremove -y
systemctl enable lifeline
systemctl enable agent
systemctl enable ssh
systemctl enable avahi-daemon
passwd -l root
passwd -l pi
<<<<<<< HEAD
sync
systemctl disable setup
mv /root/setup-s2.sh /root/setup-s2.sh.done
reboot
EOT
chmod +x /root/setup-s2.sh
=======
sync
>>>>>>> b5aa5a5f
<|MERGE_RESOLUTION|>--- conflicted
+++ resolved
@@ -1,15 +1,4 @@
 #!/bin/bash
-<<<<<<< HEAD
-=======
-apt update
-apt install -y libsecp256k1-0
-apt install -y tor
-apt install -y docker.io
-apt install -y iotop
-apt install -y bmon
-apt install -y libavahi-client3
-apt autoremove -y
->>>>>>> b5aa5a5f
 mkdir -p /root/volumes
 mkdir -p /root/tmp/appmgr
 mkdir -p /root/agent
@@ -38,13 +27,9 @@
 systemctl enable avahi-daemon
 passwd -l root
 passwd -l pi
-<<<<<<< HEAD
 sync
 systemctl disable setup
 mv /root/setup-s2.sh /root/setup-s2.sh.done
 reboot
 EOT
-chmod +x /root/setup-s2.sh
-=======
-sync
->>>>>>> b5aa5a5f
+chmod +x /root/setup-s2.sh