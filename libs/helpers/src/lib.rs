--- conflicted
+++ resolved
@@ -210,83 +210,6 @@
     }
 }
 
-<<<<<<< HEAD
-type SingThreadTask<T> = futures::future::Select<
-    futures::future::Then<
-        oneshot::Receiver<T>,
-        futures::future::Either<futures::future::Ready<T>, futures::future::Pending<T>>,
-        fn(
-            Result<T, oneshot::error::RecvError>,
-        )
-            -> futures::future::Either<futures::future::Ready<T>, futures::future::Pending<T>>,
-    >,
-    futures::future::Then<
-        JoinHandle<()>,
-        futures::future::Pending<T>,
-        fn(Result<(), JoinError>) -> futures::future::Pending<T>,
-    >,
->;
-
-#[pin_project::pin_project(PinnedDrop)]
-pub struct SingleThreadJoinHandle<T> {
-    abort: Option<oneshot::Sender<()>>,
-    #[pin]
-    task: SingThreadTask<T>,
-}
-impl<T: Send + 'static> SingleThreadJoinHandle<T> {
-    pub fn new<Fut: Future<Output = T>>(fut: impl FnOnce() -> Fut + Send + 'static) -> Self {
-        let (abort, abort_recv) = oneshot::channel();
-        let (return_val_send, return_val) = oneshot::channel();
-        fn unwrap_recv_or_pending<T>(
-            res: Result<T, oneshot::error::RecvError>,
-        ) -> futures::future::Either<futures::future::Ready<T>, futures::future::Pending<T>>
-        {
-            match res {
-                Ok(a) => futures::future::Either::Left(futures::future::ready(a)),
-                _ => futures::future::Either::Right(pending()),
-            }
-        }
-        fn make_pending<T>(_: Result<(), JoinError>) -> futures::future::Pending<T> {
-            pending()
-        }
-        Self {
-            abort: Some(abort),
-            task: futures::future::select(
-                return_val.then(unwrap_recv_or_pending),
-                tokio::task::spawn_blocking(move || {
-                    tokio::runtime::Handle::current().block_on(async move {
-                        tokio::select! {
-                            _ = abort_recv.fuse() => (),
-                            res = fut().fuse() => {let _error = return_val_send.send(res);},
-                        }
-                    })
-                })
-                .then(make_pending),
-            ),
-        }
-    }
-}
-
-impl<T: Send> Future for SingleThreadJoinHandle<T> {
-    type Output = T;
-    fn poll(
-        self: std::pin::Pin<&mut Self>,
-        cx: &mut std::task::Context<'_>,
-    ) -> std::task::Poll<Self::Output> {
-        let this = self.project();
-        this.task.poll(cx).map(|t| t.factor_first().0)
-    }
-}
-
-#[pin_project::pinned_drop]
-impl<T> PinnedDrop for SingleThreadJoinHandle<T> {
-    fn drop(self: Pin<&mut Self>) {
-        let this = self.project();
-        if let Some(abort) = this.abort.take() {
-            let _error = abort.send(());
-        }
-    }
-=======
 pub async fn spawn_local<
     T: 'static + Send,
     F: FnOnce() -> Fut + Send + 'static,
@@ -308,5 +231,4 @@
             })
     });
     recv.await.unwrap()
->>>>>>> a5eb3ad9
 }