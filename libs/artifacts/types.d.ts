--- conflicted
+++ resolved
@@ -260,35 +260,15 @@
     "enum",
     WithDescription<
       WithDefault<
-<<<<<<< HEAD
-        {
-          values: string[];
-          "value-names": {
-            [key: string]: string;
-          };
-        },
-=======
         ListSpec<
           ValueSpecEnum
         >,
->>>>>>> 75a2b2d2
         string[]
       >
     >
   >
   | Subtype<
     "object",
-<<<<<<< HEAD
-    WithDescription<
-      WithDefault<
-        ListSpec<
-          Tag<"object", WithDescription<WithDefault<ValueSpecObject, Config>>>
-        >,
-        {}[]
-      >
-    >
-  >;
-=======
     WithDescription<WithDefault<ListSpec<ValueSpecObject>, {}[]>>
   >
   | Subtype<
@@ -296,10 +276,9 @@
     WithDescription<WithDefault<ListSpec<ValueSpecUnion>, string[]>>
   >;
 export type ValueSpecEnum = {
-  values: string[],
+  values: string[];
   "value-names": { [key: string]: string };
-}
->>>>>>> 75a2b2d2
+};
 
 export type SetResult = {
   /** These are the unix process signals */
