use std::collections::BTreeMap;
use std::future::Future;
use std::path::{Path, PathBuf};
use std::pin::Pin;
use std::sync::Arc;
use std::task::Poll;
use std::time::SystemTime;

use deno_core::anyhow::{anyhow, bail};
use deno_core::error::AnyError;
use deno_core::{
    resolve_import, Extension, FastString, JsRuntime, ModuleLoader, ModuleSource,
    ModuleSourceFuture, ModuleSpecifier, ModuleType, OpDecl, ResolutionKind, RuntimeOptions,
    Snapshot,
};
use embassy_container_init::ProcessGroupId;
use helpers::{script_dir, spawn_local, OsApi, Rsync, UnixRpcClient};
use models::{PackageId, ProcedureName, Version, VolumeId};
use serde::{Deserialize, Serialize};
use serde_json::Value;
use tokio::io::AsyncReadExt;
use tokio::sync::{mpsc, Mutex};
use tracing::instrument;

lazy_static::lazy_static! {
    static ref DENO_GLOBAL_JS: ModuleSpecifier = "file:///deno_global.js".parse().unwrap();
    static ref LOAD_MODULE_JS: ModuleSpecifier = "file:///loadModule.js".parse().unwrap();
    static ref EMBASSY_JS: ModuleSpecifier = "file:///embassy.js".parse().unwrap();
}

pub trait PathForVolumeId: Send + Sync {
    fn path_for(
        &self,
        data_dir: &Path,
        package_id: &PackageId,
        version: &Version,
        volume_id: &VolumeId,
    ) -> Option<PathBuf>;
    fn readonly(&self, volume_id: &VolumeId) -> bool;
}

#[derive(Serialize, Deserialize, Debug, Clone)]
pub struct JsCode(Arc<str>);

#[derive(Debug, Clone, Copy)]
pub enum JsError {
    Unknown,
    Javascript,
    Engine,
    BoundryLayerSerDe,
    Tokio,
    FileSystem,
    Code(i32),
    Timeout,
    NotValidProcedureName,
}

impl JsError {
    pub fn as_code_num(&self) -> i32 {
        match self {
            JsError::Unknown => 1,
            JsError::Javascript => 2,
            JsError::Engine => 3,
            JsError::BoundryLayerSerDe => 4,
            JsError::Tokio => 5,
            JsError::FileSystem => 6,
            JsError::NotValidProcedureName => 7,
            JsError::Code(code) => *code,
            JsError::Timeout => 143,
        }
    }
}

#[derive(Debug, Clone, Serialize, Deserialize)]
#[serde(rename_all = "camelCase")]
pub struct MetadataJs {
    file_type: String,
    is_dir: bool,
    is_file: bool,
    is_symlink: bool,
    len: u64,
    modified: Option<u64>,
    accessed: Option<u64>,
    created: Option<u64>,
    readonly: bool,
    gid: u32,
    mode: u32,
    uid: u32,
}

#[cfg(target_arch = "x86_64")]
const SNAPSHOT_BYTES: &[u8] = include_bytes!("./artifacts/JS_SNAPSHOT.bin");

#[cfg(target_arch = "aarch64")]
const SNAPSHOT_BYTES: &[u8] = include_bytes!("./artifacts/ARM_JS_SNAPSHOT.bin");

#[derive(Clone)]
struct JsContext {
    sandboxed: bool,
    os: Arc<dyn OsApi>,
    datadir: PathBuf,
    run_function: String,
    version: Version,
    package_id: PackageId,
    volumes: Arc<dyn PathForVolumeId>,
    input: Value,
    variable_args: Vec<serde_json::Value>,
    container_process_gid: ProcessGroupId,
    container_rpc_client: Option<Arc<UnixRpcClient>>,
    rsyncs: Arc<Mutex<(usize, BTreeMap<usize, Rsync>)>>,
    callback_sender: mpsc::UnboundedSender<(Arc<String>, Vec<Value>)>,
}

#[derive(Debug, Clone, serde::Deserialize, serde::Serialize)]
#[serde(rename_all = "kebab-case")]
enum ResultType {
    Error(String),
    ErrorCode(i32, String),
    Result(serde_json::Value),
}
#[derive(Clone)]
struct AnswerState(mpsc::Sender<Value>);

impl AnswerState {
    fn new() -> (Self, mpsc::Receiver<Value>) {
        let (send, recv) = mpsc::channel(1);
        (Self(send), recv)
    }
}

#[derive(Clone, Debug)]
struct ModsLoader {
    code: JsCode,
}

impl ModuleLoader for ModsLoader {
    fn resolve(
        &self,
        specifier: &str,
        referrer: &str,
        _is_main: ResolutionKind,
    ) -> Result<ModuleSpecifier, AnyError> {
        if referrer.contains("embassy") {
            bail!("Embassy.js cannot import anything else");
        }
        let s = resolve_import(specifier, referrer).unwrap();
        Ok(s)
    }

    fn load(
        &self,
        module_specifier: &ModuleSpecifier,
        maybe_referrer: Option<&ModuleSpecifier>,
        is_dyn_import: bool,
    ) -> Pin<Box<ModuleSourceFuture>> {
        let module_specifier = module_specifier.as_str().to_owned();
        let module = match &*module_specifier {
            "file:///deno_global.js" => Ok(ModuleSource::new(
                ModuleType::JavaScript,
                FastString::Static("const old_deno = Deno; Deno = null; export default old_deno"),
                &DENO_GLOBAL_JS,
            )),
            "file:///loadModule.js" => Ok(ModuleSource::new(
                ModuleType::JavaScript,
                FastString::Static(include_str!("./artifacts/loadModule.js")),
                &LOAD_MODULE_JS,
            )),
            "file:///embassy.js" => Ok(ModuleSource::new(
                ModuleType::JavaScript,
                self.code.0.clone().into(),
                &EMBASSY_JS,
            )),

            x => Err(anyhow!("Not allowed to import: {}", x)),
        };
        let module = module.and_then(|m| {
            if is_dyn_import {
                bail!("Will not import dynamic");
            }
            match &maybe_referrer {
                Some(x) if x.as_str() == "file:///embassy.js" => {
                    bail!("StartJS is not allowed to import")
                }
                _ => (),
            }
            Ok(m)
        });
        Box::pin(async move { module })
    }
}

pub struct JsExecutionEnvironment {
    sandboxed: bool,
    os: Arc<dyn OsApi>,
    base_directory: PathBuf,
    module_loader: ModsLoader,
    package_id: PackageId,
    version: Version,
    volumes: Arc<dyn PathForVolumeId>,
    container_process_gid: ProcessGroupId,
    container_rpc_client: Option<Arc<UnixRpcClient>>,
}

impl JsExecutionEnvironment {
    pub async fn load_from_package(
        os: Arc<dyn OsApi>,
        data_directory: impl AsRef<std::path::Path>,
        package_id: &PackageId,
        version: &Version,
        volumes: Box<dyn PathForVolumeId>,
        container_process_gid: ProcessGroupId,
        container_rpc_client: Option<Arc<UnixRpcClient>>,
    ) -> Result<Self, (JsError, String)> {
        let data_dir = data_directory.as_ref();
        let base_directory = data_dir;
        let js_code = JsCode({
            let file_path = script_dir(data_dir, package_id, version).join("embassy.js");
            let mut file = match tokio::fs::File::open(file_path.clone()).await {
                Ok(x) => x,
                Err(e) => {
                    tracing::debug!("path: {:?}", file_path);
                    tracing::debug!("{:?}", e);
                    return Err((
                        JsError::FileSystem,
                        format!("The file opening '{:?}' created error: {}", file_path, e),
                    ));
                }
            };
            let mut buffer = Default::default();
            if let Err(err) = file.read_to_string(&mut buffer).await {
                tracing::debug!("{:?}", err);
                return Err((
                    JsError::FileSystem,
                    format!("The file reading created error: {}", err),
                ));
            };
            buffer.into()
        });
        Ok(JsExecutionEnvironment {
            os,
            base_directory: base_directory.to_owned(),
            module_loader: ModsLoader { code: js_code },
            package_id: package_id.clone(),
            version: version.clone(),
            volumes: volumes.into(),
            sandboxed: false,
            container_process_gid,
            container_rpc_client,
        })
    }
    pub fn read_only_effects(mut self) -> Self {
        self.sandboxed = true;
        self
    }

    pub async fn run_action<I: Serialize, O: for<'de> Deserialize<'de>>(
        self,
        procedure_name: ProcedureName,
        input: Option<I>,
        variable_args: Vec<serde_json::Value>,
    ) -> Result<O, (JsError, String)> {
        let input = match serde_json::to_value(input) {
            Ok(a) => a,
            Err(err) => {
                tracing::error!("{}", err);
                tracing::debug!("{:?}", err);
                return Err((
                    JsError::BoundryLayerSerDe,
                    "Couldn't convert input".to_string(),
                ));
            }
        };
        let safer_handle = spawn_local(|| self.execute(procedure_name, input, variable_args)).await;
        let output = dbg!(safer_handle.await).unwrap()?;
        match serde_json::from_value(output.clone()) {
            Ok(x) => Ok(x),
            Err(err) => {
                tracing::error!("{}", err);
                tracing::debug!("{:?}", err);
                Err((
                    JsError::BoundryLayerSerDe,
                    format!(
                        "Couldn't convert output = {:#?} to the correct type",
                        serde_json::to_string_pretty(&output).unwrap_or_default()
                    ),
                ))
            }
        }
    }
    fn declarations() -> Vec<OpDecl> {
        vec![
            fns::chown::decl(),
            fns::chmod::decl(),
            fns::bind_local::decl(),
            fns::bind_onion::decl(),
            fns::fetch::decl(),
            fns::read_file::decl(),
            fns::metadata::decl(),
            fns::write_file::decl(),
            fns::rename::decl(),
            fns::remove_file::decl(),
            fns::create_dir::decl(),
            fns::remove_dir::decl(),
            fns::read_dir::decl(),
            fns::disk_usage::decl(),
            fns::current_function::decl(),
            fns::log_trace::decl(),
            fns::log_warn::decl(),
            fns::log_error::decl(),
            fns::log_debug::decl(),
            fns::log_info::decl(),
            fns::get_input::decl(),
            fns::get_variable_args::decl(),
            fns::set_value::decl(),
            fns::is_sandboxed::decl(),
            fns::start_command::decl(),
            fns::wait_command::decl(),
            fns::sleep::decl(),
            fns::send_signal::decl(),
            fns::chmod::decl(),
            fns::signal_group::decl(),
            fns::rsync::decl(),
            fns::rsync_wait::decl(),
            fns::rsync_progress::decl(),
            fns::get_service_config::decl(),
            fns::set_started::decl(),
            fns::restart::decl(),
            fns::start::decl(),
            fns::stop::decl(),
        ]
    }

    #[instrument(skip(self))]
    async fn execute(
        self,
        procedure_name: ProcedureName,
        input: Value,
        variable_args: Vec<serde_json::Value>,
    ) -> Result<Value, (JsError, String)> {
        let base_directory = self.base_directory.clone();
        let (answer_state, mut receive_answer) = AnswerState::new();
        let ext_answer_state = answer_state.clone();
        let (callback_sender, callback_receiver) = mpsc::unbounded_channel();
        let js_ctx = JsContext {
            os: self.os,
            datadir: base_directory,
            run_function: procedure_name
                .js_function_name()
                .map(Ok)
                .unwrap_or_else(|| {
                    Err((
                        JsError::NotValidProcedureName,
                        format!("procedure is not value: {:?}", procedure_name),
                    ))
                })?,
            package_id: self.package_id.clone(),
            volumes: self.volumes.clone(),
            version: self.version.clone(),
            sandboxed: self.sandboxed,
            input,
            variable_args,
            container_process_gid: self.container_process_gid,
            container_rpc_client: self.container_rpc_client.clone(),
            callback_sender,
            rsyncs: Default::default(),
        };
        let ext = Extension::builder("embassy")
            .ops(Self::declarations())
            .state(move |state| {
                state.put(ext_answer_state.clone());
                state.put(js_ctx);
            })
            .build();
        let loader = std::rc::Rc::new(self.module_loader.clone());
        let runtime_options = RuntimeOptions {
            module_loader: Some(loader),
            extensions: vec![ext],
            startup_snapshot: Some(Snapshot::Static(SNAPSHOT_BYTES)),
            ..Default::default()
        };
        let mut runtime = JsRuntime::new(runtime_options);

        let future = async move {
            let mod_id = runtime
                .load_main_module(&"file:///loadModule.js".parse().unwrap(), None)
                .await?;
            let evaluated = runtime.mod_evaluate(mod_id);
            let res = RuntimeEventLoop {
                runtime: &mut runtime,
                callback_receiver,
            }
            .await;
            res?;
            evaluated.await??;
            Ok::<_, AnyError>(())
        };
        let answer = tokio::select! {
            Some(x) = receive_answer.recv() => x,
            _ = future => {
                if let Some(x) = receive_answer.recv().await {
                    x
                }
                else {
                    serde_json::json!({"error": "JS Engine Shutdown"})
                }
            },

        };
        Ok(answer)
    }
}

#[pin_project::pin_project]
struct RuntimeEventLoop<'a> {
    runtime: &'a mut JsRuntime,
    callback_receiver: mpsc::UnboundedReceiver<(Arc<String>, Vec<Value>)>,
}
impl<'a> Future for RuntimeEventLoop<'a> {
    type Output = Result<(), AnyError>;
    fn poll(
        self: Pin<&mut Self>,
        cx: &mut std::task::Context<'_>,
    ) -> std::task::Poll<Self::Output> {
        let this = self.project();
        if let Poll::Ready(Some((uuid, args))) = this.callback_receiver.poll_recv(cx) {
            match this.runtime.execute_script(
                "callback",
                format!("globalThis.runCallback(\"{uuid}\", {})", Value::Array(args)).into(),
            ) {
                Ok(_) => (),
                Err(e) => return Poll::Ready(Err(e)),
            }
        }
        this.runtime.poll_event_loop(cx, false)
    }
}

/// Note: Make sure that we have the assumption that all these methods are callable at any time, and all call restrictions should be in rust
mod fns {
    use std::cell::RefCell;
    use std::collections::BTreeMap;
    use std::convert::TryFrom;
    use std::fs::Permissions;
    use std::os::unix::fs::MetadataExt;
    use std::os::unix::prelude::PermissionsExt;
    use std::path::{Path, PathBuf};
    use std::rc::Rc;
    use std::time::Duration;

    use deno_core::anyhow::{anyhow, bail};
    use deno_core::error::AnyError;
    use deno_core::*;
    use embassy_container_init::{
        OutputParams, OutputStrategy, ProcessGroupId, ProcessId, RunCommand, RunCommandParams,
        SendSignal, SendSignalParams, SignalGroup, SignalGroupParams,
    };
    use helpers::{
        to_tmp_path, AddressSchemaLocal, AddressSchemaOnion, AtomicFile, Callback, Rsync,
        RsyncOptions,
    };
    use itertools::Itertools;
<<<<<<< HEAD
    use models::{PackageId, VolumeId};
=======
    use models::VolumeId;
>>>>>>> f5da5f4e
    use serde::{Deserialize, Serialize};
    use serde_json::{json, Value};
    use tokio::io::AsyncWriteExt;
    use tokio::process::Command;

    use super::{AnswerState, JsContext};
    use crate::{system_time_as_unix_ms, MetadataJs, ResultType};

    #[derive(serde::Serialize, serde::Deserialize, Debug, Clone, Default)]
    struct FetchOptions {
        method: Option<String>,
        headers: Option<BTreeMap<String, String>>,
        body: Option<String>,
    }
    #[derive(serde::Serialize, serde::Deserialize, Debug, Clone, Default)]
    struct FetchResponse {
        method: String,
        ok: bool,
        status: u32,
        headers: BTreeMap<String, String>,
        body: Option<String>,
    }
    #[op]
    async fn fetch(
        state: Rc<RefCell<OpState>>,
        url: url::Url,
        options: Option<FetchOptions>,
    ) -> Result<FetchResponse, AnyError> {
        let sandboxed = {
            let state = state.borrow();
            let ctx: &JsContext = state.borrow();
            ctx.sandboxed
        };

        if sandboxed {
            bail!("Will not run fetch in sandboxed mode");
        }

        let client = reqwest::Client::new();
        let options = options.unwrap_or_default();
        let method = options
            .method
            .unwrap_or_else(|| "GET".to_string())
            .to_uppercase();
        let mut request_builder = match &*method {
            "GET" => client.get(url),
            "POST" => client.post(url),
            "PUT" => client.put(url),
            "DELETE" => client.delete(url),
            "HEAD" => client.head(url),
            "PATCH" => client.patch(url),
            x => bail!("Unsupported method: {}", x),
        };
        if let Some(headers) = options.headers {
            for (key, value) in headers {
                request_builder = request_builder.header(key, value);
            }
        }
        if let Some(body) = options.body {
            request_builder = request_builder.body(body);
        }
        let response = request_builder.send().await?;

        let fetch_response = FetchResponse {
            method,
            ok: response.status().is_success(),
            status: response.status().as_u16() as u32,
            headers: response
                .headers()
                .iter()
                .filter_map(|(head, value)| {
                    Some((format!("{}", head), value.to_str().ok()?.to_string()))
                })
                .collect(),
            body: response.text().await.ok(),
        };

        Ok(fetch_response)
    }

    #[op]
    async fn read_file(
        state: Rc<RefCell<OpState>>,
        volume_id: VolumeId,
        path_in: PathBuf,
    ) -> Result<String, AnyError> {
        let volume_path = {
            let state = state.borrow();
            let ctx: &JsContext = state.borrow();
            ctx.volumes
                .path_for(&ctx.datadir, &ctx.package_id, &ctx.version, &volume_id)
                .ok_or_else(|| anyhow!("There is no {} in volumes", volume_id))?
        };
        //get_path_for in volume.rs
        let path_in = path_in.strip_prefix("/").unwrap_or(&path_in);
        let new_file = volume_path.join(path_in);
        if !is_subset(&volume_path, &new_file).await? {
            bail!(
                "Path '{}' has broken away from parent '{}'",
                new_file.to_string_lossy(),
                volume_path.to_string_lossy(),
            );
        }
        let answer = tokio::fs::read_to_string(new_file).await?;
        Ok(answer)
    }
    #[op]
    async fn metadata(
        state: Rc<RefCell<OpState>>,
        volume_id: VolumeId,
        path_in: PathBuf,
    ) -> Result<MetadataJs, AnyError> {
        let volume_path = {
            let state = state.borrow();
            let ctx: &JsContext = state.borrow();
            ctx.volumes
                .path_for(&ctx.datadir, &ctx.package_id, &ctx.version, &volume_id)
                .ok_or_else(|| anyhow!("There is no {} in volumes", volume_id))?
        };
        //get_path_for in volume.rs
        let path_in = path_in.strip_prefix("/").unwrap_or(&path_in);
        let new_file = volume_path.join(path_in);
        if !is_subset(&volume_path, &new_file).await? {
            bail!(
                "Path '{}' has broken away from parent '{}'",
                new_file.to_string_lossy(),
                volume_path.to_string_lossy(),
            );
        }
        let answer = tokio::fs::metadata(new_file).await?;
        let metadata_js = MetadataJs {
            file_type: format!("{:?}", answer.file_type()),
            is_dir: answer.is_dir(),
            is_file: answer.is_file(),
            is_symlink: answer.is_symlink(),
            len: answer.len(),
            modified: answer
                .modified()
                .ok()
                .as_ref()
                .and_then(system_time_as_unix_ms),
            accessed: answer
                .accessed()
                .ok()
                .as_ref()
                .and_then(system_time_as_unix_ms),
            created: answer
                .created()
                .ok()
                .as_ref()
                .and_then(system_time_as_unix_ms),
            readonly: answer.permissions().readonly(),
            gid: answer.gid(),
            mode: answer.mode(),
            uid: answer.uid(),
        };

        Ok(metadata_js)
    }
    #[op]
    async fn write_file(
        state: Rc<RefCell<OpState>>,
        volume_id: VolumeId,
        path_in: PathBuf,
        write: String,
    ) -> Result<(), AnyError> {
        let sandboxed = {
            let state = state.borrow();
            let ctx: &JsContext = state.borrow();
            ctx.sandboxed
        };

        if sandboxed {
            bail!("Will not run writeFile in sandboxed mode");
        }

        let (volumes, volume_path) = {
            let state = state.borrow();
            let ctx: &JsContext = state.borrow();
            let volume_path = ctx
                .volumes
                .path_for(&ctx.datadir, &ctx.package_id, &ctx.version, &volume_id)
                .ok_or_else(|| anyhow!("There is no {} in volumes", volume_id))?;
            (ctx.volumes.clone(), volume_path)
        };
        if volumes.readonly(&volume_id) {
            bail!("Volume {} is readonly", volume_id);
        }

        let path_in = path_in.strip_prefix("/").unwrap_or(&path_in);
        let new_file = volume_path.join(path_in);
        let parent_new_file = new_file
            .parent()
            .ok_or_else(|| anyhow!("Expecting that file is not root"))?;
        // With the volume check
        if !is_subset(&volume_path, &parent_new_file).await? {
            bail!(
                "Path '{}' has broken away from parent '{}'",
                new_file.to_string_lossy(),
                volume_path.to_string_lossy(),
            );
        }
        let new_volume_tmp = to_tmp_path(&volume_path).map_err(|e| anyhow!("{}", e))?;
        let hashed_name = {
            use std::os::unix::ffi::OsStrExt;

            use sha2::{Digest, Sha256};
            let mut hasher = Sha256::new();

            hasher.update(path_in.as_os_str().as_bytes());
            let result = hasher.finalize();
            format!("{:X}", result)
        };
        let temp_file = new_volume_tmp.join(&hashed_name);
        let mut file = AtomicFile::new(&new_file, Some(&temp_file))
            .await
            .map_err(|e| anyhow!("{}", e))?;
        file.write_all(write.as_bytes()).await?;
        file.save().await.map_err(|e| anyhow!("{}", e))?;
        Ok(())
    }
    #[op]
    async fn rename(
        state: Rc<RefCell<OpState>>,
        src_volume: VolumeId,
        src_path: PathBuf,
        dst_volume: VolumeId,
        dst_path: PathBuf,
    ) -> Result<(), AnyError> {
        let sandboxed = {
            let state = state.borrow();
            let ctx: &JsContext = state.borrow();
            ctx.sandboxed
        };

        if sandboxed {
            bail!("Will not run rename in sandboxed mode");
        }

        let (volumes, volume_path, volume_path_out) = {
            let state = state.borrow();
            let ctx: &JsContext = state.borrow();
            let volume_path = ctx
                .volumes
                .path_for(&ctx.datadir, &ctx.package_id, &ctx.version, &src_volume)
                .ok_or_else(|| anyhow!("There is no {} in volumes", src_volume))?;
            let volume_path_out = ctx
                .volumes
                .path_for(&ctx.datadir, &ctx.package_id, &ctx.version, &dst_volume)
                .ok_or_else(|| anyhow!("There is no {} in volumes", dst_volume))?;
            (ctx.volumes.clone(), volume_path, volume_path_out)
        };
        if volumes.readonly(&dst_volume) {
            bail!("Volume {} is readonly", dst_volume);
        }

        let src_path = src_path.strip_prefix("/").unwrap_or(&src_path);
        let old_file = volume_path.join(src_path);
        let parent_old_file = old_file
            .parent()
            .ok_or_else(|| anyhow!("Expecting that file is not root"))?;
        // With the volume check
        if !is_subset(&volume_path, &parent_old_file).await? {
            bail!(
                "Path '{}' has broken away from parent '{}'",
                old_file.to_string_lossy(),
                volume_path.to_string_lossy(),
            );
        }

        let dst_path = dst_path.strip_prefix("/").unwrap_or(&dst_path);
        let new_file = volume_path_out.join(dst_path);
        let parent_new_file = new_file
            .parent()
            .ok_or_else(|| anyhow!("Expecting that file is not root"))?;
        // With the volume check
        if !is_subset(&volume_path_out, &parent_new_file).await? {
            bail!(
                "Path '{}' has broken away from parent '{}'",
                new_file.to_string_lossy(),
                volume_path_out.to_string_lossy(),
            );
        }
        tokio::fs::rename(old_file, new_file).await?;
        Ok(())
    }

    #[op]
    async fn rsync(
        state: Rc<RefCell<OpState>>,
        src_volume: VolumeId,
        src_path: PathBuf,
        dst_volume: VolumeId,
        dst_path: PathBuf,
        options: RsyncOptions,
    ) -> Result<usize, AnyError> {
        let sandboxed = {
            let state = state.borrow();
            let ctx: &JsContext = state.borrow();
            ctx.sandboxed
        };

        if sandboxed {
            bail!("Will not run rsync in sandboxed mode");
        }

        let (volumes, volume_path, volume_path_out, rsyncs) = {
            let state = state.borrow();
            let ctx: &JsContext = state.borrow();
            let volume_path = ctx
                .volumes
                .path_for(&ctx.datadir, &ctx.package_id, &ctx.version, &src_volume)
                .ok_or_else(|| anyhow!("There is no {} in volumes", src_volume))?;
            let volume_path_out = ctx
                .volumes
                .path_for(&ctx.datadir, &ctx.package_id, &ctx.version, &dst_volume)
                .ok_or_else(|| anyhow!("There is no {} in volumes", dst_volume))?;
            (
                ctx.volumes.clone(),
                volume_path,
                volume_path_out,
                ctx.rsyncs.clone(),
            )
        };
        if volumes.readonly(&dst_volume) {
            bail!("Volume {} is readonly", dst_volume);
        }

        let src_path = src_path.strip_prefix("/").unwrap_or(&src_path);
        let src = volume_path.join(src_path);
        // With the volume check
        if !is_subset(&volume_path, &src).await? {
            bail!(
                "Path '{}' has broken away from parent '{}'",
                src.to_string_lossy(),
                volume_path.to_string_lossy(),
            );
        }
        if tokio::fs::metadata(&src).await.is_err() {
            bail!("Source at {} does not exists", src.to_string_lossy());
        }

        let dst_path = src_path.strip_prefix("/").unwrap_or(&dst_path);
        let dst = volume_path_out.join(dst_path);
        // With the volume check
        if !is_subset(&volume_path_out, &dst).await? {
            bail!(
                "Path '{}' has broken away from parent '{}'",
                dst.to_string_lossy(),
                volume_path_out.to_string_lossy(),
            );
        }

        let running_rsync = Rsync::new(src, dst, options)
            .await
            .map_err(|e| anyhow::anyhow!("{:?}", e.source))?;
        let insert_id = {
            let mut rsyncs = rsyncs.lock().await;
            let next = rsyncs.0 + 1;
            rsyncs.0 = next;
            rsyncs.1.insert(next, running_rsync);
            next
        };
        Ok(insert_id)
    }

    #[op]
    async fn rsync_wait(state: Rc<RefCell<OpState>>, id: usize) -> Result<(), AnyError> {
        let rsyncs = {
            let state = state.borrow();
            let ctx: &JsContext = state.borrow();
            ctx.rsyncs.clone()
        };
        let running_rsync = match rsyncs.lock().await.1.remove(&id) {
            Some(a) => a,
            None => bail!("Couldn't find rsync at id {id}"),
        };
        running_rsync
            .wait()
            .await
            .map_err(|x| anyhow::anyhow!("{}", x.source))?;
        Ok(())
    }
    #[op]
    async fn rsync_progress(state: Rc<RefCell<OpState>>, id: usize) -> Result<f64, AnyError> {
        use futures::StreamExt;
        let rsyncs = {
            let state = state.borrow();
            let ctx: &JsContext = state.borrow();
            ctx.rsyncs.clone()
        };
        let mut running_rsync = match rsyncs.lock().await.1.remove(&id) {
            Some(a) => a,
            None => bail!("Couldn't find rsync at id {id}"),
        };
        let progress = running_rsync.progress.next().await.unwrap_or_default();
        rsyncs.lock().await.1.insert(id, running_rsync);
        Ok(progress)
    }
    #[op]
    async fn chown(
        state: Rc<RefCell<OpState>>,
        volume_id: VolumeId,
        path_in: PathBuf,
        ownership: u32,
    ) -> Result<(), AnyError> {
        let sandboxed = {
            let state = state.borrow();
            let ctx: &JsContext = state.borrow();
            ctx.sandboxed
        };

        if sandboxed {
            bail!("Will not run chown in sandboxed mode");
        }

        let (volumes, volume_path) = {
            let state = state.borrow();
            let ctx: &JsContext = state.borrow();
            let volume_path = ctx
                .volumes
                .path_for(&ctx.datadir, &ctx.package_id, &ctx.version, &volume_id)
                .ok_or_else(|| anyhow!("There is no {} in volumes", volume_id))?;
            (ctx.volumes.clone(), volume_path)
        };
        if volumes.readonly(&volume_id) {
            bail!("Volume {} is readonly", volume_id);
        }
        let new_file = volume_path.join(path_in);
        // With the volume check
        if !is_subset(&volume_path, &new_file).await? {
            bail!(
                "Path '{}' has broken away from parent '{}'",
                new_file.to_string_lossy(),
                volume_path.to_string_lossy(),
            );
        }
        let output = tokio::process::Command::new("chown")
            .arg("--recursive")
            .arg(format!("{ownership}"))
            .arg(new_file.as_os_str())
            .output()
            .await?;
        if !output.status.success() {
            return Err(anyhow!("Chown Error"));
        }
        Ok(())
    }
    #[op]
    async fn chmod(
        state: Rc<RefCell<OpState>>,
        volume_id: VolumeId,
        path_in: PathBuf,
        mode: u32,
    ) -> Result<(), AnyError> {
        let sandboxed = {
            let state = state.borrow();
            let ctx: &JsContext = state.borrow();
            ctx.sandboxed
        };

        if sandboxed {
            bail!("Will not run chmod in sandboxed mode");
        }

        let (volumes, volume_path) = {
            let state = state.borrow();
            let ctx: &JsContext = state.borrow();
            let volume_path = ctx
                .volumes
                .path_for(&ctx.datadir, &ctx.package_id, &ctx.version, &volume_id)
                .ok_or_else(|| anyhow!("There is no {} in volumes", volume_id))?;
            (ctx.volumes.clone(), volume_path)
        };
        if volumes.readonly(&volume_id) {
            bail!("Volume {} is readonly", volume_id);
        }
        let new_file = volume_path.join(path_in);
        // With the volume check
        if !is_subset(&volume_path, &new_file).await? {
            bail!(
                "Path '{}' has broken away from parent '{}'",
                new_file.to_string_lossy(),
                volume_path.to_string_lossy(),
            );
        }
        tokio::fs::set_permissions(new_file, Permissions::from_mode(mode)).await?;
        Ok(())
    }
    #[op]
    async fn remove_file(
        state: Rc<RefCell<OpState>>,
        volume_id: VolumeId,
        path_in: PathBuf,
    ) -> Result<(), AnyError> {
        let sandboxed = {
            let state = state.borrow();
            let ctx: &JsContext = state.borrow();
            ctx.sandboxed
        };

        if sandboxed {
            bail!("Will not run removeFile in sandboxed mode");
        }

        let (volumes, volume_path) = {
            let state = state.borrow();
            let ctx: &JsContext = state.borrow();
            let volume_path = ctx
                .volumes
                .path_for(&ctx.datadir, &ctx.package_id, &ctx.version, &volume_id)
                .ok_or_else(|| anyhow!("There is no {} in volumes", volume_id))?;
            (ctx.volumes.clone(), volume_path)
        };
        if volumes.readonly(&volume_id) {
            bail!("Volume {} is readonly", volume_id);
        }
        let path_in = path_in.strip_prefix("/").unwrap_or(&path_in);
        let new_file = volume_path.join(path_in);
        // With the volume check
        if !is_subset(&volume_path, &new_file).await? {
            bail!(
                "Path '{}' has broken away from parent '{}'",
                new_file.to_string_lossy(),
                volume_path.to_string_lossy(),
            );
        }
        tokio::fs::remove_file(new_file).await?;
        Ok(())
    }
    #[op]
    async fn remove_dir(
        state: Rc<RefCell<OpState>>,
        volume_id: VolumeId,
        path_in: PathBuf,
    ) -> Result<(), AnyError> {
        let sandboxed = {
            let state = state.borrow();
            let ctx: &JsContext = state.borrow();
            ctx.sandboxed
        };

        if sandboxed {
            bail!("Will not run removeDir in sandboxed mode");
        }

        let (volumes, volume_path) = {
            let state = state.borrow();
            let ctx: &JsContext = state.borrow();
            let volume_path = ctx
                .volumes
                .path_for(&ctx.datadir, &ctx.package_id, &ctx.version, &volume_id)
                .ok_or_else(|| anyhow!("There is no {} in volumes", volume_id))?;
            (ctx.volumes.clone(), volume_path)
        };
        if volumes.readonly(&volume_id) {
            bail!("Volume {} is readonly", volume_id);
        }
        let path_in = path_in.strip_prefix("/").unwrap_or(&path_in);
        let new_file = volume_path.join(path_in);
        // With the volume check
        if !is_subset(&volume_path, &new_file).await? {
            bail!(
                "Path '{}' has broken away from parent '{}'",
                new_file.to_string_lossy(),
                volume_path.to_string_lossy(),
            );
        }
        tokio::fs::remove_dir_all(new_file).await?;
        Ok(())
    }
    #[op]
    async fn create_dir(
        state: Rc<RefCell<OpState>>,
        volume_id: VolumeId,
        path_in: PathBuf,
    ) -> Result<(), AnyError> {
        let sandboxed = {
            let state = state.borrow();
            let ctx: &JsContext = state.borrow();
            ctx.sandboxed
        };

        if sandboxed {
            bail!("Will not run createDir in sandboxed mode");
        }

        let (volumes, volume_path) = {
            let state = state.borrow();
            let ctx: &JsContext = state.borrow();
            let volume_path = ctx
                .volumes
                .path_for(&ctx.datadir, &ctx.package_id, &ctx.version, &volume_id)
                .ok_or_else(|| anyhow!("There is no {} in volumes", volume_id))?;
            (ctx.volumes.clone(), volume_path)
        };
        if volumes.readonly(&volume_id) {
            bail!("Volume {} is readonly", volume_id);
        }
        let path_in = path_in.strip_prefix("/").unwrap_or(&path_in);
        let new_file = volume_path.join(path_in);

        // With the volume check
        if !is_subset(&volume_path, &new_file).await? {
            bail!(
                "Path '{}' has broken away from parent '{}'",
                new_file.to_string_lossy(),
                volume_path.to_string_lossy(),
            );
        }
        tokio::fs::create_dir_all(new_file).await?;
        Ok(())
    }
    #[op]
    async fn read_dir(
        state: Rc<RefCell<OpState>>,
        volume_id: VolumeId,
        path_in: PathBuf,
    ) -> Result<Vec<String>, AnyError> {
        let volume_path = {
            let state = state.borrow();
            let ctx: &JsContext = state.borrow();
            ctx.volumes
                .path_for(&ctx.datadir, &ctx.package_id, &ctx.version, &volume_id)
                .ok_or_else(|| anyhow!("There is no {} in volumes", volume_id))?
        };
        let path_in = path_in.strip_prefix("/").unwrap_or(&path_in);
        let new_file = volume_path.join(path_in);

        // With the volume check
        if !is_subset(&volume_path, &new_file).await? {
            bail!(
                "Path '{}' has broken away from parent '{}'",
                new_file.to_string_lossy(),
                volume_path.to_string_lossy(),
            );
        }
        let mut reader = tokio::fs::read_dir(&new_file).await?;
        let mut paths: Vec<String> = Vec::new();
        let origin_path = format!("{}/", new_file.to_str().unwrap_or_default());
        let remove_new_file = |other_path: String| other_path.replacen(&origin_path, "", 1);
        let has_origin_path = |other_path: &String| other_path.starts_with(&origin_path);
        while let Some(entry) = reader.next_entry().await? {
            entry
                .path()
                .to_str()
                .into_iter()
                .map(ToString::to_string)
                .filter(&has_origin_path)
                .map(&remove_new_file)
                .for_each(|x| paths.push(x));
        }
        paths.sort();
        Ok(paths)
    }

    #[op]
    async fn disk_usage(
        state: Rc<RefCell<OpState>>,
        volume_id: Option<VolumeId>,
        path_in: Option<PathBuf>,
    ) -> Result<(u64, u64), AnyError> {
        let (base_path, volume_path) = {
            let state = state.borrow();
            let ctx: &JsContext = state.borrow();
            let volume_path = if let Some(volume_id) = volume_id {
                Some(
                    ctx.volumes
                        .path_for(&ctx.datadir, &ctx.package_id, &ctx.version, &volume_id)
                        .ok_or_else(|| anyhow!("There is no {} in volumes", volume_id))?,
                )
            } else {
                None
            };
            (ctx.datadir.join("package-data"), volume_path)
        };
        let path = if let (Some(volume_path), Some(path_in)) = (volume_path, path_in) {
            let path_in = path_in.strip_prefix("/").unwrap_or(&path_in);
            Some(volume_path.join(path_in))
        } else {
            None
        };

        if let Some(path) = path {
            let size = String::from_utf8(
                Command::new("df")
                    .arg("--output=size")
                    .arg("--block-size=1")
                    .arg(&base_path)
                    .stdout(std::process::Stdio::piped())
                    .output()
                    .await?
                    .stdout,
            )?
            .lines()
            .nth(1)
            .unwrap_or_default()
            .parse()?;
            let used = String::from_utf8(
                Command::new("du")
                    .arg("-s")
                    .arg("--block-size=1")
                    .arg(path)
                    .stdout(std::process::Stdio::piped())
                    .output()
                    .await?
                    .stdout,
            )?
            .split_ascii_whitespace()
            .next()
            .unwrap_or_default()
            .parse()?;
            Ok((used, size))
        } else {
            String::from_utf8(
                Command::new("df")
                    .arg("--output=used,size")
                    .arg("--block-size=1")
                    .arg(&base_path)
                    .stdout(std::process::Stdio::piped())
                    .output()
                    .await?
                    .stdout,
            )?
            .lines()
            .nth(1)
            .unwrap_or_default()
            .split_ascii_whitespace()
            .next_tuple()
            .and_then(|(used, size)| Some((used.parse().ok()?, size.parse().ok()?)))
            .ok_or_else(|| anyhow!("invalid output from df"))
        }
    }

    #[op]
    fn current_function(state: &mut OpState) -> Result<String, AnyError> {
        let ctx = state.borrow::<JsContext>();
        Ok(ctx.run_function.clone())
    }

    #[op]
    async fn log_trace(state: Rc<RefCell<OpState>>, input: String) -> Result<(), AnyError> {
        let ctx = {
            let state = state.borrow();
            state.borrow::<JsContext>().clone()
        };
        if let Some(rpc_client) = ctx.container_rpc_client {
            return rpc_client
                .request(
                    embassy_container_init::Log,
                    embassy_container_init::LogParams {
                        gid: Some(ctx.container_process_gid),
                        level: embassy_container_init::LogLevel::Trace(input),
                    },
                )
                .await
                .map_err(|e| anyhow!("{}: {:?}", e.message, e.data));
        }
        tracing::trace!(
            package_id = tracing::field::display(&ctx.package_id),
            run_function = tracing::field::display(&ctx.run_function),
            "{}",
            input
        );
        Ok(())
    }
    #[op]
    async fn log_warn(state: Rc<RefCell<OpState>>, input: String) -> Result<(), AnyError> {
        let ctx = {
            let state = state.borrow();
            state.borrow::<JsContext>().clone()
        };
        if let Some(rpc_client) = ctx.container_rpc_client {
            return rpc_client
                .request(
                    embassy_container_init::Log,
                    embassy_container_init::LogParams {
                        gid: Some(ctx.container_process_gid),
                        level: embassy_container_init::LogLevel::Warn(input),
                    },
                )
                .await
                .map_err(|e| anyhow!("{}: {:?}", e.message, e.data));
        }
        tracing::warn!(
            package_id = tracing::field::display(&ctx.package_id),
            run_function = tracing::field::display(&ctx.run_function),
            "{}",
            input
        );
        Ok(())
    }
    #[op]
    async fn log_error(state: Rc<RefCell<OpState>>, input: String) -> Result<(), AnyError> {
        let ctx = {
            let state = state.borrow();
            state.borrow::<JsContext>().clone()
        };
        if let Some(rpc_client) = ctx.container_rpc_client {
            return rpc_client
                .request(
                    embassy_container_init::Log,
                    embassy_container_init::LogParams {
                        gid: Some(ctx.container_process_gid),
                        level: embassy_container_init::LogLevel::Error(input),
                    },
                )
                .await
                .map_err(|e| anyhow!("{}: {:?}", e.message, e.data));
        }
        tracing::error!(
            package_id = tracing::field::display(&ctx.package_id),
            run_function = tracing::field::display(&ctx.run_function),
            "{}",
            input
        );
        Ok(())
    }
    #[op]
    async fn log_debug(state: Rc<RefCell<OpState>>, input: String) -> Result<(), AnyError> {
        let ctx = {
            let state = state.borrow();
            state.borrow::<JsContext>().clone()
        };
        if let Some(rpc_client) = ctx.container_rpc_client {
            return rpc_client
                .request(
                    embassy_container_init::Log,
                    embassy_container_init::LogParams {
                        gid: Some(ctx.container_process_gid),
                        level: embassy_container_init::LogLevel::Debug(input),
                    },
                )
                .await
                .map_err(|e| anyhow!("{}: {:?}", e.message, e.data));
        }
        tracing::debug!(
            package_id = tracing::field::display(&ctx.package_id),
            run_function = tracing::field::display(&ctx.run_function),
            "{}",
            input
        );
        Ok(())
    }
    #[op]
    async fn log_info(state: Rc<RefCell<OpState>>, input: String) -> Result<(), AnyError> {
<<<<<<< HEAD
        let ctx = {
            let state = state.borrow();
            state.borrow::<JsContext>().clone()
        };
        if let Some(rpc_client) = ctx.container_rpc_client {
=======
        let (container_rpc_client, container_process_gid, package_id, run_function) = {
            let state = state.borrow();
            let ctx: JsContext = state.borrow::<JsContext>().clone();
            (
                ctx.container_rpc_client,
                ctx.container_process_gid,
                ctx.package_id,
                ctx.run_function,
            )
        };
        if let Some(rpc_client) = container_rpc_client {
>>>>>>> f5da5f4e
            return rpc_client
                .request(
                    embassy_container_init::Log,
                    embassy_container_init::LogParams {
                        gid: Some(container_process_gid),
                        level: embassy_container_init::LogLevel::Info(input),
                    },
                )
                .await
                .map_err(|e| anyhow!("{}: {:?}", e.message, e.data));
        }
        tracing::info!(
            package_id = tracing::field::display(&package_id),
            run_function = tracing::field::display(&run_function),
            "{}",
            input
        );
        Ok(())
    }

    #[op]
    fn get_input(state: &mut OpState) -> Result<Value, AnyError> {
        let ctx = state.borrow::<JsContext>();
        Ok(ctx.input.clone())
    }
    #[op]
    fn get_variable_args(state: &mut OpState) -> Result<Vec<Value>, AnyError> {
        let ctx = state.borrow::<JsContext>();
        Ok(ctx.variable_args.clone())
    }
    #[op]
    async fn set_value(state: Rc<RefCell<OpState>>, value: Value) -> Result<(), AnyError> {
        let sender = {
            let state = state.borrow();
            let answer_state = state.borrow::<AnswerState>().0.clone();
            answer_state
        };
        sender
            .send(value)
            .await
            .map_err(|_e| anyhow!("Could not set a value"))?;
        Ok(())
    }
    #[op]
    fn is_sandboxed(state: &mut OpState) -> Result<bool, AnyError> {
        let ctx = state.borrow::<JsContext>();
        Ok(ctx.sandboxed)
    }

    #[op]
    async fn send_signal(
        state: Rc<RefCell<OpState>>,
        pid: u32,
        signal: u32,
    ) -> Result<(), AnyError> {
        let sandboxed = {
            let state = state.borrow();
            let ctx: &JsContext = state.borrow();
            ctx.sandboxed
        };

        if sandboxed {
            bail!("Will not run sendSignal in sandboxed mode");
        }

        if let Some(rpc_client) = {
            let state = state.borrow();
            let ctx = state.borrow::<JsContext>();
            ctx.container_rpc_client.clone()
        } {
            rpc_client
                .request(
                    SendSignal,
                    SendSignalParams {
                        pid: ProcessId(pid),
                        signal,
                    },
                )
                .await
                .map_err(|e| anyhow!("{}: {:?}", e.message, e.data))?;

            Ok(())
        } else {
            Err(anyhow!("No RpcClient for command operations"))
        }
    }

    #[op]
    async fn signal_group(
        state: Rc<RefCell<OpState>>,
        gid: u32,
        signal: u32,
    ) -> Result<(), AnyError> {
        let sandboxed = {
            let state = state.borrow();
            let ctx: &JsContext = state.borrow();
            ctx.sandboxed
        };

        if sandboxed {
            bail!("Will not run signalGroup in sandboxed mode");
        }

        if let Some(rpc_client) = {
            let state = state.borrow();
            let ctx = state.borrow::<JsContext>();
            ctx.container_rpc_client.clone()
        } {
            rpc_client
                .request(
                    SignalGroup,
                    SignalGroupParams {
                        gid: ProcessGroupId(gid),
                        signal,
                    },
                )
                .await
                .map_err(|e| anyhow!("{}: {:?}", e.message, e.data))?;

            Ok(())
        } else {
            Err(anyhow!("No RpcClient for command operations"))
        }
    }

    #[derive(Debug, Clone, Serialize, Deserialize)]
    #[serde(rename_all = "camelCase")]
    pub struct StartCommand {
        process_id: ProcessId,
    }

    #[op]
    async fn start_command(
        state: Rc<RefCell<OpState>>,
        command: String,
        args: Vec<String>,
        output: OutputStrategy,
        timeout: Option<u64>,
    ) -> Result<StartCommand, AnyError> {
        let sandboxed = {
            let state = state.borrow();
            let ctx: &JsContext = state.borrow();
            ctx.sandboxed
        };

        if sandboxed {
            bail!("Will not run command in sandboxed mode");
        }

        if let (gid, Some(rpc_client)) = {
            let state = state.borrow();
            let ctx = state.borrow::<JsContext>();
            (ctx.container_process_gid, ctx.container_rpc_client.clone())
        } {
            let pid = rpc_client
                .request(
                    RunCommand,
                    RunCommandParams {
                        gid: Some(gid),
                        command,
                        args,
                        output,
                    },
                )
                .await
                .map_err(|e| anyhow!("{}: {:?}", e.message, e.data))?;

            if let Some(timeout) = timeout {
                tokio::spawn(async move {
                    tokio::time::sleep(Duration::from_millis(timeout)).await;
                    if let Err(err) = rpc_client
                        .request(SendSignal, SendSignalParams { pid, signal: 9 })
                        .await
                        .map_err(|e| anyhow!("{}: {:?}", e.message, e.data))
                    {
                        tracing::warn!("Could not kill process {pid:?}");
                        tracing::debug!("{err:?}");
                    }
                });
            }

            Ok(StartCommand { process_id: pid })
        } else {
            Err(anyhow!("No RpcClient for command operations"))
        }
    }

    #[op]
    async fn wait_command(
        state: Rc<RefCell<OpState>>,
        pid: ProcessId,
    ) -> Result<ResultType, AnyError> {
        if let Some(rpc_client) = {
            let state = state.borrow();
            let ctx = state.borrow::<JsContext>();
            ctx.container_rpc_client.clone()
        } {
            Ok(
                match rpc_client
                    .request(embassy_container_init::Output, OutputParams { pid })
                    .await
                {
                    Ok(a) => ResultType::Result(json!(a)),
                    Err(e) => ResultType::ErrorCode(
                        e.code,
                        match e.data {
                            Some(Value::String(s)) => s,
                            e => format!("{:?}", e),
                        },
                    ),
                },
            )
        } else {
            Err(anyhow!("No RpcClient for command operations"))
        }
    }

    #[op]
    async fn sleep(time_ms: u64) -> Result<(), AnyError> {
        tokio::time::sleep(Duration::from_millis(time_ms)).await;

        Ok(())
    }

    #[op]
    async fn get_service_config(
        state: Rc<RefCell<OpState>>,
        service_id: PackageId,
        path: String,
        callback: Option<String>,
    ) -> Result<Vec<Value>, AnyError> {
        let (sender, os) = {
            let state = state.borrow();
            let ctx = state.borrow::<JsContext>();
            (ctx.callback_sender.clone(), ctx.os.clone())
        };
        os.get_service_config(
            service_id,
            &path,
            callback.map(|id| Callback::new(id, sender)),
        )
        .await
        .map_err(|e| anyhow!("Couldn't get service config: {e}"))
    }

    #[op]
    async fn bind_onion(
        state: Rc<RefCell<OpState>>,
        internal_port: u16,
        address_schema: AddressSchemaOnion,
    ) -> Result<helpers::Address, AnyError> {
        let sandboxed = {
            let state = state.borrow();
            let ctx: &JsContext = state.borrow();
            ctx.sandboxed
        };

        if sandboxed {
            bail!("Will not run bindOnion in sandboxed mode");
        }

        let os = {
            let state = state.borrow();
            let ctx = state.borrow::<JsContext>();
            ctx.os.clone()
        };
        os.bind_onion(internal_port, address_schema)
            .await
            .map_err(|e| anyhow!("{e}"))
    }
    #[op]
    async fn bind_local(
        state: Rc<RefCell<OpState>>,
        internal_port: u16,
        address_schema: AddressSchemaLocal,
    ) -> Result<helpers::Address, AnyError> {
        let sandboxed = {
            let state = state.borrow();
            let ctx: &JsContext = state.borrow();
            ctx.sandboxed
        };

        if sandboxed {
            bail!("Will not run bindLocal in sandboxed mode");
        }

        let os = {
            let state = state.borrow();
            let ctx = state.borrow::<JsContext>();
            ctx.os.clone()
        };
        os.bind_local(internal_port, address_schema)
            .await
            .map_err(|e| anyhow!("{e}"))
    }

    #[op]
    fn set_started(state: &mut OpState) -> Result<(), AnyError> {
        let os = {
            let ctx = state.borrow::<JsContext>();
            ctx.os.clone()
        };
        os.set_started().map_err(|e| anyhow!("{e}"))
    }

    #[op]
    async fn restart(state: Rc<RefCell<OpState>>) -> Result<(), AnyError> {
        let sandboxed = {
            let state = state.borrow();
            let ctx: &JsContext = state.borrow();
            ctx.sandboxed
        };

        if sandboxed {
            bail!("Will not run restart in sandboxed mode");
        }

        let os = {
            let state = state.borrow();
            let ctx = state.borrow::<JsContext>();
            ctx.os.clone()
        };
        os.restart().await.map_err(|e| anyhow!("{e}"))?;

        Ok(())
    }

    #[op]
    async fn start(state: Rc<RefCell<OpState>>) -> Result<(), AnyError> {
        let sandboxed = {
            let state = state.borrow();
            let ctx: &JsContext = state.borrow();
            ctx.sandboxed
        };

        if sandboxed {
            bail!("Will not run start in sandboxed mode");
        }

        let os = {
            let state = state.borrow();
            let ctx = state.borrow::<JsContext>();
            ctx.os.clone()
        };
        os.start().await.map_err(|e| anyhow!("{e}"))?;

        Ok(())
    }

    #[op]
    async fn stop(state: Rc<RefCell<OpState>>) -> Result<(), AnyError> {
        let sandboxed = {
            let state = state.borrow();
            let ctx: &JsContext = state.borrow();
            ctx.sandboxed
        };

        if sandboxed {
            bail!("Will not run stop in sandboxed mode");
        }

        let os = {
            let state = state.borrow();
            let ctx = state.borrow::<JsContext>();
            ctx.os.clone()
        };
        os.stop().await.map_err(|e| anyhow!("{e}"))?;

        Ok(())
    }

    /// We need to make sure that during the file accessing, we don't reach beyond our scope of control
    async fn is_subset(
        parent: impl AsRef<Path>,
        child: impl AsRef<Path>,
    ) -> Result<bool, AnyError> {
        let child = {
            let mut child_count = 0;
            let mut child = child.as_ref();
            loop {
                if child.ends_with("..") {
                    child_count += 1;
                } else if child_count > 0 {
                    child_count -= 1;
                } else {
                    let meta = tokio::fs::metadata(child).await;
                    if meta.is_ok() {
                        break;
                    }
                }
                child = match child.parent() {
                    Some(child) => child,
                    None => {
                        return Ok(false);
                    }
                };
            }
            tokio::fs::canonicalize(child).await?
        };
        let parent = tokio::fs::canonicalize(parent).await?;
        Ok(child.starts_with(parent))
    }

    #[tokio::test]
    async fn test_is_subset() {
        assert!(
            !is_subset("/home/drbonez", "/home/drbonez/code/fakedir/../../..")
                .await
                .unwrap()
        )
    }
}

fn system_time_as_unix_ms(system_time: &SystemTime) -> Option<u64> {
    system_time
        .duration_since(SystemTime::UNIX_EPOCH)
        .ok()?
        .as_millis()
        .try_into()
        .ok()
}<|MERGE_RESOLUTION|>--- conflicted
+++ resolved
@@ -459,11 +459,7 @@
         RsyncOptions,
     };
     use itertools::Itertools;
-<<<<<<< HEAD
     use models::{PackageId, VolumeId};
-=======
-    use models::VolumeId;
->>>>>>> f5da5f4e
     use serde::{Deserialize, Serialize};
     use serde_json::{json, Value};
     use tokio::io::AsyncWriteExt;
@@ -1310,13 +1306,6 @@
     }
     #[op]
     async fn log_info(state: Rc<RefCell<OpState>>, input: String) -> Result<(), AnyError> {
-<<<<<<< HEAD
-        let ctx = {
-            let state = state.borrow();
-            state.borrow::<JsContext>().clone()
-        };
-        if let Some(rpc_client) = ctx.container_rpc_client {
-=======
         let (container_rpc_client, container_process_gid, package_id, run_function) = {
             let state = state.borrow();
             let ctx: JsContext = state.borrow::<JsContext>().clone();
@@ -1328,7 +1317,6 @@
             )
         };
         if let Some(rpc_client) = container_rpc_client {
->>>>>>> f5da5f4e
             return rpc_client
                 .request(
                     embassy_container_init::Log,
