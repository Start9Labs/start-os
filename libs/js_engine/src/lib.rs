use std::collections::BTreeMap;
use std::future::Future;
use std::path::{Path, PathBuf};
use std::pin::Pin;
use std::sync::Arc;
use std::time::SystemTime;

use deno_core::anyhow::{anyhow, bail};
use deno_core::error::AnyError;
use deno_core::{
    resolve_import, Extension, JsRuntime, ModuleLoader, ModuleSource, ModuleSourceFuture,
    ModuleSpecifier, ModuleType, OpDecl, RuntimeOptions, Snapshot,
};
<<<<<<< HEAD
use helpers::{script_dir, SingleThreadJoinHandle};
=======
use helpers::{script_dir, spawn_local};
>>>>>>> a5eb3ad9
use models::{ExecCommand, PackageId, ProcedureName, TermCommand, Version, VolumeId};
use serde::{Deserialize, Serialize};
use serde_json::Value;
use tokio::io::AsyncReadExt;
use tokio::sync::Mutex;

pub trait PathForVolumeId: Send + Sync {
    fn path_for(
        &self,
        data_dir: &Path,
        package_id: &PackageId,
        version: &Version,
        volume_id: &VolumeId,
    ) -> Option<PathBuf>;
    fn readonly(&self, volume_id: &VolumeId) -> bool;
}

#[derive(Serialize, Deserialize, Debug, Default, Clone)]
pub struct JsCode(String);

#[derive(Debug, Clone, Copy)]
pub enum JsError {
    Unknown,
    Javascript,
    Engine,
    BoundryLayerSerDe,
    Tokio,
    FileSystem,
    Code(i32),
    Timeout,
    NotValidProcedureName,
}

impl JsError {
    pub fn as_code_num(&self) -> i32 {
        match self {
            JsError::Unknown => 1,
            JsError::Javascript => 2,
            JsError::Engine => 3,
            JsError::BoundryLayerSerDe => 4,
            JsError::Tokio => 5,
            JsError::FileSystem => 6,
            JsError::NotValidProcedureName => 7,
            JsError::Code(code) => *code,
            JsError::Timeout => 143,
        }
    }
}

#[derive(Debug, Clone, Serialize, Deserialize)]
#[serde(rename_all = "camelCase")]
pub struct MetadataJs {
    file_type: String,
    is_dir: bool,
    is_file: bool,
    is_symlink: bool,
    len: u64,
    modified: Option<u64>,
    accessed: Option<u64>,
    created: Option<u64>,
    readonly: bool,
    gid: u32,
    mode: u32,
    uid: u32,
}

#[cfg(target_arch = "x86_64")]
const SNAPSHOT_BYTES: &[u8] = include_bytes!("./artifacts/JS_SNAPSHOT.bin");

#[cfg(target_arch = "aarch64")]
const SNAPSHOT_BYTES: &[u8] = include_bytes!("./artifacts/ARM_JS_SNAPSHOT.bin");
type WaitFns = Arc<Mutex<BTreeMap<u32, Pin<Box<dyn Future<Output = ResultType>>>>>>;

#[derive(Clone)]
struct JsContext {
    sandboxed: bool,
    datadir: PathBuf,
    run_function: String,
    version: Version,
    package_id: PackageId,
    volumes: Arc<dyn PathForVolumeId>,
    input: Value,
    variable_args: Vec<serde_json::Value>,
    command_inserter: ExecCommand,
    term_command: TermCommand,
    wait_fns: WaitFns,
}
#[derive(Debug, Clone, serde::Deserialize, serde::Serialize)]
#[serde(rename_all = "kebab-case")]
enum ResultType {
    Error(String),
    ErrorCode(i32, String),
    Result(serde_json::Value),
}
#[derive(Clone, Default)]
struct AnswerState(std::sync::Arc<deno_core::parking_lot::Mutex<Value>>);

#[derive(Clone, Debug)]
struct ModsLoader {
    code: JsCode,
}

impl ModuleLoader for ModsLoader {
    fn resolve(
        &self,
        specifier: &str,
        referrer: &str,
        _is_main: bool,
    ) -> Result<ModuleSpecifier, AnyError> {
        if referrer.contains("embassy") {
            bail!("Embassy.js cannot import anything else");
        }
        let s = resolve_import(specifier, referrer).unwrap();
        Ok(s)
    }

    fn load(
        &self,
        module_specifier: &ModuleSpecifier,
        maybe_referrer: Option<ModuleSpecifier>,
        is_dyn_import: bool,
    ) -> Pin<Box<ModuleSourceFuture>> {
        let module_specifier = module_specifier.as_str().to_owned();
        let module = match &*module_specifier {
            "file:///deno_global.js" => Ok(ModuleSource {
                module_url_specified: "file:///deno_global.js".to_string(),
                module_url_found: "file:///deno_global.js".to_string(),
                code: "const old_deno = Deno; Deno = null; export default old_deno"
                    .as_bytes()
                    .to_vec()
                    .into_boxed_slice(),
                module_type: ModuleType::JavaScript,
            }),
            "file:///loadModule.js" => Ok(ModuleSource {
                module_url_specified: "file:///loadModule.js".to_string(),
                module_url_found: "file:///loadModule.js".to_string(),
                code: include_str!("./artifacts/loadModule.js")
                    .as_bytes()
                    .to_vec()
                    .into_boxed_slice(),
                module_type: ModuleType::JavaScript,
            }),
            "file:///embassy.js" => Ok(ModuleSource {
                module_url_specified: "file:///embassy.js".to_string(),
                module_url_found: "file:///embassy.js".to_string(),
                code: self.code.0.as_bytes().to_vec().into_boxed_slice(),
                module_type: ModuleType::JavaScript,
            }),
            x => Err(anyhow!("Not allowed to import: {}", x)),
        };
        Box::pin(async move {
            if is_dyn_import {
                bail!("Will not import dynamic");
            }
            match &maybe_referrer {
                Some(x) if x.as_str() == "file:///embassy.js" => {
                    bail!("Embassy is not allowed to import")
                }
                _ => (),
            }
            module
        })
    }
}

pub struct JsExecutionEnvironment {
    sandboxed: bool,
    base_directory: PathBuf,
    module_loader: ModsLoader,
    package_id: PackageId,
    version: Version,
    volumes: Arc<dyn PathForVolumeId>,
    command_inserter: ExecCommand,
    term_command: TermCommand,
}

impl JsExecutionEnvironment {
    pub async fn load_from_package(
        data_directory: impl AsRef<std::path::Path>,
        package_id: &PackageId,
        version: &Version,
        volumes: Box<dyn PathForVolumeId>,
        command_inserter: ExecCommand,
        term_command: TermCommand,
    ) -> Result<JsExecutionEnvironment, (JsError, String)> {
        let data_dir = data_directory.as_ref();
        let base_directory = data_dir;
        let js_code = JsCode({
            let file_path = script_dir(data_dir, package_id, version).join("embassy.js");
            let mut file = match tokio::fs::File::open(file_path.clone()).await {
                Ok(x) => x,
                Err(e) => {
                    tracing::debug!("path: {:?}", file_path);
                    tracing::debug!("{:?}", e);
                    return Err((
                        JsError::FileSystem,
                        format!("The file opening '{:?}' created error: {}", file_path, e),
                    ));
                }
            };
            let mut buffer = Default::default();
            if let Err(err) = file.read_to_string(&mut buffer).await {
                tracing::debug!("{:?}", err);
                return Err((
                    JsError::FileSystem,
                    format!("The file reading created error: {}", err),
                ));
            };
            buffer
        });
        Ok(JsExecutionEnvironment {
            base_directory: base_directory.to_owned(),
            module_loader: ModsLoader { code: js_code },
            package_id: package_id.clone(),
            version: version.clone(),
            volumes: volumes.into(),
            sandboxed: false,
            command_inserter,
            term_command,
        })
    }
    pub fn read_only_effects(mut self) -> Self {
        self.sandboxed = true;
        self
    }

    pub async fn run_action<I: Serialize, O: for<'de> Deserialize<'de>>(
        self,
        procedure_name: ProcedureName,
        input: Option<I>,
        variable_args: Vec<serde_json::Value>,
    ) -> Result<O, (JsError, String)> {
        let input = match serde_json::to_value(input) {
            Ok(a) => a,
            Err(err) => {
                tracing::error!("{}", err);
                tracing::debug!("{:?}", err);
                return Err((
                    JsError::BoundryLayerSerDe,
                    "Couldn't convert input".to_string(),
                ));
            }
        };
<<<<<<< HEAD
        let safer_handle =
            SingleThreadJoinHandle::new(move || self.execute(procedure_name, input, variable_args));
        let output = safer_handle.await?;
=======
        let safer_handle = spawn_local(|| self.execute(procedure_name, input, variable_args)).await;
        let output = safer_handle.await.unwrap()?;
>>>>>>> a5eb3ad9
        match serde_json::from_value(output.clone()) {
            Ok(x) => Ok(x),
            Err(err) => {
                tracing::error!("{}", err);
                tracing::debug!("{:?}", err);
                return Err((
                    JsError::BoundryLayerSerDe,
                    format!(
                        "Couldn't convert output = {:#?} to the correct type",
                        serde_json::to_string_pretty(&output).unwrap_or_default()
                    ),
                ));
            }
        }
    }
    fn declarations() -> Vec<OpDecl> {
        vec![
            fns::fetch::decl(),
            fns::read_file::decl(),
            fns::metadata::decl(),
            fns::write_file::decl(),
            fns::rename::decl(),
            fns::remove_file::decl(),
            fns::create_dir::decl(),
            fns::remove_dir::decl(),
            fns::current_function::decl(),
            fns::log_trace::decl(),
            fns::log_warn::decl(),
            fns::log_error::decl(),
            fns::log_debug::decl(),
            fns::log_info::decl(),
            fns::get_input::decl(),
            fns::get_variable_args::decl(),
            fns::set_value::decl(),
            fns::is_sandboxed::decl(),
            fns::start_command::decl(),
            fns::wait_command::decl(),
            fns::sleep::decl(),
            fns::term_command::decl(),
        ]
    }

    async fn execute(
        self,
        procedure_name: ProcedureName,
        input: Value,
        variable_args: Vec<serde_json::Value>,
    ) -> Result<Value, (JsError, String)> {
        let base_directory = self.base_directory.clone();
        let answer_state = AnswerState::default();
        let ext_answer_state = answer_state.clone();
        let js_ctx = JsContext {
            datadir: base_directory,
            run_function: procedure_name
                .js_function_name()
                .map(Ok)
                .unwrap_or_else(|| {
                    Err((
                        JsError::NotValidProcedureName,
                        format!("procedure is not value: {:?}", procedure_name),
                    ))
                })?,
            package_id: self.package_id.clone(),
            volumes: self.volumes.clone(),
            version: self.version.clone(),
            sandboxed: self.sandboxed,
            input,
            variable_args,
            command_inserter: self.command_inserter.clone(),
            term_command: self.term_command.clone(),
            wait_fns: Default::default(),
        };
        let ext = Extension::builder()
            .ops(Self::declarations())
            .state(move |state| {
                state.put(ext_answer_state.clone());
                state.put(js_ctx.clone());
                Ok(())
            })
            .build();

        let loader = std::rc::Rc::new(self.module_loader.clone());
        let runtime_options = RuntimeOptions {
            module_loader: Some(loader),
            extensions: vec![ext],
            startup_snapshot: Some(Snapshot::Static(SNAPSHOT_BYTES)),
            ..Default::default()
        };
        let runtime = Arc::new(Mutex::new(JsRuntime::new(runtime_options)));

        let future = async move {
            let mod_id = runtime
                .lock()
                .await
                .load_main_module(&"file:///loadModule.js".parse().unwrap(), None)
                .await?;
            let evaluated = runtime.lock().await.mod_evaluate(mod_id);
            let res = runtime.lock().await.run_event_loop(false).await;
            res?;
            evaluated.await??;
            Ok::<_, AnyError>(())
        };

        future.await.map_err(|e| {
            tracing::debug!("{:?}", e);
            (JsError::Javascript, format!("{}", e))
        })?;

        let answer = answer_state.0.lock().clone();
        Ok(answer)
    }
}

/// Note: Make sure that we have the assumption that all these methods are callable at any time, and all call restrictions should be in rust
mod fns {
    use std::collections::BTreeMap;
    use std::convert::TryFrom;
    use std::os::unix::fs::MetadataExt;
    use std::path::{Path, PathBuf};
    use std::rc::Rc;
    use std::{cell::RefCell, time::Duration};

    use deno_core::anyhow::{anyhow, bail};
    use deno_core::error::AnyError;
    use deno_core::*;
    use embassy_container_init::RpcId;
    use helpers::{to_tmp_path, AtomicFile};
    use models::{TermCommand, VolumeId};
    use serde_json::Value;
    use tokio::io::AsyncWriteExt;

    use super::{AnswerState, JsContext};
    use crate::{system_time_as_unix_ms, MetadataJs, ResultType};

    #[derive(serde::Serialize, serde::Deserialize, Debug, Clone, Default)]
    struct FetchOptions {
        method: Option<String>,
        headers: Option<BTreeMap<String, String>>,
        body: Option<String>,
    }
    #[derive(serde::Serialize, serde::Deserialize, Debug, Clone, Default)]
    struct FetchResponse {
        method: String,
        ok: bool,
        status: u32,
        headers: BTreeMap<String, String>,
        body: Option<String>,
    }
    #[op]
    async fn fetch(
        state: Rc<RefCell<OpState>>,
        url: url::Url,
        options: Option<FetchOptions>,
    ) -> Result<FetchResponse, AnyError> {
        let sandboxed = {
            let state = state.borrow();
            let ctx: &JsContext = state.borrow();
            ctx.sandboxed
        };

        if sandboxed {
            bail!("Will not run fetch in sandboxed mode");
        }

        let client = reqwest::Client::new();
        let options = options.unwrap_or_default();
        let method = options
            .method
            .unwrap_or_else(|| "GET".to_string())
            .to_uppercase();
        let mut request_builder = match &*method {
            "GET" => client.get(url),
            "POST" => client.post(url),
            "PUT" => client.put(url),
            "DELETE" => client.delete(url),
            "HEAD" => client.head(url),
            "PATCH" => client.patch(url),
            x => bail!("Unsupported method: {}", x),
        };
        if let Some(headers) = options.headers {
            for (key, value) in headers {
                request_builder = request_builder.header(key, value);
            }
        }
        if let Some(body) = options.body {
            request_builder = request_builder.body(body);
        }
        let response = request_builder.send().await?;

        let fetch_response = FetchResponse {
            method,
            ok: response.status().is_success(),
            status: response.status().as_u16() as u32,
            headers: response
                .headers()
                .iter()
                .filter_map(|(head, value)| {
                    Some((format!("{}", head), value.to_str().ok()?.to_string()))
                })
                .collect(),
            body: response.text().await.ok(),
        };

        Ok(fetch_response)
    }

    #[op]
    async fn read_file(
        state: Rc<RefCell<OpState>>,
        volume_id: VolumeId,
        path_in: PathBuf,
    ) -> Result<String, AnyError> {
        let volume_path = {
            let state = state.borrow();
            let ctx: &JsContext = state.borrow();
            ctx.volumes
                .path_for(&ctx.datadir, &ctx.package_id, &ctx.version, &volume_id)
                .ok_or_else(|| anyhow!("There is no {} in volumes", volume_id))?
        };
        //get_path_for in volume.rs
        let new_file = volume_path.join(path_in);
        if !is_subset(&volume_path, &new_file).await? {
            bail!(
                "Path '{}' has broken away from parent '{}'",
                new_file.to_string_lossy(),
                volume_path.to_string_lossy(),
            );
        }
        let answer = tokio::fs::read_to_string(new_file).await?;
        Ok(answer)
    }
    #[op]
    async fn metadata(
        state: Rc<RefCell<OpState>>,
        volume_id: VolumeId,
        path_in: PathBuf,
    ) -> Result<MetadataJs, AnyError> {
        let volume_path = {
            let state = state.borrow();
            let ctx: &JsContext = state.borrow();
            ctx.volumes
                .path_for(&ctx.datadir, &ctx.package_id, &ctx.version, &volume_id)
                .ok_or_else(|| anyhow!("There is no {} in volumes", volume_id))?
        };
        //get_path_for in volume.rs
        let new_file = volume_path.join(path_in);
        if !is_subset(&volume_path, &new_file).await? {
            bail!(
                "Path '{}' has broken away from parent '{}'",
                new_file.to_string_lossy(),
                volume_path.to_string_lossy(),
            );
        }
        let answer = tokio::fs::metadata(new_file).await?;
        let metadata_js = MetadataJs {
            file_type: format!("{:?}", answer.file_type()),
            is_dir: answer.is_dir(),
            is_file: answer.is_file(),
            is_symlink: answer.is_symlink(),
            len: answer.len(),
            modified: answer
                .modified()
                .ok()
                .as_ref()
                .and_then(system_time_as_unix_ms),
            accessed: answer
                .accessed()
                .ok()
                .as_ref()
                .and_then(system_time_as_unix_ms),
            created: answer
                .created()
                .ok()
                .as_ref()
                .and_then(system_time_as_unix_ms),
            readonly: answer.permissions().readonly(),
            gid: answer.gid(),
            mode: answer.mode(),
            uid: answer.uid(),
        };

        Ok(metadata_js)
    }
    #[op]
    async fn write_file(
        state: Rc<RefCell<OpState>>,
        volume_id: VolumeId,
        path_in: PathBuf,
        write: String,
    ) -> Result<(), AnyError> {
        let (volumes, volume_path) = {
            let state = state.borrow();
            let ctx: &JsContext = state.borrow();
            let volume_path = ctx
                .volumes
                .path_for(&ctx.datadir, &ctx.package_id, &ctx.version, &volume_id)
                .ok_or_else(|| anyhow!("There is no {} in volumes", volume_id))?;
            (ctx.volumes.clone(), volume_path)
        };
        if volumes.readonly(&volume_id) {
            bail!("Volume {} is readonly", volume_id);
        }

        let new_file = volume_path.join(&path_in);
        let parent_new_file = new_file
            .parent()
            .ok_or_else(|| anyhow!("Expecting that file is not root"))?;
        // With the volume check
        if !is_subset(&volume_path, &parent_new_file).await? {
            bail!(
                "Path '{}' has broken away from parent '{}'",
                new_file.to_string_lossy(),
                volume_path.to_string_lossy(),
            );
        }
        let new_volume_tmp = to_tmp_path(&volume_path).map_err(|e| anyhow!("{}", e))?;
        let hashed_name = {
            use std::os::unix::ffi::OsStrExt;

            use sha2::{Digest, Sha256};
            let mut hasher = Sha256::new();

            hasher.update(path_in.as_os_str().as_bytes());
            let result = hasher.finalize();
            format!("{:X}", result)
        };
        let temp_file = new_volume_tmp.join(&hashed_name);
        let mut file = AtomicFile::new(&new_file, Some(&temp_file))
            .await
            .map_err(|e| anyhow!("{}", e))?;
        file.write_all(write.as_bytes()).await?;
        file.save().await.map_err(|e| anyhow!("{}", e))?;
        Ok(())
    }
    #[op]
    async fn rename(
        state: Rc<RefCell<OpState>>,
        src_volume: VolumeId,
        src_path: PathBuf,
        dst_volume: VolumeId,
        dst_path: PathBuf,
    ) -> Result<(), AnyError> {
        let (volumes, volume_path, volume_path_out) = {
            let state = state.borrow();
            let ctx: &JsContext = state.borrow();
            let volume_path = ctx
                .volumes
                .path_for(&ctx.datadir, &ctx.package_id, &ctx.version, &src_volume)
                .ok_or_else(|| anyhow!("There is no {} in volumes", src_volume))?;
            let volume_path_out = ctx
                .volumes
                .path_for(&ctx.datadir, &ctx.package_id, &ctx.version, &dst_volume)
                .ok_or_else(|| anyhow!("There is no {} in volumes", dst_volume))?;
            (ctx.volumes.clone(), volume_path, volume_path_out)
        };
        if volumes.readonly(&dst_volume) {
            bail!("Volume {} is readonly", dst_volume);
        }

        let old_file = volume_path.join(src_path);
        let parent_old_file = old_file
            .parent()
            .ok_or_else(|| anyhow!("Expecting that file is not root"))?;
        // With the volume check
        if !is_subset(&volume_path, &parent_old_file).await? {
            bail!(
                "Path '{}' has broken away from parent '{}'",
                old_file.to_string_lossy(),
                volume_path.to_string_lossy(),
            );
        }

        let new_file = volume_path_out.join(dst_path);
        let parent_new_file = new_file
            .parent()
            .ok_or_else(|| anyhow!("Expecting that file is not root"))?;
        // With the volume check
        if !is_subset(&volume_path_out, &parent_new_file).await? {
            bail!(
                "Path '{}' has broken away from parent '{}'",
                new_file.to_string_lossy(),
                volume_path_out.to_string_lossy(),
            );
        }
        tokio::fs::rename(old_file, new_file).await?;
        Ok(())
    }
    #[op]
    async fn remove_file(
        state: Rc<RefCell<OpState>>,
        volume_id: VolumeId,
        path_in: PathBuf,
    ) -> Result<(), AnyError> {
        let (volumes, volume_path) = {
            let state = state.borrow();
            let ctx: &JsContext = state.borrow();
            let volume_path = ctx
                .volumes
                .path_for(&ctx.datadir, &ctx.package_id, &ctx.version, &volume_id)
                .ok_or_else(|| anyhow!("There is no {} in volumes", volume_id))?;
            (ctx.volumes.clone(), volume_path)
        };
        if volumes.readonly(&volume_id) {
            bail!("Volume {} is readonly", volume_id);
        }
        let new_file = volume_path.join(path_in);
        // With the volume check
        if !is_subset(&volume_path, &new_file).await? {
            bail!(
                "Path '{}' has broken away from parent '{}'",
                new_file.to_string_lossy(),
                volume_path.to_string_lossy(),
            );
        }
        tokio::fs::remove_file(new_file).await?;
        Ok(())
    }
    #[op]
    async fn remove_dir(
        state: Rc<RefCell<OpState>>,
        volume_id: VolumeId,
        path_in: PathBuf,
    ) -> Result<(), AnyError> {
        let (volumes, volume_path) = {
            let state = state.borrow();
            let ctx: &JsContext = state.borrow();
            let volume_path = ctx
                .volumes
                .path_for(&ctx.datadir, &ctx.package_id, &ctx.version, &volume_id)
                .ok_or_else(|| anyhow!("There is no {} in volumes", volume_id))?;
            (ctx.volumes.clone(), volume_path)
        };
        if volumes.readonly(&volume_id) {
            bail!("Volume {} is readonly", volume_id);
        }
        let new_file = volume_path.join(path_in);
        // With the volume check
        if !is_subset(&volume_path, &new_file).await? {
            bail!(
                "Path '{}' has broken away from parent '{}'",
                new_file.to_string_lossy(),
                volume_path.to_string_lossy(),
            );
        }
        tokio::fs::remove_dir_all(new_file).await?;
        Ok(())
    }
    #[op]
    async fn create_dir(
        state: Rc<RefCell<OpState>>,
        volume_id: VolumeId,
        path_in: PathBuf,
    ) -> Result<(), AnyError> {
        let (volumes, volume_path) = {
            let state = state.borrow();
            let ctx: &JsContext = state.borrow();
            let volume_path = ctx
                .volumes
                .path_for(&ctx.datadir, &ctx.package_id, &ctx.version, &volume_id)
                .ok_or_else(|| anyhow!("There is no {} in volumes", volume_id))?;
            (ctx.volumes.clone(), volume_path)
        };
        if volumes.readonly(&volume_id) {
            bail!("Volume {} is readonly", volume_id);
        }
        let new_file = volume_path.join(path_in);
        let parent_new_file = new_file
            .parent()
            .ok_or_else(|| anyhow!("Expecting that file is not root"))?;
        // With the volume check
        if !is_subset(&volume_path, &parent_new_file).await? {
            bail!(
                "Path '{}' has broken away from parent '{}'",
                new_file.to_string_lossy(),
                volume_path.to_string_lossy(),
            );
        }
        tokio::fs::create_dir_all(new_file).await?;
        Ok(())
    }

    #[op]
    fn current_function(state: &mut OpState) -> Result<String, AnyError> {
        let ctx = state.borrow::<JsContext>();
        Ok(ctx.run_function.clone())
    }

    #[op]
    fn log_trace(state: &mut OpState, input: String) -> Result<(), AnyError> {
        let ctx = state.borrow::<JsContext>();
        tracing::trace!(
            package_id = tracing::field::display(&ctx.package_id),
            run_function = tracing::field::display(&ctx.run_function),
            "{}",
            input
        );
        Ok(())
    }
    #[op]
    fn log_warn(state: &mut OpState, input: String) -> Result<(), AnyError> {
        let ctx = state.borrow::<JsContext>();
        tracing::warn!(
            package_id = tracing::field::display(&ctx.package_id),
            run_function = tracing::field::display(&ctx.run_function),
            "{}",
            input
        );
        Ok(())
    }
    #[op]
    fn log_error(state: &mut OpState, input: String) -> Result<(), AnyError> {
        let ctx = state.borrow::<JsContext>();
        tracing::error!(
            package_id = tracing::field::display(&ctx.package_id),
            run_function = tracing::field::display(&ctx.run_function),
            "{}",
            input
        );
        Ok(())
    }
    #[op]
    fn log_debug(state: &mut OpState, input: String) -> Result<(), AnyError> {
        let ctx = state.borrow::<JsContext>();
        tracing::debug!(
            package_id = tracing::field::display(&ctx.package_id),
            run_function = tracing::field::display(&ctx.run_function),
            "{}",
            input
        );
        Ok(())
    }
    #[op]
    fn log_info(state: &mut OpState, input: String) -> Result<(), AnyError> {
        let ctx = state.borrow::<JsContext>();
        tracing::info!(
            package_id = tracing::field::display(&ctx.package_id),
            run_function = tracing::field::display(&ctx.run_function),
            "{}",
            input
        );
        Ok(())
    }

    #[op]
    fn get_input(state: &mut OpState) -> Result<Value, AnyError> {
        let ctx = state.borrow::<JsContext>();
        Ok(ctx.input.clone())
    }
    #[op]
    fn get_variable_args(state: &mut OpState) -> Result<Vec<Value>, AnyError> {
        let ctx = state.borrow::<JsContext>();
        Ok(ctx.variable_args.clone())
    }
    #[op]
    fn set_value(state: &mut OpState, value: Value) -> Result<(), AnyError> {
        let mut answer = state.borrow::<AnswerState>().0.lock();
        *answer = value;
        Ok(())
    }
    #[op]
    fn is_sandboxed(state: &mut OpState) -> Result<bool, AnyError> {
        let ctx = state.borrow::<JsContext>();
        Ok(ctx.sandboxed)
    }

    #[op]
    async fn term_command(state: Rc<RefCell<OpState>>, id: u32) -> Result<(), AnyError> {
        let term_command_impl: TermCommand = {
            let state = state.borrow();
            let ctx = state.borrow::<JsContext>();
            ctx.term_command.clone()
        };
        if let Err(err) = term_command_impl(embassy_container_init::RpcId::UInt(id)).await {
            bail!("{}", err);
        }
        Ok(())
    }

    #[op]
    async fn start_command(
        state: Rc<RefCell<OpState>>,
        command: String,
        args: Vec<String>,
        timeout: Option<u64>,
    ) -> Result<u32, AnyError> {
        use embassy_container_init::Output;
        let (command_inserter, wait_fns) = {
            let state = state.borrow();
            let ctx = state.borrow::<JsContext>();
            (ctx.command_inserter.clone(), ctx.wait_fns.clone())
        };

        let (sender, mut receiver) = tokio::sync::mpsc::unbounded_channel::<Output>();
        let id = match command_inserter(
            command,
            args.into_iter().collect(),
            sender,
            timeout.map(std::time::Duration::from_millis),
        )
        .await
        {
            Err(err) => bail!(err),
            Ok(RpcId::UInt(a)) => a,
        };

        let wait = async move {
            let mut answer = String::new();
            let mut command_error = String::new();
            let mut status: Option<i32> = None;
            while let Some(output) = receiver.recv().await {
                match output {
                    Output::Line(value) => {
                        answer.push_str(&value);
                        answer.push('\n');
                    }
                    Output::Error(error) => {
                        command_error.push_str(&error);
                        command_error.push('\n');
                    }
                    Output::Done(error_code) => {
                        status = error_code;
                        break;
                    }
                }
            }
            if !command_error.is_empty() {
                if let Some(status) = status {
                    return ResultType::ErrorCode(status, command_error);
                }

                return ResultType::Error(command_error);
            }

            ResultType::Result(serde_json::Value::String(answer))
        };
        wait_fns.lock().await.insert(id, Box::pin(wait));
        Ok(id)
    }

    #[op]
    async fn wait_command(state: Rc<RefCell<OpState>>, id: u32) -> Result<ResultType, AnyError> {
        let wait_fns = {
            let state = state.borrow();
            let ctx = state.borrow::<JsContext>();
            ctx.wait_fns.clone()
        };

        let found_future = match wait_fns.lock().await.remove(&id) {
            Some(a) => a,
            None => bail!("No future for id {id}, could have been removed already"),
        };

        Ok(found_future.await)
    }
    #[op]
    async fn sleep(time_ms: u64) -> Result<(), AnyError> {
        tokio::time::sleep(Duration::from_millis(time_ms)).await;

        Ok(())
    }

    /// We need to make sure that during the file accessing, we don't reach beyond our scope of control
    async fn is_subset(
        parent: impl AsRef<Path>,
        child: impl AsRef<Path>,
    ) -> Result<bool, AnyError> {
        let child = {
            let mut child_count = 0;
            let mut child = child.as_ref();
            loop {
                if child.ends_with("..") {
                    child_count += 1;
                } else if child_count > 0 {
                    child_count -= 1;
                } else {
                    let meta = tokio::fs::metadata(child).await;
                    if meta.is_ok() {
                        break;
                    }
                }
                child = match child.parent() {
                    Some(child) => child,
                    None => {
                        return Ok(false);
                    }
                };
            }
            tokio::fs::canonicalize(child).await?
        };
        let parent = tokio::fs::canonicalize(parent).await?;
        Ok(child.starts_with(parent))
    }

    #[tokio::test]
    async fn test_is_subset() {
        assert!(
            !is_subset("/home/drbonez", "/home/drbonez/code/fakedir/../../..")
                .await
                .unwrap()
        )
    }
}

fn system_time_as_unix_ms(system_time: &SystemTime) -> Option<u64> {
    system_time
        .duration_since(SystemTime::UNIX_EPOCH)
        .ok()?
        .as_millis()
        .try_into()
        .ok()
}<|MERGE_RESOLUTION|>--- conflicted
+++ resolved
@@ -11,11 +11,7 @@
     resolve_import, Extension, JsRuntime, ModuleLoader, ModuleSource, ModuleSourceFuture,
     ModuleSpecifier, ModuleType, OpDecl, RuntimeOptions, Snapshot,
 };
-<<<<<<< HEAD
-use helpers::{script_dir, SingleThreadJoinHandle};
-=======
 use helpers::{script_dir, spawn_local};
->>>>>>> a5eb3ad9
 use models::{ExecCommand, PackageId, ProcedureName, TermCommand, Version, VolumeId};
 use serde::{Deserialize, Serialize};
 use serde_json::Value;
@@ -259,14 +255,8 @@
                 ));
             }
         };
-<<<<<<< HEAD
-        let safer_handle =
-            SingleThreadJoinHandle::new(move || self.execute(procedure_name, input, variable_args));
-        let output = safer_handle.await?;
-=======
         let safer_handle = spawn_local(|| self.execute(procedure_name, input, variable_args)).await;
         let output = safer_handle.await.unwrap()?;
->>>>>>> a5eb3ad9
         match serde_json::from_value(output.clone()) {
             Ok(x) => Ok(x),
             Err(err) => {
