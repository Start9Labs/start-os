use std::collections::BTreeMap;
use std::path::{Path, PathBuf};
use std::pin::Pin;
use std::sync::Arc;
use std::time::SystemTime;

use deno_core::anyhow::{anyhow, bail};
use deno_core::error::AnyError;
use deno_core::{
    resolve_import, Extension, JsRuntime, ModuleLoader, ModuleSource, ModuleSourceFuture,
    ModuleSpecifier, ModuleType, OpDecl, RuntimeOptions, Snapshot,
};
use embassy_container_init::ProcessGroupId;
use helpers::{script_dir, spawn_local, RpcClient, Rsync};
use models::{PackageId, ProcedureName, Version, VolumeId};
use serde::{Deserialize, Serialize};
use serde_json::Value;
use tokio::io::AsyncReadExt;
use tokio::sync::Mutex;

pub trait PathForVolumeId: Send + Sync {
    fn path_for(
        &self,
        data_dir: &Path,
        package_id: &PackageId,
        version: &Version,
        volume_id: &VolumeId,
    ) -> Option<PathBuf>;
    fn readonly(&self, volume_id: &VolumeId) -> bool;
}

#[derive(Serialize, Deserialize, Debug, Default, Clone)]
pub struct JsCode(String);

#[derive(Debug, Clone, Copy)]
pub enum JsError {
    Unknown,
    Javascript,
    Engine,
    BoundryLayerSerDe,
    Tokio,
    FileSystem,
    Code(i32),
    Timeout,
    NotValidProcedureName,
}

impl JsError {
    pub fn as_code_num(&self) -> i32 {
        match self {
            JsError::Unknown => 1,
            JsError::Javascript => 2,
            JsError::Engine => 3,
            JsError::BoundryLayerSerDe => 4,
            JsError::Tokio => 5,
            JsError::FileSystem => 6,
            JsError::NotValidProcedureName => 7,
            JsError::Code(code) => *code,
            JsError::Timeout => 143,
        }
    }
}

#[derive(Debug, Clone, Serialize, Deserialize)]
#[serde(rename_all = "camelCase")]
pub struct MetadataJs {
    file_type: String,
    is_dir: bool,
    is_file: bool,
    is_symlink: bool,
    len: u64,
    modified: Option<u64>,
    accessed: Option<u64>,
    created: Option<u64>,
    readonly: bool,
    gid: u32,
    mode: u32,
    uid: u32,
}

#[cfg(target_arch = "x86_64")]
const SNAPSHOT_BYTES: &[u8] = include_bytes!("./artifacts/JS_SNAPSHOT.bin");

#[cfg(target_arch = "aarch64")]
const SNAPSHOT_BYTES: &[u8] = include_bytes!("./artifacts/ARM_JS_SNAPSHOT.bin");

#[derive(Clone)]
struct JsContext {
    sandboxed: bool,
    datadir: PathBuf,
    run_function: String,
    version: Version,
    package_id: PackageId,
    volumes: Arc<dyn PathForVolumeId>,
    input: Value,
    variable_args: Vec<serde_json::Value>,
    container_process_gid: ProcessGroupId,
    container_rpc_client: Option<Arc<RpcClient>>,
    rsyncs: Arc<Mutex<(usize, BTreeMap<usize, Rsync>)>>,
}
#[derive(Debug, Clone, serde::Deserialize, serde::Serialize)]
#[serde(rename_all = "kebab-case")]
enum ResultType {
    Error(String),
    ErrorCode(i32, String),
    Result(serde_json::Value),
}
#[derive(Clone, Default)]
struct AnswerState(std::sync::Arc<deno_core::parking_lot::Mutex<Value>>);

#[derive(Clone, Debug)]
struct ModsLoader {
    code: JsCode,
}

impl ModuleLoader for ModsLoader {
    fn resolve(
        &self,
        specifier: &str,
        referrer: &str,
        _is_main: bool,
    ) -> Result<ModuleSpecifier, AnyError> {
        if referrer.contains("embassy") {
            bail!("Embassy.js cannot import anything else");
        }
        let s = resolve_import(specifier, referrer).unwrap();
        Ok(s)
    }

    fn load(
        &self,
        module_specifier: &ModuleSpecifier,
        maybe_referrer: Option<ModuleSpecifier>,
        is_dyn_import: bool,
    ) -> Pin<Box<ModuleSourceFuture>> {
        let module_specifier = module_specifier.as_str().to_owned();
        let module = match &*module_specifier {
            "file:///deno_global.js" => Ok(ModuleSource {
                module_url_specified: "file:///deno_global.js".to_string(),
                module_url_found: "file:///deno_global.js".to_string(),
                code: "const old_deno = Deno; Deno = null; export default old_deno"
                    .as_bytes()
                    .to_vec()
                    .into_boxed_slice(),
                module_type: ModuleType::JavaScript,
            }),
            "file:///loadModule.js" => Ok(ModuleSource {
                module_url_specified: "file:///loadModule.js".to_string(),
                module_url_found: "file:///loadModule.js".to_string(),
                code: include_str!("./artifacts/loadModule.js")
                    .as_bytes()
                    .to_vec()
                    .into_boxed_slice(),
                module_type: ModuleType::JavaScript,
            }),
            "file:///embassy.js" => Ok(ModuleSource {
                module_url_specified: "file:///embassy.js".to_string(),
                module_url_found: "file:///embassy.js".to_string(),
                code: self.code.0.as_bytes().to_vec().into_boxed_slice(),
                module_type: ModuleType::JavaScript,
            }),
            x => Err(anyhow!("Not allowed to import: {}", x)),
        };
        Box::pin(async move {
            if is_dyn_import {
                bail!("Will not import dynamic");
            }
            match &maybe_referrer {
                Some(x) if x.as_str() == "file:///embassy.js" => {
                    bail!("Embassy is not allowed to import")
                }
                _ => (),
            }
            module
        })
    }
}

pub struct JsExecutionEnvironment {
    sandboxed: bool,
    base_directory: PathBuf,
    module_loader: ModsLoader,
    package_id: PackageId,
    version: Version,
    volumes: Arc<dyn PathForVolumeId>,
    container_process_gid: ProcessGroupId,
    container_rpc_client: Option<Arc<RpcClient>>,
}

impl JsExecutionEnvironment {
    pub async fn load_from_package(
        data_directory: impl AsRef<std::path::Path>,
        package_id: &PackageId,
        version: &Version,
        volumes: Box<dyn PathForVolumeId>,
        container_process_gid: ProcessGroupId,
        container_rpc_client: Option<Arc<RpcClient>>,
    ) -> Result<JsExecutionEnvironment, (JsError, String)> {
        let data_dir = data_directory.as_ref();
        let base_directory = data_dir;
        let js_code = JsCode({
            let file_path = script_dir(data_dir, package_id, version).join("embassy.js");
            let mut file = match tokio::fs::File::open(file_path.clone()).await {
                Ok(x) => x,
                Err(e) => {
                    tracing::debug!("path: {:?}", file_path);
                    tracing::debug!("{:?}", e);
                    return Err((
                        JsError::FileSystem,
                        format!("The file opening '{:?}' created error: {}", file_path, e),
                    ));
                }
            };
            let mut buffer = Default::default();
            if let Err(err) = file.read_to_string(&mut buffer).await {
                tracing::debug!("{:?}", err);
                return Err((
                    JsError::FileSystem,
                    format!("The file reading created error: {}", err),
                ));
            };
            buffer
        });
        Ok(JsExecutionEnvironment {
            base_directory: base_directory.to_owned(),
            module_loader: ModsLoader { code: js_code },
            package_id: package_id.clone(),
            version: version.clone(),
            volumes: volumes.into(),
            sandboxed: false,
            container_process_gid,
            container_rpc_client,
        })
    }
    pub fn read_only_effects(mut self) -> Self {
        self.sandboxed = true;
        self
    }

    pub async fn run_action<I: Serialize, O: for<'de> Deserialize<'de>>(
        self,
        procedure_name: ProcedureName,
        input: Option<I>,
        variable_args: Vec<serde_json::Value>,
    ) -> Result<O, (JsError, String)> {
        let input = match serde_json::to_value(input) {
            Ok(a) => a,
            Err(err) => {
                tracing::error!("{}", err);
                tracing::debug!("{:?}", err);
                return Err((
                    JsError::BoundryLayerSerDe,
                    "Couldn't convert input".to_string(),
                ));
            }
        };
        let safer_handle = spawn_local(|| self.execute(procedure_name, input, variable_args)).await;
        let output = safer_handle.await.unwrap()?;
        match serde_json::from_value(output.clone()) {
            Ok(x) => Ok(x),
            Err(err) => {
                tracing::error!("{}", err);
                tracing::debug!("{:?}", err);
                Err((
                    JsError::BoundryLayerSerDe,
                    format!(
                        "Couldn't convert output = {:#?} to the correct type",
                        serde_json::to_string_pretty(&output).unwrap_or_default()
                    ),
                ))
            }
        }
    }
    fn declarations() -> Vec<OpDecl> {
        vec![
            fns::fetch::decl(),
            fns::read_file::decl(),
            fns::metadata::decl(),
            fns::write_file::decl(),
            fns::rename::decl(),
            fns::remove_file::decl(),
            fns::create_dir::decl(),
            fns::remove_dir::decl(),
            fns::current_function::decl(),
            fns::log_trace::decl(),
            fns::log_warn::decl(),
            fns::log_error::decl(),
            fns::log_debug::decl(),
            fns::log_info::decl(),
            fns::get_input::decl(),
            fns::get_variable_args::decl(),
            fns::set_value::decl(),
            fns::is_sandboxed::decl(),
            fns::start_command::decl(),
            fns::wait_command::decl(),
            fns::sleep::decl(),
            fns::send_signal::decl(),
            fns::rsync::decl(),
            fns::rsync_wait::decl(),
            fns::rsync_progress::decl(),
        ]
    }

    async fn execute(
        self,
        procedure_name: ProcedureName,
        input: Value,
        variable_args: Vec<serde_json::Value>,
    ) -> Result<Value, (JsError, String)> {
        let base_directory = self.base_directory.clone();
        let answer_state = AnswerState::default();
        let ext_answer_state = answer_state.clone();
        let js_ctx = JsContext {
            datadir: base_directory,
            run_function: procedure_name
                .js_function_name()
                .map(Ok)
                .unwrap_or_else(|| {
                    Err((
                        JsError::NotValidProcedureName,
                        format!("procedure is not value: {:?}", procedure_name),
                    ))
                })?,
            package_id: self.package_id.clone(),
            volumes: self.volumes.clone(),
            version: self.version.clone(),
            sandboxed: self.sandboxed,
            input,
            variable_args,
            container_process_gid: self.container_process_gid,
            container_rpc_client: self.container_rpc_client.clone(),
            rsyncs: Default::default(),
        };
        let ext = Extension::builder()
            .ops(Self::declarations())
            .state(move |state| {
                state.put(ext_answer_state.clone());
                state.put(js_ctx.clone());
                Ok(())
            })
            .build();

        let loader = std::rc::Rc::new(self.module_loader.clone());
        let runtime_options = RuntimeOptions {
            module_loader: Some(loader),
            extensions: vec![ext],
            startup_snapshot: Some(Snapshot::Static(SNAPSHOT_BYTES)),
            ..Default::default()
        };
        let runtime = Arc::new(Mutex::new(JsRuntime::new(runtime_options)));

        let future = async move {
            let mod_id = runtime
                .lock()
                .await
                .load_main_module(&"file:///loadModule.js".parse().unwrap(), None)
                .await?;
            let evaluated = runtime.lock().await.mod_evaluate(mod_id);
            let res = runtime.lock().await.run_event_loop(false).await;
            res?;
            evaluated.await??;
            Ok::<_, AnyError>(())
        };

        future.await.map_err(|e| {
            tracing::debug!("{:?}", e);
            (JsError::Javascript, format!("{}", e))
        })?;

        let answer = answer_state.0.lock().clone();
        Ok(answer)
    }
}

/// Note: Make sure that we have the assumption that all these methods are callable at any time, and all call restrictions should be in rust
mod fns {
    use std::cell::RefCell;
    use std::collections::BTreeMap;
    use std::convert::TryFrom;
    use std::os::unix::fs::MetadataExt;
    use std::path::{Path, PathBuf};
    use std::rc::Rc;
    use std::time::Duration;

    use deno_core::anyhow::{anyhow, bail};
    use deno_core::error::AnyError;
    use deno_core::*;
    use embassy_container_init::{
<<<<<<< HEAD
        OutputParams, OutputStrategy, ProcessGroupId, ProcessId, RunCommand, RunCommandParams,
        SendSignal, SendSignalParams, SignalGroup, SignalGroupParams,
=======
        OutputParams, ProcessId, RunCommand, RunCommandParams, SendSignal, SendSignalParams,
>>>>>>> 3f7f39fb
    };
    use helpers::{to_tmp_path, AtomicFile, Rsync, RsyncOptions};
    use models::VolumeId;
    use serde::{Deserialize, Serialize};
    use serde_json::{json, Value};
    use tokio::io::AsyncWriteExt;

    use super::{AnswerState, JsContext};
    use crate::{system_time_as_unix_ms, MetadataJs, ResultType};

    #[derive(serde::Serialize, serde::Deserialize, Debug, Clone, Default)]
    struct FetchOptions {
        method: Option<String>,
        headers: Option<BTreeMap<String, String>>,
        body: Option<String>,
    }
    #[derive(serde::Serialize, serde::Deserialize, Debug, Clone, Default)]
    struct FetchResponse {
        method: String,
        ok: bool,
        status: u32,
        headers: BTreeMap<String, String>,
        body: Option<String>,
    }
    #[op]
    async fn fetch(
        state: Rc<RefCell<OpState>>,
        url: url::Url,
        options: Option<FetchOptions>,
    ) -> Result<FetchResponse, AnyError> {
        let sandboxed = {
            let state = state.borrow();
            let ctx: &JsContext = state.borrow();
            ctx.sandboxed
        };

        if sandboxed {
            bail!("Will not run fetch in sandboxed mode");
        }

        let client = reqwest::Client::new();
        let options = options.unwrap_or_default();
        let method = options
            .method
            .unwrap_or_else(|| "GET".to_string())
            .to_uppercase();
        let mut request_builder = match &*method {
            "GET" => client.get(url),
            "POST" => client.post(url),
            "PUT" => client.put(url),
            "DELETE" => client.delete(url),
            "HEAD" => client.head(url),
            "PATCH" => client.patch(url),
            x => bail!("Unsupported method: {}", x),
        };
        if let Some(headers) = options.headers {
            for (key, value) in headers {
                request_builder = request_builder.header(key, value);
            }
        }
        if let Some(body) = options.body {
            request_builder = request_builder.body(body);
        }
        let response = request_builder.send().await?;

        let fetch_response = FetchResponse {
            method,
            ok: response.status().is_success(),
            status: response.status().as_u16() as u32,
            headers: response
                .headers()
                .iter()
                .filter_map(|(head, value)| {
                    Some((format!("{}", head), value.to_str().ok()?.to_string()))
                })
                .collect(),
            body: response.text().await.ok(),
        };

        Ok(fetch_response)
    }

    #[op]
    async fn read_file(
        state: Rc<RefCell<OpState>>,
        volume_id: VolumeId,
        path_in: PathBuf,
    ) -> Result<String, AnyError> {
        let volume_path = {
            let state = state.borrow();
            let ctx: &JsContext = state.borrow();
            ctx.volumes
                .path_for(&ctx.datadir, &ctx.package_id, &ctx.version, &volume_id)
                .ok_or_else(|| anyhow!("There is no {} in volumes", volume_id))?
        };
        //get_path_for in volume.rs
        let new_file = volume_path.join(path_in);
        if !is_subset(&volume_path, &new_file).await? {
            bail!(
                "Path '{}' has broken away from parent '{}'",
                new_file.to_string_lossy(),
                volume_path.to_string_lossy(),
            );
        }
        let answer = tokio::fs::read_to_string(new_file).await?;
        Ok(answer)
    }
    #[op]
    async fn metadata(
        state: Rc<RefCell<OpState>>,
        volume_id: VolumeId,
        path_in: PathBuf,
    ) -> Result<MetadataJs, AnyError> {
        let volume_path = {
            let state = state.borrow();
            let ctx: &JsContext = state.borrow();
            ctx.volumes
                .path_for(&ctx.datadir, &ctx.package_id, &ctx.version, &volume_id)
                .ok_or_else(|| anyhow!("There is no {} in volumes", volume_id))?
        };
        //get_path_for in volume.rs
        let new_file = volume_path.join(path_in);
        if !is_subset(&volume_path, &new_file).await? {
            bail!(
                "Path '{}' has broken away from parent '{}'",
                new_file.to_string_lossy(),
                volume_path.to_string_lossy(),
            );
        }
        let answer = tokio::fs::metadata(new_file).await?;
        let metadata_js = MetadataJs {
            file_type: format!("{:?}", answer.file_type()),
            is_dir: answer.is_dir(),
            is_file: answer.is_file(),
            is_symlink: answer.is_symlink(),
            len: answer.len(),
            modified: answer
                .modified()
                .ok()
                .as_ref()
                .and_then(system_time_as_unix_ms),
            accessed: answer
                .accessed()
                .ok()
                .as_ref()
                .and_then(system_time_as_unix_ms),
            created: answer
                .created()
                .ok()
                .as_ref()
                .and_then(system_time_as_unix_ms),
            readonly: answer.permissions().readonly(),
            gid: answer.gid(),
            mode: answer.mode(),
            uid: answer.uid(),
        };

        Ok(metadata_js)
    }
    #[op]
    async fn write_file(
        state: Rc<RefCell<OpState>>,
        volume_id: VolumeId,
        path_in: PathBuf,
        write: String,
    ) -> Result<(), AnyError> {
        let (volumes, volume_path) = {
            let state = state.borrow();
            let ctx: &JsContext = state.borrow();
            let volume_path = ctx
                .volumes
                .path_for(&ctx.datadir, &ctx.package_id, &ctx.version, &volume_id)
                .ok_or_else(|| anyhow!("There is no {} in volumes", volume_id))?;
            (ctx.volumes.clone(), volume_path)
        };
        if volumes.readonly(&volume_id) {
            bail!("Volume {} is readonly", volume_id);
        }

        let new_file = volume_path.join(&path_in);
        let parent_new_file = new_file
            .parent()
            .ok_or_else(|| anyhow!("Expecting that file is not root"))?;
        // With the volume check
        if !is_subset(&volume_path, &parent_new_file).await? {
            bail!(
                "Path '{}' has broken away from parent '{}'",
                new_file.to_string_lossy(),
                volume_path.to_string_lossy(),
            );
        }
        let new_volume_tmp = to_tmp_path(&volume_path).map_err(|e| anyhow!("{}", e))?;
        let hashed_name = {
            use std::os::unix::ffi::OsStrExt;

            use sha2::{Digest, Sha256};
            let mut hasher = Sha256::new();

            hasher.update(path_in.as_os_str().as_bytes());
            let result = hasher.finalize();
            format!("{:X}", result)
        };
        let temp_file = new_volume_tmp.join(&hashed_name);
        let mut file = AtomicFile::new(&new_file, Some(&temp_file))
            .await
            .map_err(|e| anyhow!("{}", e))?;
        file.write_all(write.as_bytes()).await?;
        file.save().await.map_err(|e| anyhow!("{}", e))?;
        Ok(())
    }
    #[op]
    async fn rename(
        state: Rc<RefCell<OpState>>,
        src_volume: VolumeId,
        src_path: PathBuf,
        dst_volume: VolumeId,
        dst_path: PathBuf,
    ) -> Result<(), AnyError> {
        let (volumes, volume_path, volume_path_out) = {
            let state = state.borrow();
            let ctx: &JsContext = state.borrow();
            let volume_path = ctx
                .volumes
                .path_for(&ctx.datadir, &ctx.package_id, &ctx.version, &src_volume)
                .ok_or_else(|| anyhow!("There is no {} in volumes", src_volume))?;
            let volume_path_out = ctx
                .volumes
                .path_for(&ctx.datadir, &ctx.package_id, &ctx.version, &dst_volume)
                .ok_or_else(|| anyhow!("There is no {} in volumes", dst_volume))?;
            (ctx.volumes.clone(), volume_path, volume_path_out)
        };
        if volumes.readonly(&dst_volume) {
            bail!("Volume {} is readonly", dst_volume);
        }

        let old_file = volume_path.join(src_path);
        let parent_old_file = old_file
            .parent()
            .ok_or_else(|| anyhow!("Expecting that file is not root"))?;
        // With the volume check
        if !is_subset(&volume_path, &parent_old_file).await? {
            bail!(
                "Path '{}' has broken away from parent '{}'",
                old_file.to_string_lossy(),
                volume_path.to_string_lossy(),
            );
        }

        let new_file = volume_path_out.join(dst_path);
        let parent_new_file = new_file
            .parent()
            .ok_or_else(|| anyhow!("Expecting that file is not root"))?;
        // With the volume check
        if !is_subset(&volume_path_out, &parent_new_file).await? {
            bail!(
                "Path '{}' has broken away from parent '{}'",
                new_file.to_string_lossy(),
                volume_path_out.to_string_lossy(),
            );
        }
        tokio::fs::rename(old_file, new_file).await?;
        Ok(())
    }

    #[op]
    async fn rsync(
        state: Rc<RefCell<OpState>>,
        src_volume: VolumeId,
        src_path: PathBuf,
        dst_volume: VolumeId,
        dst_path: PathBuf,
        options: RsyncOptions,
    ) -> Result<usize, AnyError> {
        let (volumes, volume_path, volume_path_out, rsyncs) = {
            let state = state.borrow();
            let ctx: &JsContext = state.borrow();
            let volume_path = ctx
                .volumes
                .path_for(&ctx.datadir, &ctx.package_id, &ctx.version, &src_volume)
                .ok_or_else(|| anyhow!("There is no {} in volumes", src_volume))?;
            let volume_path_out = ctx
                .volumes
                .path_for(&ctx.datadir, &ctx.package_id, &ctx.version, &dst_volume)
                .ok_or_else(|| anyhow!("There is no {} in volumes", dst_volume))?;
            (
                ctx.volumes.clone(),
                volume_path,
                volume_path_out,
                ctx.rsyncs.clone(),
            )
        };
        if volumes.readonly(&dst_volume) {
            bail!("Volume {} is readonly", dst_volume);
        }

        let src = volume_path.join(src_path);
        // With the volume check
        if !is_subset(&volume_path, &src).await? {
            bail!(
                "Path '{}' has broken away from parent '{}'",
                src.to_string_lossy(),
                volume_path.to_string_lossy(),
            );
        }
        if let Err(_) = tokio::fs::metadata(&src).await {
            bail!("Source at {} does not exists", src.to_string_lossy());
        }

        let dst = volume_path_out.join(dst_path);
        // With the volume check
        if !is_subset(&volume_path_out, &dst).await? {
            bail!(
                "Path '{}' has broken away from parent '{}'",
                dst.to_string_lossy(),
                volume_path_out.to_string_lossy(),
            );
        }

        let running_rsync =
            Rsync::new(src, dst, options).map_err(|e| anyhow::anyhow!("{:?}", e.source))?;
        let insert_id = {
            let mut rsyncs = rsyncs.lock().await;
            let next = rsyncs.0 + 1;
            rsyncs.0 = next;
            rsyncs.1.insert(next, running_rsync);
            next
        };
        Ok(insert_id)
    }

    #[op]
    async fn rsync_wait(state: Rc<RefCell<OpState>>, id: usize) -> Result<(), AnyError> {
        let rsyncs = {
            let state = state.borrow();
            let ctx: &JsContext = state.borrow();
            ctx.rsyncs.clone()
        };
        let running_rsync = match rsyncs.lock().await.1.remove(&id) {
            Some(a) => a,
            None => bail!("Couldn't find rsync at id {id}"),
        };
        running_rsync
            .wait()
            .await
            .map_err(|x| anyhow::anyhow!("{}", x.source))?;
        Ok(())
    }
    #[op]
    async fn rsync_progress(state: Rc<RefCell<OpState>>, id: usize) -> Result<f64, AnyError> {
        use futures::StreamExt;
        let rsyncs = {
            let state = state.borrow();
            let ctx: &JsContext = state.borrow();
            ctx.rsyncs.clone()
        };
        let mut running_rsync = match rsyncs.lock().await.1.remove(&id) {
            Some(a) => a,
            None => bail!("Couldn't find rsync at id {id}"),
        };
        let progress = running_rsync.progress.next().await.unwrap_or_default();
        rsyncs.lock().await.1.insert(id, running_rsync);
        Ok(progress)
    }
    #[op]
    async fn remove_file(
        state: Rc<RefCell<OpState>>,
        volume_id: VolumeId,
        path_in: PathBuf,
    ) -> Result<(), AnyError> {
        let (volumes, volume_path) = {
            let state = state.borrow();
            let ctx: &JsContext = state.borrow();
            let volume_path = ctx
                .volumes
                .path_for(&ctx.datadir, &ctx.package_id, &ctx.version, &volume_id)
                .ok_or_else(|| anyhow!("There is no {} in volumes", volume_id))?;
            (ctx.volumes.clone(), volume_path)
        };
        if volumes.readonly(&volume_id) {
            bail!("Volume {} is readonly", volume_id);
        }
        let new_file = volume_path.join(path_in);
        // With the volume check
        if !is_subset(&volume_path, &new_file).await? {
            bail!(
                "Path '{}' has broken away from parent '{}'",
                new_file.to_string_lossy(),
                volume_path.to_string_lossy(),
            );
        }
        tokio::fs::remove_file(new_file).await?;
        Ok(())
    }
    #[op]
    async fn remove_dir(
        state: Rc<RefCell<OpState>>,
        volume_id: VolumeId,
        path_in: PathBuf,
    ) -> Result<(), AnyError> {
        let (volumes, volume_path) = {
            let state = state.borrow();
            let ctx: &JsContext = state.borrow();
            let volume_path = ctx
                .volumes
                .path_for(&ctx.datadir, &ctx.package_id, &ctx.version, &volume_id)
                .ok_or_else(|| anyhow!("There is no {} in volumes", volume_id))?;
            (ctx.volumes.clone(), volume_path)
        };
        if volumes.readonly(&volume_id) {
            bail!("Volume {} is readonly", volume_id);
        }
        let new_file = volume_path.join(path_in);
        // With the volume check
        if !is_subset(&volume_path, &new_file).await? {
            bail!(
                "Path '{}' has broken away from parent '{}'",
                new_file.to_string_lossy(),
                volume_path.to_string_lossy(),
            );
        }
        tokio::fs::remove_dir_all(new_file).await?;
        Ok(())
    }
    #[op]
    async fn create_dir(
        state: Rc<RefCell<OpState>>,
        volume_id: VolumeId,
        path_in: PathBuf,
    ) -> Result<(), AnyError> {
        let (volumes, volume_path) = {
            let state = state.borrow();
            let ctx: &JsContext = state.borrow();
            let volume_path = ctx
                .volumes
                .path_for(&ctx.datadir, &ctx.package_id, &ctx.version, &volume_id)
                .ok_or_else(|| anyhow!("There is no {} in volumes", volume_id))?;
            (ctx.volumes.clone(), volume_path)
        };
        if volumes.readonly(&volume_id) {
            bail!("Volume {} is readonly", volume_id);
        }
        let new_file = volume_path.join(path_in);
        let parent_new_file = new_file
            .parent()
            .ok_or_else(|| anyhow!("Expecting that file is not root"))?;
        // With the volume check
        if !is_subset(&volume_path, &parent_new_file).await? {
            bail!(
                "Path '{}' has broken away from parent '{}'",
                new_file.to_string_lossy(),
                volume_path.to_string_lossy(),
            );
        }
        tokio::fs::create_dir_all(new_file).await?;
        Ok(())
    }

    #[op]
    fn current_function(state: &mut OpState) -> Result<String, AnyError> {
        let ctx = state.borrow::<JsContext>();
        Ok(ctx.run_function.clone())
    }

    #[op]
    fn log_trace(state: &mut OpState, input: String) -> Result<(), AnyError> {
        let ctx = state.borrow::<JsContext>();
        tracing::trace!(
            package_id = tracing::field::display(&ctx.package_id),
            run_function = tracing::field::display(&ctx.run_function),
            "{}",
            input
        );
        Ok(())
    }
    #[op]
    fn log_warn(state: &mut OpState, input: String) -> Result<(), AnyError> {
        let ctx = state.borrow::<JsContext>();
        tracing::warn!(
            package_id = tracing::field::display(&ctx.package_id),
            run_function = tracing::field::display(&ctx.run_function),
            "{}",
            input
        );
        Ok(())
    }
    #[op]
    fn log_error(state: &mut OpState, input: String) -> Result<(), AnyError> {
        let ctx = state.borrow::<JsContext>();
        tracing::error!(
            package_id = tracing::field::display(&ctx.package_id),
            run_function = tracing::field::display(&ctx.run_function),
            "{}",
            input
        );
        Ok(())
    }
    #[op]
    fn log_debug(state: &mut OpState, input: String) -> Result<(), AnyError> {
        let ctx = state.borrow::<JsContext>();
        tracing::debug!(
            package_id = tracing::field::display(&ctx.package_id),
            run_function = tracing::field::display(&ctx.run_function),
            "{}",
            input
        );
        Ok(())
    }
    #[op]
    fn log_info(state: &mut OpState, input: String) -> Result<(), AnyError> {
        let ctx = state.borrow::<JsContext>();
        tracing::info!(
            package_id = tracing::field::display(&ctx.package_id),
            run_function = tracing::field::display(&ctx.run_function),
            "{}",
            input
        );
        Ok(())
    }

    #[op]
    fn get_input(state: &mut OpState) -> Result<Value, AnyError> {
        let ctx = state.borrow::<JsContext>();
        Ok(ctx.input.clone())
    }
    #[op]
    fn get_variable_args(state: &mut OpState) -> Result<Vec<Value>, AnyError> {
        let ctx = state.borrow::<JsContext>();
        Ok(ctx.variable_args.clone())
    }
    #[op]
    fn set_value(state: &mut OpState, value: Value) -> Result<(), AnyError> {
        let mut answer = state.borrow::<AnswerState>().0.lock();
        *answer = value;
        Ok(())
    }
    #[op]
    fn is_sandboxed(state: &mut OpState) -> Result<bool, AnyError> {
        let ctx = state.borrow::<JsContext>();
        Ok(ctx.sandboxed)
    }

    #[op]
    async fn send_signal(
        state: Rc<RefCell<OpState>>,
        pid: u32,
        signal: u32,
    ) -> Result<(), AnyError> {
        if let Some(rpc_client) = {
            let state = state.borrow();
            let ctx = state.borrow::<JsContext>();
            ctx.container_rpc_client.clone()
        } {
            rpc_client
                .request(
                    SendSignal,
                    SendSignalParams {
                        pid: ProcessId(pid),
                        signal,
                    },
                )
                .await
                .map_err(|e| anyhow!("{}: {:?}", e.message, e.data))?;

            Ok(())
        } else {
            Err(anyhow!("No RpcClient for command operations"))
        }
    }

    #[derive(Debug, Clone, Serialize, Deserialize)]
    #[serde(rename_all = "camelCase")]
    pub struct StartCommand {
        process_id: ProcessId,
    }

    #[op]
    async fn start_command(
        state: Rc<RefCell<OpState>>,
        command: String,
        args: Vec<String>,
        output: OutputStrategy,
        timeout: Option<u64>,
    ) -> Result<StartCommand, AnyError> {
        if let (gid, Some(rpc_client)) = {
            let state = state.borrow();
            let ctx = state.borrow::<JsContext>();
            (ctx.container_process_gid, ctx.container_rpc_client.clone())
        } {
            let pid = rpc_client
                .request(
                    RunCommand,
                    RunCommandParams {
                        gid: Some(gid),
                        command,
                        args,
                        output,
                    },
                )
                .await
                .map_err(|e| anyhow!("{}: {:?}", e.message, e.data))?;

            if let Some(timeout) = timeout {
                tokio::spawn(async move {
                    tokio::time::sleep(Duration::from_micros(timeout)).await;
                    if let Err(err) = rpc_client
                        .request(SendSignal, SendSignalParams { pid, signal: 9 })
                        .await
                        .map_err(|e| anyhow!("{}: {:?}", e.message, e.data))
                    {
                        tracing::warn!("Could not kill process {pid:?}");
                        tracing::debug!("{err:?}");
                    }
                });
            }

            Ok(StartCommand { process_id: pid })
        } else {
            Err(anyhow!("No RpcClient for command operations"))
        }
    }

    #[op]
    async fn wait_command(
        state: Rc<RefCell<OpState>>,
        pid: ProcessId,
    ) -> Result<ResultType, AnyError> {
        if let Some(rpc_client) = {
            let state = state.borrow();
            let ctx = state.borrow::<JsContext>();
            ctx.container_rpc_client.clone()
        } {
            Ok(
                match rpc_client
                    .request(embassy_container_init::Output, OutputParams { pid })
                    .await
                {
                    Ok(a) => ResultType::Result(json!(a)),
                    Err(e) => ResultType::ErrorCode(
                        e.code,
                        match e.data {
                            Some(Value::String(s)) => s,
                            e => format!("{:?}", e),
                        },
                    ),
                },
            )
        } else {
            Err(anyhow!("No RpcClient for command operations"))
        }
    }

    #[op]
    async fn sleep(time_ms: u64) -> Result<(), AnyError> {
        tokio::time::sleep(Duration::from_millis(time_ms)).await;

        Ok(())
    }

    /// We need to make sure that during the file accessing, we don't reach beyond our scope of control
    async fn is_subset(
        parent: impl AsRef<Path>,
        child: impl AsRef<Path>,
    ) -> Result<bool, AnyError> {
        let child = {
            let mut child_count = 0;
            let mut child = child.as_ref();
            loop {
                if child.ends_with("..") {
                    child_count += 1;
                } else if child_count > 0 {
                    child_count -= 1;
                } else {
                    let meta = tokio::fs::metadata(child).await;
                    if meta.is_ok() {
                        break;
                    }
                }
                child = match child.parent() {
                    Some(child) => child,
                    None => {
                        return Ok(false);
                    }
                };
            }
            tokio::fs::canonicalize(child).await?
        };
        let parent = tokio::fs::canonicalize(parent).await?;
        Ok(child.starts_with(parent))
    }

    #[tokio::test]
    async fn test_is_subset() {
        assert!(
            !is_subset("/home/drbonez", "/home/drbonez/code/fakedir/../../..")
                .await
                .unwrap()
        )
    }
}

fn system_time_as_unix_ms(system_time: &SystemTime) -> Option<u64> {
    system_time
        .duration_since(SystemTime::UNIX_EPOCH)
        .ok()?
        .as_millis()
        .try_into()
        .ok()
}<|MERGE_RESOLUTION|>--- conflicted
+++ resolved
@@ -386,12 +386,8 @@
     use deno_core::error::AnyError;
     use deno_core::*;
     use embassy_container_init::{
-<<<<<<< HEAD
-        OutputParams, OutputStrategy, ProcessGroupId, ProcessId, RunCommand, RunCommandParams,
-        SendSignal, SendSignalParams, SignalGroup, SignalGroupParams,
-=======
-        OutputParams, ProcessId, RunCommand, RunCommandParams, SendSignal, SendSignalParams,
->>>>>>> 3f7f39fb
+        OutputParams, OutputStrategy, ProcessId, RunCommand, RunCommandParams, SendSignal,
+        SendSignalParams,
     };
     use helpers::{to_tmp_path, AtomicFile, Rsync, RsyncOptions};
     use models::VolumeId;
