use std::fmt::Display;

use color_eyre::eyre::eyre;
use patch_db::Revision;
use rpc_toolkit::hyper::http::uri::InvalidUri;
use rpc_toolkit::reqwest;
use rpc_toolkit::yajrc::RpcError;

use crate::InvalidId;

#[derive(Debug, Clone, Copy, PartialEq, Eq)]
pub enum ErrorKind {
    Unknown = 1,
    Filesystem = 2,
    Docker = 3,
    ConfigSpecViolation = 4,
    ConfigRulesViolation = 5,
    NotFound = 6,
    IncorrectPassword = 7,
    VersionIncompatible = 8,
    Network = 9,
    Registry = 10,
    Serialization = 11,
    Deserialization = 12,
    Utf8 = 13,
    ParseVersion = 14,
    IncorrectDisk = 15,
    // Nginx = 16,
    Dependency = 17,
    ParseS9pk = 18,
    ParseUrl = 19,
    DiskNotAvailable = 20,
    BlockDevice = 21,
    InvalidOnionAddress = 22,
    Pack = 23,
    ValidateS9pk = 24,
    DiskCorrupted = 25, // Remove
    Tor = 26,
    ConfigGen = 27,
    ParseNumber = 28,
    Database = 29,
    InvalidPackageId = 30,
    InvalidSignature = 31,
    Backup = 32,
    Restore = 33,
    Authorization = 34,
    AutoConfigure = 35,
    Action = 36,
    RateLimited = 37,
    InvalidRequest = 38,
    MigrationFailed = 39,
    Uninitialized = 40,
    ParseNetAddress = 41,
    ParseSshKey = 42,
    SoundError = 43,
    ParseTimestamp = 44,
    ParseSysInfo = 45,
    Wifi = 46,
    Journald = 47,
    DiskManagement = 48,
    OpenSsl = 49,
    PasswordHashGeneration = 50,
    DiagnosticMode = 51,
    ParseDbField = 52,
    Duplicate = 53,
    MultipleErrors = 54,
    Incoherent = 55,
    InvalidBackupTargetId = 56,
    ProductKeyMismatch = 57,
    LanPortConflict = 58,
    Javascript = 59,
    Pem = 60,
    TLSInit = 61,
    Ascii = 62,
    MissingHeader = 63,
    Grub = 64,
    Systemd = 65,
    OpenSsh = 66,
    Zram = 67,
    Lshw = 68,
}
impl ErrorKind {
    pub fn as_str(&self) -> &'static str {
        use ErrorKind::*;
        match self {
            Unknown => "Unknown Error",
            Filesystem => "Filesystem I/O Error",
            Docker => "Docker Error",
            ConfigSpecViolation => "Config Spec Violation",
            ConfigRulesViolation => "Config Rules Violation",
            NotFound => "Not Found",
            IncorrectPassword => "Incorrect Password",
            VersionIncompatible => "Version Incompatible",
            Network => "Network Error",
            Registry => "Registry Error",
            Serialization => "Serialization Error",
            Deserialization => "Deserialization Error",
            Utf8 => "UTF-8 Parse Error",
            ParseVersion => "Version Parsing Error",
            IncorrectDisk => "Incorrect Disk",
            // Nginx => "Nginx Error",
            Dependency => "Dependency Error",
            ParseS9pk => "S9PK Parsing Error",
            ParseUrl => "URL Parsing Error",
            DiskNotAvailable => "Disk Not Available",
            BlockDevice => "Block Device Error",
            InvalidOnionAddress => "Invalid Onion Address",
            Pack => "Pack Error",
            ValidateS9pk => "S9PK Validation Error",
            DiskCorrupted => "Disk Corrupted", // Remove
            Tor => "Tor Daemon Error",
            ConfigGen => "Config Generation Error",
            ParseNumber => "Number Parsing Error",
            Database => "Database Error",
            InvalidPackageId => "Invalid Package ID",
            InvalidSignature => "Invalid Signature",
            Backup => "Backup Error",
            Restore => "Restore Error",
            Authorization => "Unauthorized",
            AutoConfigure => "Auto-Configure Error",
            Action => "Action Failed",
            RateLimited => "Rate Limited",
            InvalidRequest => "Invalid Request",
            MigrationFailed => "Migration Failed",
            Uninitialized => "Uninitialized",
            ParseNetAddress => "Net Address Parsing Error",
            ParseSshKey => "SSH Key Parsing Error",
            SoundError => "Sound Interface Error",
            ParseTimestamp => "Timestamp Parsing Error",
            ParseSysInfo => "System Info Parsing Error",
            Wifi => "WiFi Internal Error",
            Journald => "Journald Error",
            DiskManagement => "Disk Management Error",
            OpenSsl => "OpenSSL Internal Error",
            PasswordHashGeneration => "Password Hash Generation Error",
            DiagnosticMode => "Server is in Diagnostic Mode",
            ParseDbField => "Database Field Parse Error",
            Duplicate => "Duplication Error",
            MultipleErrors => "Multiple Errors",
            Incoherent => "Incoherent",
            InvalidBackupTargetId => "Invalid Backup Target ID",
            ProductKeyMismatch => "Incompatible Product Keys",
            LanPortConflict => "Incompatible LAN Port Configuration",
            Javascript => "Javascript Engine Error",
            Pem => "PEM Encoding Error",
            TLSInit => "TLS Backend Initialization Error",
            Ascii => "ASCII Parse Error",
            MissingHeader => "Missing Header",
            Grub => "Grub Error",
            Systemd => "Systemd Error",
            OpenSsh => "OpenSSH Error",
            Zram => "Zram Error",
            Lshw => "LSHW Error",
        }
    }
}
impl Display for ErrorKind {
    fn fmt(&self, f: &mut std::fmt::Formatter<'_>) -> std::fmt::Result {
        write!(f, "{}", self.as_str())
    }
}

#[derive(Debug)]
pub struct Error {
    pub source: color_eyre::eyre::Error,
    pub kind: ErrorKind,
    pub revision: Option<Revision>,
}

impl Display for Error {
    fn fmt(&self, f: &mut std::fmt::Formatter<'_>) -> std::fmt::Result {
        write!(f, "{}: {}", self.kind.as_str(), self.source)
    }
}
impl Error {
    pub fn new<E: Into<color_eyre::eyre::Error>>(source: E, kind: ErrorKind) -> Self {
        Error {
            source: source.into(),
            kind,
            revision: None,
        }
    }
}
impl From<InvalidId> for Error {
    fn from(err: InvalidId) -> Self {
        Error::new(err, ErrorKind::InvalidPackageId)
    }
}
impl From<std::io::Error> for Error {
    fn from(e: std::io::Error) -> Self {
        Error::new(e, ErrorKind::Filesystem)
    }
}
impl From<std::str::Utf8Error> for Error {
    fn from(e: std::str::Utf8Error) -> Self {
        Error::new(e, ErrorKind::Utf8)
    }
}
impl From<std::string::FromUtf8Error> for Error {
    fn from(e: std::string::FromUtf8Error) -> Self {
        Error::new(e, ErrorKind::Utf8)
    }
}
impl From<emver::ParseError> for Error {
    fn from(e: emver::ParseError) -> Self {
        Error::new(e, ErrorKind::ParseVersion)
    }
}
impl From<rpc_toolkit::url::ParseError> for Error {
    fn from(e: rpc_toolkit::url::ParseError) -> Self {
        Error::new(e, ErrorKind::ParseUrl)
    }
}
impl From<std::num::ParseIntError> for Error {
    fn from(e: std::num::ParseIntError) -> Self {
        Error::new(e, ErrorKind::ParseNumber)
    }
}
impl From<std::num::ParseFloatError> for Error {
    fn from(e: std::num::ParseFloatError) -> Self {
        Error::new(e, ErrorKind::ParseNumber)
    }
}
impl From<patch_db::Error> for Error {
    fn from(e: patch_db::Error) -> Self {
        Error::new(e, ErrorKind::Database)
    }
}
impl From<sqlx::Error> for Error {
    fn from(e: sqlx::Error) -> Self {
        Error::new(e, ErrorKind::Database)
    }
}
impl From<ed25519_dalek::SignatureError> for Error {
    fn from(e: ed25519_dalek::SignatureError) -> Self {
        Error::new(e, ErrorKind::InvalidSignature)
    }
}
impl From<std::net::AddrParseError> for Error {
    fn from(e: std::net::AddrParseError) -> Self {
        Error::new(e, ErrorKind::ParseNetAddress)
    }
}
impl From<torut::control::ConnError> for Error {
    fn from(e: torut::control::ConnError) -> Self {
        Error::new(e, ErrorKind::Tor)
    }
}
impl From<ipnet::AddrParseError> for Error {
    fn from(e: ipnet::AddrParseError) -> Self {
        Error::new(e, ErrorKind::ParseNetAddress)
    }
}
impl From<openssl::error::ErrorStack> for Error {
    fn from(e: openssl::error::ErrorStack) -> Self {
        Error::new(eyre!("{}", e), ErrorKind::OpenSsl)
    }
}
impl From<mbrman::Error> for Error {
    fn from(e: mbrman::Error) -> Self {
        Error::new(e, ErrorKind::DiskManagement)
    }
}
impl From<InvalidUri> for Error {
    fn from(e: InvalidUri) -> Self {
        Error::new(eyre!("{}", e), ErrorKind::ParseUrl)
    }
}
impl From<ssh_key::Error> for Error {
    fn from(e: ssh_key::Error) -> Self {
        Error::new(e, ErrorKind::OpenSsh)
    }
}
impl From<reqwest::Error> for Error {
    fn from(e: reqwest::Error) -> Self {
<<<<<<< HEAD
        let kind = match e {
            _ if e.is_builder() => ErrorKind::ParseUrl,
            _ if e.is_decode() => ErrorKind::Deserialization,
            _ => ErrorKind::Network,
        };
        Error::new(e, kind)
=======
        Error::new(e, ErrorKind::Network)
    }
}
impl From<patch_db::value::Error> for Error {
    fn from(value: patch_db::value::Error) -> Self {
        match value.kind {
            patch_db::value::ErrorKind::Serialization => {
                Error::new(value.source, ErrorKind::Serialization)
            }
            patch_db::value::ErrorKind::Deserialization => {
                Error::new(value.source, ErrorKind::Deserialization)
            }
        }
>>>>>>> 9a202cc1
    }
}

impl From<Error> for RpcError {
    fn from(e: Error) -> Self {
        let mut data_object = serde_json::Map::with_capacity(3);
        data_object.insert("details".to_owned(), format!("{}", e.source).into());
        data_object.insert("debug".to_owned(), format!("{:?}", e.source).into());
        data_object.insert(
            "revision".to_owned(),
            match serde_json::to_value(&e.revision) {
                Ok(a) => a,
                Err(e) => {
                    tracing::warn!("Error serializing revision for Error object: {}", e);
                    serde_json::Value::Null
                }
            },
        );
        RpcError {
            code: e.kind as i32,
            message: e.kind.as_str().into(),
            data: Some(data_object.into()),
        }
    }
}

#[derive(Debug, Default)]
pub struct ErrorCollection(Vec<Error>);
impl ErrorCollection {
    pub fn new() -> Self {
        Self::default()
    }

    pub fn handle<T, E: Into<Error>>(&mut self, result: Result<T, E>) -> Option<T> {
        match result {
            Ok(a) => Some(a),
            Err(e) => {
                self.0.push(e.into());
                None
            }
        }
    }

    pub fn into_result(self) -> Result<(), Error> {
        if self.0.is_empty() {
            Ok(())
        } else {
            Err(Error::new(eyre!("{}", self), ErrorKind::MultipleErrors))
        }
    }
}
impl From<ErrorCollection> for Result<(), Error> {
    fn from(e: ErrorCollection) -> Self {
        e.into_result()
    }
}
impl<T, E: Into<Error>> Extend<Result<T, E>> for ErrorCollection {
    fn extend<I: IntoIterator<Item = Result<T, E>>>(&mut self, iter: I) {
        for item in iter {
            self.handle(item);
        }
    }
}
impl std::fmt::Display for ErrorCollection {
    fn fmt(&self, f: &mut std::fmt::Formatter<'_>) -> std::fmt::Result {
        for (idx, e) in self.0.iter().enumerate() {
            if idx > 0 {
                write!(f, "; ")?;
            }
            write!(f, "{}", e)?;
        }
        Ok(())
    }
}

pub trait ResultExt<T, E>
where
    Self: Sized,
{
    fn with_kind(self, kind: ErrorKind) -> Result<T, Error>;
    fn with_ctx<F: FnOnce(&E) -> (ErrorKind, D), D: Display + Send + Sync + 'static>(
        self,
        f: F,
    ) -> Result<T, Error>;
}
impl<T, E> ResultExt<T, E> for Result<T, E>
where
    color_eyre::eyre::Error: From<E>,
{
    fn with_kind(self, kind: ErrorKind) -> Result<T, Error> {
        self.map_err(|e| Error {
            source: e.into(),
            kind,
            revision: None,
        })
    }

    fn with_ctx<F: FnOnce(&E) -> (ErrorKind, D), D: Display + Send + Sync + 'static>(
        self,
        f: F,
    ) -> Result<T, Error> {
        self.map_err(|e| {
            let (kind, ctx) = f(&e);
            let source = color_eyre::eyre::Error::from(e);
            let ctx = format!("{}: {}", ctx, source);
            let source = source.wrap_err(ctx);
            Error {
                kind,
                source,
                revision: None,
            }
        })
    }
}

pub trait OptionExt<T>
where
    Self: Sized,
{
    fn or_not_found(self, message: impl std::fmt::Display) -> Result<T, Error>;
}
impl<T> OptionExt<T> for Option<T> {
    fn or_not_found(self, message: impl std::fmt::Display) -> Result<T, Error> {
        self.ok_or_else(|| Error::new(eyre!("{}", message), ErrorKind::NotFound))
    }
}

#[macro_export]
macro_rules! ensure_code {
    ($x:expr, $c:expr, $fmt:expr $(, $arg:expr)*) => {
        if !($x) {
            return Err(Error::new(color_eyre::eyre::eyre!($fmt, $($arg, )*), $c));
        }
    };
}<|MERGE_RESOLUTION|>--- conflicted
+++ resolved
@@ -273,15 +273,12 @@
 }
 impl From<reqwest::Error> for Error {
     fn from(e: reqwest::Error) -> Self {
-<<<<<<< HEAD
         let kind = match e {
             _ if e.is_builder() => ErrorKind::ParseUrl,
             _ if e.is_decode() => ErrorKind::Deserialization,
             _ => ErrorKind::Network,
         };
         Error::new(e, kind)
-=======
-        Error::new(e, ErrorKind::Network)
     }
 }
 impl From<patch_db::value::Error> for Error {
@@ -294,7 +291,6 @@
                 Error::new(value.source, ErrorKind::Deserialization)
             }
         }
->>>>>>> 9a202cc1
     }
 }
 
